/* Copyright (C) 2000-2003 MySQL AB

  This program is free software; you can redistribute it and/or modify
  it under the terms of the GNU General Public License as published by
  the Free Software Foundation; version 2 of the License.

  This program is distributed in the hope that it will be useful,
  but WITHOUT ANY WARRANTY; without even the implied warranty of
  MERCHANTABILITY or FITNESS FOR A PARTICULAR PURPOSE.  See the
  GNU General Public License for more details.

  You should have received a copy of the GNU General Public License
  along with this program; if not, write to the Free Software
  Foundation, Inc., 59 Temple Place, Suite 330, Boston, MA  02111-1307  USA
*/

/**
  @file

  @brief
  This file defines the NDB Cluster handler: the interface between
  MySQL and NDB Cluster
*/

#ifdef USE_PRAGMA_IMPLEMENTATION
#pragma implementation				// gcc: Class implementation
#endif

#include "mysql_priv.h"
#include "rpl_mi.h"

#include <my_dir.h>
#ifdef WITH_NDBCLUSTER_STORAGE_ENGINE
#include "ha_ndbcluster.h"
#include <ndbapi/NdbApi.hpp>
#include "ha_ndbcluster_cond.h"
#include <../util/Bitmask.hpp>
#include <ndbapi/NdbIndexStat.hpp>
#include <ndbapi/NdbInterpretedCode.hpp>

#include "ha_ndbcluster_binlog.h"
#include "ha_ndbcluster_tables.h"
#include "ha_ndbcluster_connection.h"

#include <mysql/plugin.h>

#ifdef ndb_dynamite
#undef assert
#define assert(x) do { if(x) break; ::printf("%s %d: assert failed: %s\n", __FILE__, __LINE__, #x); ::fflush(stdout); ::signal(SIGABRT,SIG_DFL); ::abort(); ::kill(::getpid(),6); ::kill(::getpid(),9); } while (0)
#endif

// options from from mysqld.cc
extern ulong opt_ndb_cache_check_time;

// ndb interface initialization/cleanup
#ifdef  __cplusplus
extern "C" {
#endif
extern void ndb_init_internal();
extern void ndb_end_internal();
#ifdef  __cplusplus
}
#endif

const char *ndb_distribution_names[]= {"KEYHASH", "LINHASH", NullS};
TYPELIB ndb_distribution_typelib= { array_elements(ndb_distribution_names)-1,
                                    "", ndb_distribution_names, NULL };
const char *opt_ndb_distribution= ndb_distribution_names[ND_KEYHASH];
enum ndb_distribution opt_ndb_distribution_id= ND_KEYHASH;

/*
  Provided for testing purposes to be able to run full test suite
  with --ndbcluster option without getting warnings about cluster
  not being connected
*/
my_bool ndbcluster_silent= 0;

// Default value for parallelism
static const int parallelism= 0;

/*
  Default value for max number of transactions createable against NDB from
  the handler. Should really be 2 but there is a transaction to much allocated
  when lock table is used, and one extra to used for global schema lock.
*/
static const int max_transactions= 4;

static uint ndbcluster_partition_flags();
static int ndbcluster_init(void *);
static int ndbcluster_end(handlerton *hton, ha_panic_function flag);
static bool ndbcluster_show_status(handlerton *hton, THD*,
                                   stat_print_fn *,
                                   enum ha_stat_type);
static int ndbcluster_alter_tablespace(handlerton *hton,
                                       THD* thd, 
                                       st_alter_tablespace *info);
static int ndbcluster_fill_files_table(handlerton *hton,
                                       THD *thd, 
                                       TABLE_LIST *tables, 
                                       COND *cond);

handlerton *ndbcluster_hton;

static handler *ndbcluster_create_handler(handlerton *hton,
                                          TABLE_SHARE *table,
                                          MEM_ROOT *mem_root)
{
  return new (mem_root) ha_ndbcluster(hton, table);
}

static uint ndbcluster_partition_flags()
{
  return (HA_CAN_PARTITION | HA_CAN_UPDATE_PARTITION_KEY |
          HA_CAN_PARTITION_UNIQUE | HA_USE_AUTO_PARTITION);
}

static uint ndbcluster_alter_partition_flags()
{
  return HA_PARTITION_FUNCTION_SUPPORTED;
}

#define NDB_AUTO_INCREMENT_RETRIES 100
#define BATCH_FLUSH_SIZE (32768)

static void set_ndb_err(THD *thd, const NdbError &err);

#define ERR_PRINT(err) \
  DBUG_PRINT("error", ("%d  message: %s", err.code, err.message))

#define ERR_RETURN(err)                  \
{                                        \
  const NdbError& tmp= err;              \
  set_ndb_err(current_thd, tmp);         \
  DBUG_RETURN(ndb_to_mysql_error(&tmp)); \
}

#define ERR_BREAK(err, code)             \
{                                        \
  const NdbError& tmp= err;              \
  set_ndb_err(current_thd, tmp);         \
  code= ndb_to_mysql_error(&tmp);        \
  break;                                 \
}

#define ERR_SET(err, code)               \
{                                        \
  const NdbError& tmp= err;              \
  set_ndb_err(current_thd, tmp);         \
  code= ndb_to_mysql_error(&tmp);        \
}

static int ndbcluster_inited= 0;
int ndbcluster_terminating= 0;

extern Ndb* g_ndb;

uchar g_node_id_map[max_ndb_nodes];

/// Handler synchronization
pthread_mutex_t ndbcluster_mutex;

/// Table lock handling
HASH ndbcluster_open_tables;

static uchar *ndbcluster_get_key(NDB_SHARE *share, size_t *length,
                                my_bool not_used __attribute__((unused)));

static int ndb_get_table_statistics(ha_ndbcluster*, bool, Ndb*,
                                    const NdbRecord *, struct Ndb_statistics *);

THD *injector_thd= 0;

// Util thread variables
pthread_t ndb_util_thread;
int ndb_util_thread_running= 0;
pthread_mutex_t LOCK_ndb_util_thread;
pthread_cond_t COND_ndb_util_thread;
pthread_cond_t COND_ndb_util_ready;
pthread_handler_t ndb_util_thread_func(void *arg);
ulong ndb_cache_check_time;

/* Status variables shown with 'show status like 'Ndb%' */

struct st_ndb_status {
  st_ndb_status() { bzero(this, sizeof(struct st_ndb_status)); }
  long cluster_node_id;
  const char * connected_host;
  long connected_port;
  long number_of_replicas;
  long number_of_data_nodes;
  long number_of_ready_data_nodes;
  long connect_count;
  long execute_count;
};

static struct st_ndb_status g_ndb_status;
static long g_ndb_status_conflict_fn_max= 0;
static long g_ndb_status_conflict_fn_old= 0;

static int update_status_variables(Thd_ndb *thd_ndb,
                                   st_ndb_status *ns,
                                   Ndb_cluster_connection *c)
{
  ns->connected_port= c->get_connected_port();
  ns->connected_host= c->get_connected_host();
  if (ns->cluster_node_id != (int) c->node_id())
  {
    ns->cluster_node_id= c->node_id();
    if (&g_ndb_status == ns && g_ndb_cluster_connection == c)
      sql_print_information("NDB: NodeID is %lu, management server '%s:%lu'",
                            ns->cluster_node_id, ns->connected_host,
                            ns->connected_port);
  }
  ns->number_of_replicas= 0;
  ns->number_of_ready_data_nodes= c->get_no_ready();
  ns->number_of_data_nodes= c->no_db_nodes();
  ns->connect_count= c->get_connect_count();
  if (thd_ndb)
  {
    ns->execute_count= thd_ndb->m_execute_count;
  }
  return 0;
}

SHOW_VAR ndb_status_variables_dynamic[]= {
  {"cluster_node_id",     (char*) &g_ndb_status.cluster_node_id,      SHOW_LONG},
  {"config_from_host",    (char*) &g_ndb_status.connected_host,       SHOW_CHAR_PTR},
  {"config_from_port",    (char*) &g_ndb_status.connected_port,       SHOW_LONG},
//{"number_of_replicas",  (char*) &g_ndb_status.number_of_replicas,   SHOW_LONG},
  {"number_of_data_nodes",(char*) &g_ndb_status.number_of_data_nodes, SHOW_LONG},
  {"number_of_ready_data_nodes",
   (char*) &g_ndb_status.number_of_ready_data_nodes,                  SHOW_LONG},
  {"connect_count",      (char*) &g_ndb_status.connect_count,         SHOW_LONG},
  {"execute_count",      (char*) &g_ndb_status.execute_count,         SHOW_LONG},
  {NullS, NullS, SHOW_LONG}
};

SHOW_VAR ndb_status_variables_fixed[]= {
  {"cluster_connection_pool",(char*) &opt_ndb_cluster_connection_pool, SHOW_LONG},
  {NullS, NullS, SHOW_LONG}
};

SHOW_VAR ndb_status_conflict_variables[]= {
  {"fn_max",     (char*) &g_ndb_status_conflict_fn_max, SHOW_LONG},
  {"fn_old",     (char*) &g_ndb_status_conflict_fn_old, SHOW_LONG},
  {NullS, NullS, SHOW_LONG}
};

/*
  Error handling functions
*/

/* Note for merge: old mapping table, moved to storage/ndb/ndberror.c */

static int ndb_to_mysql_error(const NdbError *ndberr)
{
  /* read the mysql mapped error code */
  int error= ndberr->mysql_code;

  switch (error)
  {
    /* errors for which we do not add warnings, just return mapped error code
    */
  case HA_ERR_NO_SUCH_TABLE:
  case HA_ERR_KEY_NOT_FOUND:
    return error;

    /* Mapping missing, go with the ndb error code*/
  case -1:
    error= ndberr->code;
    break;
    /* Mapping exists, go with the mapped code */
  default:
    break;
  }

  /*
    Push the NDB error message as warning
    - Used to be able to use SHOW WARNINGS toget more info on what the error is
    - Used by replication to see if the error was temporary
  */
  if (ndberr->status == NdbError::TemporaryError)
    push_warning_printf(current_thd, MYSQL_ERROR::WARN_LEVEL_ERROR,
			ER_GET_TEMPORARY_ERRMSG, ER(ER_GET_TEMPORARY_ERRMSG),
			ndberr->code, ndberr->message, "NDB");
  else
    push_warning_printf(current_thd, MYSQL_ERROR::WARN_LEVEL_ERROR,
			ER_GET_ERRMSG, ER(ER_GET_ERRMSG),
			ndberr->code, ndberr->message, "NDB");
  return error;
}

#ifdef HAVE_NDB_BINLOG
/* Write conflicting row to exceptions table. */
static int write_conflict_row(NDB_SHARE *share,
                              NdbTransaction *trans,
                              const uchar *row,
                              NdbError& err)
{
  DBUG_ENTER("write_conflict_row");

  /* get exceptions table */
  NDB_CONFLICT_FN_SHARE *cfn_share= share->m_cfn_share;
  const NDBTAB *ex_tab= cfn_share->m_ex_tab;
  DBUG_ASSERT(ex_tab != NULL);

  /* get insert op */
  NdbOperation *ex_op= trans->getNdbOperation(ex_tab);
  if (ex_op == NULL)
  {
    err= trans->getNdbError();
    DBUG_RETURN(-1);
  }
  if (ex_op->insertTuple() == -1)
  {
    err= ex_op->getNdbError();
    DBUG_RETURN(-1);
  }
  {
    uint32 server_id= (uint32)::server_id;
    uint32 master_server_id= (uint32)active_mi->master_server_id;
    uint64 master_epoch= (uint64)active_mi->master_epoch;
    uint32 count= (uint32)++(cfn_share->m_count);
    if (ex_op->setValue((Uint32)0, (const char *)&(server_id)) ||
        ex_op->setValue((Uint32)1, (const char *)&(master_server_id)) ||
        ex_op->setValue((Uint32)2, (const char *)&(master_epoch)) ||
        ex_op->setValue((Uint32)3, (const char *)&(count)))
    {
      err= ex_op->getNdbError();
      DBUG_RETURN(-1);
    }
  }
  /* copy primary keys */
  {
    const int fixed_cols= 4;
    int nkey= cfn_share->m_pk_cols;
    int k;
    for (k= 0; k < nkey; k++)
    {
      DBUG_ASSERT(row != NULL);
      const uchar* data= row + cfn_share->m_offset[k];
      if (ex_op->setValue((Uint32)(fixed_cols + k), (const char*)data) == -1)
      {
        err= ex_op->getNdbError();
        DBUG_RETURN(-1);
      }
    }
  }
  DBUG_RETURN(0);
}
#endif

inline int
check_completed_operations_pre_commit(Thd_ndb *thd_ndb, NdbTransaction *trans,
                                      const NdbOperation *first,
                                      uint *ignore_count)
{
  uint ignores= 0;
  DBUG_ENTER("check_completed_operations_pre_commit");
  /*
    Check that all errors are "accepted" errors
    or exceptions to report
  */
#ifdef HAVE_NDB_BINLOG
  uint conflict_rows_written= 0;
#endif
  while (first)
  {
    const NdbError &err= first->getNdbError();
    if (err.classification != NdbError::NoError &&
        err.classification != NdbError::ConstraintViolation &&
        err.classification != NdbError::NoDataFound)
    {
#ifdef HAVE_NDB_BINLOG
      DBUG_PRINT("info", ("ndb error: %d", err.code));
      if (err.code == (int) error_conflict_fn_max_violation)
      {
        thd_ndb->m_max_violation_count++;
      }
      else if (err.code == (int) error_conflict_fn_old_violation)
      {
        thd_ndb->m_old_violation_count++;
        const void* buffer= first->getCustomData();
        if (buffer != NULL)
        {
          Ndb_exceptions_data ex_data;
          memcpy(&ex_data, buffer, sizeof(ex_data));
          NDB_SHARE *share= ex_data.share;
          const uchar* row= ex_data.row;
          DBUG_ASSERT(share != NULL && row != NULL);

          NDB_CONFLICT_FN_SHARE* cfn_share= share->m_cfn_share;
          if (cfn_share && cfn_share->m_ex_tab)
          {
            NdbError ex_err;
            if (write_conflict_row(share, trans, row, ex_err))
            {
              char msg[FN_REFLEN];
              my_snprintf(msg, sizeof(msg), "table %s NDB error %d '%s'",
                          cfn_share->m_ex_tab->getName(),
                          ex_err.code, ex_err.message);

              NdbDictionary::Dictionary* dict= thd_ndb->ndb->getDictionary();

              if (ex_err.classification == NdbError::SchemaError)
              {
                dict->removeTableGlobal(*(cfn_share->m_ex_tab), false);
                cfn_share->m_ex_tab= NULL;
              }
              else if (ex_err.status == NdbError::TemporaryError)
              {
                /* Slave will roll back and retry entire transaction. */
                ERR_RETURN(ex_err);
              }
              else
              {
                push_warning_printf(current_thd, MYSQL_ERROR::WARN_LEVEL_ERROR,
                                    ER_EXCEPTIONS_WRITE_ERROR,
                                    ER(ER_EXCEPTIONS_WRITE_ERROR), msg);
                /* Slave will stop replication. */
                DBUG_RETURN(ER_EXCEPTIONS_WRITE_ERROR);
              }
            }
            else
            {
              conflict_rows_written++;
            }
          }
          else
          {
            DBUG_PRINT("info", ("missing %s", !cfn_share ? "cfn_share" : "ex_tab"));
          }
        }
        else
        {
          DBUG_PRINT("info", ("missing custom data"));
        }
      }
      else
#endif
        DBUG_RETURN(err.code);
    }
    if (err.classification != NdbError::NoError)
      ignores++;
    first= trans->getNextCompletedOperation(first);
  }
  if (ignore_count)
    *ignore_count= ignores;
#ifdef HAVE_NDB_BINLOG
  if (conflict_rows_written)
  {
    if (trans->execute(NdbTransaction::NoCommit,
                       NdbOperation::AO_IgnoreError,
                       thd_ndb->m_force_send))
    {
      abort();
      //err= trans->getNdbError();
    }
    if (trans->getNdbError().code)
    {
      sql_print_error("NDB slave: write conflict row error code %d", trans->getNdbError().code);
    }
  }
#endif
  DBUG_RETURN(0);
}

inline int
check_completed_operations(Thd_ndb *thd_ndb, NdbTransaction *trans,
                           const NdbOperation *first,
                           uint *ignore_count)
{
  uint ignores= 0;
  DBUG_ENTER("check_completed_operations");
  /*
    Check that all errors are "accepted" errors
  */
  while (first)
  {
    const NdbError &err= first->getNdbError();
    if (err.classification != NdbError::NoError &&
        err.classification != NdbError::ConstraintViolation &&
        err.classification != NdbError::NoDataFound)
    {
#ifdef HAVE_NDB_BINLOG
      DBUG_ASSERT(err.code != 9999 && err.code != 9998);
#endif
      DBUG_RETURN(err.code);
    }
    if (err.classification != NdbError::NoError)
      ignores++;
    first= trans->getNextCompletedOperation(first);
  }
  if (ignore_count)
    *ignore_count= ignores;
  DBUG_RETURN(0);
}

void
ha_ndbcluster::release_completed_operations(Thd_ndb *thd_ndb,
                                            NdbTransaction *trans)
{
  if (trans->hasBlobOperation())
  {
    /* We are reading/writing BLOB fields, 
       releasing operation records is unsafe
    */
    return;
  }

  trans->releaseCompletedOperations();
}

int execute_no_commit(Thd_ndb *thd_ndb, NdbTransaction *trans,
                      bool ignore_no_key,
                      uint *ignore_count= 0);
inline
int execute_no_commit(Thd_ndb *thd_ndb, NdbTransaction *trans,
                      bool ignore_no_key,
                      uint *ignore_count)
{
  DBUG_ENTER("execute_no_commit");
  ha_ndbcluster::release_completed_operations(thd_ndb, trans);
  const NdbOperation *first= trans->getFirstDefinedOperation();
  thd_ndb->m_execute_count++;
  DBUG_PRINT("info", ("execute_count: %u", thd_ndb->m_execute_count));
  if (trans->execute(NdbTransaction::NoCommit,
                     NdbOperation::AO_IgnoreError,
                     thd_ndb->m_force_send))
  {
    thd_ndb->m_unsent_bytes= 0;
    DBUG_RETURN(-1);
  }
  thd_ndb->m_unsent_bytes= 0;
  if (!ignore_no_key || trans->getNdbError().code == 0)
    DBUG_RETURN(trans->getNdbError().code);

  DBUG_RETURN(check_completed_operations_pre_commit(thd_ndb, trans, first,
                                                    ignore_count));
}

int execute_commit(Thd_ndb *thd_ndb, NdbTransaction *trans,
                   int force_send, int ignore_error, uint *ignore_count= 0);
inline
int execute_commit(Thd_ndb *thd_ndb, NdbTransaction *trans,
                   int force_send, int ignore_error, uint *ignore_count)
{
  DBUG_ENTER("execute_commit");
  NdbOperation::AbortOption ao= NdbOperation::AO_IgnoreError;
  if (thd_ndb->m_unsent_bytes && !ignore_error)
  {
    /*
      We have unsent bytes and cannot ignore error.  Calling execute
      with NdbOperation::AO_IgnoreError will result in possible commit
      of a transaction although there is an error.
    */
    ao= NdbOperation::AbortOnError;
  }
  const NdbOperation *first= trans->getFirstDefinedOperation();
  thd_ndb->m_execute_count++;
  DBUG_PRINT("info", ("execute_count: %u", thd_ndb->m_execute_count));
  if (trans->execute(NdbTransaction::Commit, ao, force_send))
  {
    thd_ndb->m_max_violation_count= 0;
    thd_ndb->m_old_violation_count= 0;
    thd_ndb->m_conflict_fn_usage_count= 0;
    thd_ndb->m_unsent_bytes= 0;
    DBUG_RETURN(-1);
  }
  g_ndb_status_conflict_fn_max+= thd_ndb->m_max_violation_count;
  g_ndb_status_conflict_fn_old+= thd_ndb->m_old_violation_count;
  thd_ndb->m_max_violation_count= 0;
  thd_ndb->m_old_violation_count= 0;
  thd_ndb->m_conflict_fn_usage_count= 0;
  thd_ndb->m_unsent_bytes= 0;
  if (!ignore_error || trans->getNdbError().code == 0)
    DBUG_RETURN(trans->getNdbError().code);
  DBUG_RETURN(check_completed_operations(thd_ndb, trans, first, ignore_count));
}

inline
int execute_no_commit_ie(Thd_ndb *thd_ndb, NdbTransaction *trans)
{
  DBUG_ENTER("execute_no_commit_ie");
  ha_ndbcluster::release_completed_operations(thd_ndb, trans);
  int res= trans->execute(NdbTransaction::NoCommit,
                          NdbOperation::AO_IgnoreError,
                          thd_ndb->m_force_send);
  thd_ndb->m_unsent_bytes= 0;
  thd_ndb->m_execute_count++;
  DBUG_PRINT("info", ("execute_count: %u", thd_ndb->m_execute_count));
  DBUG_RETURN(res);
}

/*
  Place holder for ha_ndbcluster thread specific data
*/
typedef struct st_thd_ndb_share {
  const void *key;
  struct Ndb_local_table_statistics stat;
} THD_NDB_SHARE;
static
uchar *thd_ndb_share_get_key(THD_NDB_SHARE *thd_ndb_share, size_t *length,
                            my_bool not_used __attribute__((unused)))
{
  *length= sizeof(thd_ndb_share->key);
  return (uchar*) &thd_ndb_share->key;
}

Thd_ndb::Thd_ndb()
{
  connection= ndb_get_cluster_connection();
  ndb= new Ndb(connection, "");
  lock_count= 0;
  start_stmt_count= 0;
  count= 0;
  trans= NULL;
  m_handler= NULL;
  m_error= FALSE;
  m_error_code= 0;
  query_state&= NDB_QUERY_NORMAL;
  options= 0;
  (void) hash_init(&open_tables, &my_charset_bin, 5, 0, 0,
                   (hash_get_key)thd_ndb_share_get_key, 0, 0);
  m_unsent_bytes= 0;
  m_execute_count= 0;
  m_max_violation_count= 0;
  m_old_violation_count= 0;
  m_conflict_fn_usage_count= 0;
  global_schema_lock_trans= NULL;
  global_schema_lock_count= 0;
  global_schema_lock_error= 0;
  init_alloc_root(&m_batch_mem_root, BATCH_FLUSH_SIZE/4, 0);
}

Thd_ndb::~Thd_ndb()
{
  if (ndb)
  {
    delete ndb;
    ndb= NULL;
  }
  changed_tables.empty();
  hash_free(&open_tables);
  free_root(&m_batch_mem_root, MYF(0));
}

void
Thd_ndb::init_open_tables()
{
  count= 0;
  m_error= FALSE;
  m_error_code= 0;
  my_hash_reset(&open_tables);
}

inline
Ndb *ha_ndbcluster::get_ndb(THD *thd)
{
  return get_thd_ndb(thd)->ndb;
}

/*
 * manage uncommitted insert/deletes during transactio to get records correct
 */

void ha_ndbcluster::set_rec_per_key()
{
  DBUG_ENTER("ha_ndbcluster::set_rec_per_key");
  for (uint i=0 ; i < table_share->keys ; i++)
  {
    table->key_info[i].rec_per_key[table->key_info[i].key_parts-1]= 1;
  }
  DBUG_VOID_RETURN;
}

ha_rows ha_ndbcluster::records()
{
  DBUG_ENTER("ha_ndbcluster::records");
  DBUG_PRINT("info", ("id=%d, no_uncommitted_rows_count=%d",
                      ((const NDBTAB *)m_table)->getTableId(),
                      m_table_info->no_uncommitted_rows_count));

  if (update_stats(table->in_use, 1) == 0)
  {
    DBUG_RETURN(stats.records);
  }
  else
  {
    DBUG_RETURN(HA_POS_ERROR);
  }
}

void ha_ndbcluster::no_uncommitted_rows_execute_failure()
{
  DBUG_ENTER("ha_ndbcluster::no_uncommitted_rows_execute_failure");
  get_thd_ndb(current_thd)->m_error= TRUE;
  get_thd_ndb(current_thd)->m_error_code= 0;
  DBUG_VOID_RETURN;
}

void ha_ndbcluster::no_uncommitted_rows_update(int c)
{
  DBUG_ENTER("ha_ndbcluster::no_uncommitted_rows_update");
  struct Ndb_local_table_statistics *local_info= m_table_info;
  local_info->no_uncommitted_rows_count+= c;
  DBUG_PRINT("info", ("id=%d, no_uncommitted_rows_count=%d",
                      ((const NDBTAB *)m_table)->getTableId(),
                      local_info->no_uncommitted_rows_count));
  DBUG_VOID_RETURN;
}

void ha_ndbcluster::no_uncommitted_rows_reset(THD *thd)
{
  DBUG_ENTER("ha_ndbcluster::no_uncommitted_rows_reset");
  Thd_ndb *thd_ndb= get_thd_ndb(thd);
  thd_ndb->count++;
  thd_ndb->m_error= FALSE;
  thd_ndb->m_unsent_bytes= 0;
  DBUG_VOID_RETURN;
}

/*
  Sets the latest ndb error code on the thd_ndb object such that it
  can be retrieved later to know which ndb error caused the handler
  error.
*/
static void set_ndb_err(THD *thd, const NdbError &err)
{
  DBUG_ENTER("set_ndb_err");
  ERR_PRINT(err);

  Thd_ndb *thd_ndb= get_thd_ndb(thd);
  if (thd_ndb == NULL)
    DBUG_VOID_RETURN;
#ifdef NOT_YET
  /*
    Check if error code is overwritten, in this case the original
    failure cause will be lost.  E.g. if 4350 error is given. So
    push a warning so that it can be detected which is the root
    error cause.
  */
  if (thd_ndb->m_query_id == thd->query_id &&
      thd_ndb->m_error_code != 0 &&
      thd_ndb->m_error_code != err.code)
  {
    char buf[FN_REFLEN];
    ndb_error_string(thd_ndb->m_error_code, buf, sizeof(buf));
    push_warning_printf(thd, MYSQL_ERROR::WARN_LEVEL_ERROR,
			ER_GET_ERRMSG, ER(ER_GET_ERRMSG),
			thd_ndb->m_error_code, buf, "NDB");
  }
#endif
  thd_ndb->m_query_id= thd->query_id;
  thd_ndb->m_error_code= err.code;
  DBUG_VOID_RETURN;
}

int ha_ndbcluster::ndb_err(NdbTransaction *trans)
{
  THD *thd= current_thd;
  int res;
  NdbError err= trans->getNdbError();
  DBUG_ENTER("ndb_err");
  
  set_ndb_err(thd, err);

  switch (err.classification) {
  case NdbError::SchemaError:
  {
    // TODO perhaps we need to do more here, invalidate also in the cache
    m_table->setStatusInvalid();
    /* Close other open handlers not used by any thread */
    TABLE_LIST table_list;
    bzero((char*) &table_list,sizeof(table_list));
    table_list.db= m_dbname;
    table_list.alias= table_list.table_name= m_tabname;
    close_cached_tables(thd, &table_list, FALSE, FALSE, FALSE);
    break;
  }
  default:
    break;
  }
  res= ndb_to_mysql_error(&err);
  DBUG_PRINT("info", ("transformed ndbcluster error %d to mysql error %d", 
                      err.code, res));
  if (res == HA_ERR_FOUND_DUPP_KEY)
  {
    char *error_data= err.details;
    uint dupkey= MAX_KEY;

    for (uint i= 0; i < MAX_KEY; i++)
    {
      if (m_index[i].type == UNIQUE_INDEX || 
          m_index[i].type == UNIQUE_ORDERED_INDEX)
      {
        const NDBINDEX *unique_index=
          (const NDBINDEX *) m_index[i].unique_index;
        if (unique_index &&
            (char *) unique_index->getObjectId() == error_data)
        {
          dupkey= i;
          break;
        }
      }
    }
    if (m_rows_to_insert == 1)
    {
      /*
	We can only distinguish between primary and non-primary
	violations here, so we need to return MAX_KEY for non-primary
	to signal that key is unknown
      */
      m_dupkey= err.code == 630 ? table_share->primary_key : dupkey; 
    }
    else
    {
      /* We are batching inserts, offending key is not available */
      m_dupkey= (uint) -1;
    }
  }
  DBUG_RETURN(res);
}


/**
  Override the default get_error_message in order to add the 
  error message of NDB .
*/

bool ha_ndbcluster::get_error_message(int error, 
                                      String *buf)
{
  DBUG_ENTER("ha_ndbcluster::get_error_message");
  DBUG_PRINT("enter", ("error: %d", error));

  Ndb *ndb= check_ndb_in_thd(current_thd);
  if (!ndb)
    DBUG_RETURN(FALSE);

  const NdbError err= ndb->getNdbError(error);
  bool temporary= err.status==NdbError::TemporaryError;
  buf->set(err.message, strlen(err.message), &my_charset_bin);
  DBUG_PRINT("exit", ("message: %s, temporary: %d", buf->ptr(), temporary));
  DBUG_RETURN(temporary);
}



/**
  Check if MySQL field type forces var part in ndb storage
*/
static bool field_type_forces_var_part(enum_field_types type)
{
  switch (type) {
  case MYSQL_TYPE_VAR_STRING:
  case MYSQL_TYPE_VARCHAR:
    return TRUE;
  case MYSQL_TYPE_TINY_BLOB:
  case MYSQL_TYPE_BLOB:
  case MYSQL_TYPE_MEDIUM_BLOB:
  case MYSQL_TYPE_LONG_BLOB:
  case MYSQL_TYPE_GEOMETRY:
    return FALSE;
  default:
    return FALSE;
  }
}

/*
 * This is used for every additional row operation, to update the guesstimate
 * of pending bytes to send, and to check if it is now time to flush a batch.
 */
bool
ha_ndbcluster::add_row_check_if_batch_full_size(Thd_ndb *thd_ndb, uint size)
{
  if (thd_ndb->m_unsent_bytes == 0)
    free_root(&(thd_ndb->m_batch_mem_root), MY_MARK_BLOCKS_FREE);

  uint unsent= thd_ndb->m_unsent_bytes;
  unsent+= size;
  thd_ndb->m_unsent_bytes= unsent;
  return unsent >= thd_ndb->m_batch_size;
}

/*
  Return a generic buffer that will remain valid until after next execute.

  The memory is freed by the first call to add_row_check_if_batch_full_size()
  following any execute() call. The intention is that the memory is associated
  with one batch of operations during batched slave updates.

  Note in particular that using get_buffer() / copy_row_to_buffer() separately
  from add_row_check_if_batch_full_size() could make meory usage grow without
  limit, and that this sequence:

    execute()
    get_buffer() / copy_row_to_buffer()
    add_row_check_if_batch_full_size()
    ...
    execute()

  will free the memory already at add_row_check_if_batch_full_size() time, it
  will not remain valid until the second execute().
*/
uchar *
ha_ndbcluster::get_buffer(Thd_ndb *thd_ndb, uint size)
{
  return (uchar*)alloc_root(&(thd_ndb->m_batch_mem_root), size);
}

uchar *
ha_ndbcluster::copy_row_to_buffer(Thd_ndb *thd_ndb, const uchar *record)
{
  uchar *row= get_buffer(thd_ndb, table->s->reclength);
  if (unlikely(!row))
    return NULL;
  memcpy(row, record, table->s->reclength);
  return row;
}

int g_get_ndb_blobs_value(NdbBlob *ndb_blob, void *arg)
{
  ha_ndbcluster *ha= (ha_ndbcluster *)arg;
  DBUG_ENTER("g_get_ndb_blobs_value");
  DBUG_PRINT("info", ("destination row: %p", ha->m_blob_destination_record));

  /* Count the total length needed for blob data. */
  int isNull;
  if (ndb_blob->getNull(isNull) != 0)
    ERR_RETURN(ndb_blob->getNdbError());
  if (isNull == 0) {
    Uint64 len64= 0;
    if (ndb_blob->getLength(len64) != 0)
      ERR_RETURN(ndb_blob->getNdbError());
    /* Align to Uint64. */
    ha->m_blob_total_size+= (len64 + 7) & ~((Uint64)7);
    if (ha->m_blob_total_size > 0xffffffff)
    {
      DBUG_ASSERT(FALSE);
      DBUG_RETURN(-1);
    }
  }
  ha->m_blob_counter++;

  /*
    Wait until all blobs are active with reading, so we can allocate
    and use a common buffer containing all.
  */
  if (ha->m_blob_counter < ha->m_blob_expected_count)
    DBUG_RETURN(0);
  ha->m_blob_counter= 0;

  /* Re-allocate bigger blob buffer if necessary. */
  if (ha->m_blob_total_size > ha->m_blobs_buffer_size)
  {
    my_free(ha->m_blobs_buffer, MYF(MY_ALLOW_ZERO_PTR));
    DBUG_PRINT("info", ("allocate blobs buffer size %u",
                        (uint32)(ha->m_blob_total_size)));
    ha->m_blobs_buffer=
      (uchar*) my_malloc(ha->m_blob_total_size, MYF(MY_WME));
    if (ha->m_blobs_buffer == NULL)
    {
      ha->m_blobs_buffer_size= 0;
      DBUG_RETURN(-1);
    }
    ha->m_blobs_buffer_size= ha->m_blob_total_size;
  }

  /*
    Now read all blob data.
    If we know the destination mysqld row, we also set the blob null bit and
    pointer/length (if not, it will be done instead in unpack_record()).
  */
  uint32 offset= 0;
  for (uint i= 0; i < ha->table->s->fields; i++)
  {
    Field *field= ha->table->field[i];
    if (! (field->flags & BLOB_FLAG))
      continue;
    NdbValue value= ha->m_value[i];
    if (value.blob == NULL)
    {
      DBUG_PRINT("info",("[%u] skipped", i));
      continue;
    }
    Field_blob *field_blob= (Field_blob *)field;
    NdbBlob *ndb_blob= value.blob;
    int isNull;
    if (ndb_blob->getNull(isNull) != 0)
      ERR_RETURN(ndb_blob->getNdbError());
    if (isNull == 0) {
      Uint64 len64= 0;
      if (ndb_blob->getLength(len64) != 0)
        ERR_RETURN(ndb_blob->getNdbError());
      DBUG_ASSERT(len64 < 0xffffffff);
      uchar *buf= ha->m_blobs_buffer + offset;
      uint32 len= ha->m_blobs_buffer_size - offset;
      if (ndb_blob->readData(buf, len) != 0)
          ERR_RETURN(ndb_blob->getNdbError());
      DBUG_PRINT("info", ("[%u] offset: %u  buf: 0x%lx  len=%u",
                          i, offset, (long) buf, len));
      DBUG_ASSERT(len == len64);
      if (ha->m_blob_destination_record)
      {
        my_ptrdiff_t ptrdiff=
          ha->m_blob_destination_record - ha->table->record[0];
        field_blob->move_field_offset(ptrdiff);
        field_blob->set_ptr(len, buf);
        field_blob->set_notnull();
        field_blob->move_field_offset(-ptrdiff);
      }
      offset+= ((len64 + 7) & ~((Uint64)7));
    }
    else if (ha->m_blob_destination_record)
    {
      /* Have to set length even in this case. */
      my_ptrdiff_t ptrdiff=
        ha->m_blob_destination_record - ha->table->record[0];
      uchar *buf= ha->m_blobs_buffer + offset;
      field_blob->move_field_offset(ptrdiff);
      field_blob->set_ptr((uint32)0, buf);
      field_blob->set_null();
      field_blob->move_field_offset(-ptrdiff);
      DBUG_PRINT("info", ("[%u] isNull=%d", i, isNull));
    }
  }

  DBUG_RETURN(0);
}

/*
  Request reading of blob values.

  If dst_record is specified, the blob null bit, pointer, and length will be
  set in that record. Otherwise they must be set later by calling
  unpack_record().
*/
int
ha_ndbcluster::get_blob_values(const NdbOperation *ndb_op, uchar *dst_record,
                               const MY_BITMAP *bitmap)
{
  uint i;
  DBUG_ENTER("ha_ndbcluster::get_blob_values");

  m_blob_counter= 0;
  m_blob_expected_count= 0;
  m_blob_destination_record= dst_record;
  m_blob_total_size= 0;

  for (i= 0; i < table_share->fields; i++) 
  {
    Field *field= table->field[i];
    if (!(field->flags & BLOB_FLAG))
      continue;

    DBUG_PRINT("info", ("fieldnr=%d", i));
    NdbBlob *ndb_blob;
    if (bitmap_is_set(bitmap, i))
    {
      if ((ndb_blob= ndb_op->getBlobHandle(i)) == NULL ||
          ndb_blob->setActiveHook(g_get_ndb_blobs_value, this) != 0)
        DBUG_RETURN(1);
      m_blob_expected_count++;
    }
    else
      ndb_blob= NULL;

    m_value[i].blob= ndb_blob;
  }

  DBUG_RETURN(0);
}

int
ha_ndbcluster::set_blob_values(const NdbOperation *ndb_op,
                               my_ptrdiff_t row_offset, const MY_BITMAP *bitmap,
                               uint *set_count, bool batch)
{
  uint field_no;
  uint *blob_index, *blob_index_end;
  int res= 0;
  DBUG_ENTER("ha_ndbcluster::set_blob_values");

  *set_count= 0;

  if (table_share->blob_fields == 0)
    DBUG_RETURN(0);

  blob_index= table_share->blob_field;
  blob_index_end= blob_index + table_share->blob_fields;
  do
  {
    field_no= *blob_index;
    /* A NULL bitmap sets all blobs. */
    if (bitmap && !bitmap_is_set(bitmap, field_no))
      continue;
    Field *field= table->field[field_no];

    NdbBlob *ndb_blob= ndb_op->getBlobHandle(field_no);
    if (ndb_blob == NULL)
      ERR_RETURN(ndb_op->getNdbError());
    if (field->is_null_in_record_with_offset(row_offset))
    {
      if (ndb_blob->setNull() != 0)
        ERR_RETURN(ndb_op->getNdbError());
    }
    else
    {
      Field_blob *field_blob= (Field_blob *)field;

      // Get length and pointer to data
      const uchar *field_ptr= field->ptr + row_offset;
      uint32 blob_len= field_blob->get_length(field_ptr);
      uchar* blob_ptr= NULL;
      field_blob->get_ptr(&blob_ptr);

      // Looks like NULL ptr signals length 0 blob
      if (blob_ptr == NULL) {
        DBUG_ASSERT(blob_len == 0);
        blob_ptr= (uchar*)"";
      }

      DBUG_PRINT("value", ("set blob ptr: 0x%lx  len: %u",
                           (long) blob_ptr, blob_len));
      DBUG_DUMP("value", blob_ptr, min(blob_len, 26));

      /*
        NdbBlob requires the data pointer to remain valid until execute() time.
        So when batching, we need to copy the value to a temporary buffer.
      */
      if (batch && blob_len > 0)
      {
        uchar *tmp_buf= get_buffer(m_thd_ndb, blob_len);
        if (!tmp_buf)
          DBUG_RETURN(HA_ERR_OUT_OF_MEM);
        memcpy(tmp_buf, blob_ptr, blob_len);
        blob_ptr= tmp_buf;
      }
      res= ndb_blob->setValue((char*)blob_ptr, blob_len);
      if (res != 0)
        ERR_RETURN(ndb_op->getNdbError());
    }

    ++(*set_count);
  } while (++blob_index != blob_index_end);

  DBUG_RETURN(res);
}

/*
  This routine is shared by injector.  There is no common blobs buffer
  so the buffer and length are passed by reference.  Injector also
  passes a record pointer diff.
 */
int get_ndb_blobs_value(TABLE* table, NdbValue* value_array,
                        uchar*& buffer, uint& buffer_size,
                        my_ptrdiff_t ptrdiff)
{
  DBUG_ENTER("get_ndb_blobs_value");

  // Field has no field number so cannot use TABLE blob_field
  // Loop twice, first only counting total buffer size
  for (int loop= 0; loop <= 1; loop++)
  {
    uint32 offset= 0;
    for (uint i= 0; i < table->s->fields; i++)
    {
      Field *field= table->field[i];
      NdbValue value= value_array[i];
      if (! (field->flags & BLOB_FLAG))
        continue;
      if (value.blob == NULL)
      {
        DBUG_PRINT("info",("[%u] skipped", i));
        continue;
      }
      Field_blob *field_blob= (Field_blob *)field;
      NdbBlob *ndb_blob= value.blob;
      int isNull;
      if (ndb_blob->getNull(isNull) != 0)
        ERR_RETURN(ndb_blob->getNdbError());
      if (isNull == 0) {
        Uint64 len64= 0;
        if (ndb_blob->getLength(len64) != 0)
          ERR_RETURN(ndb_blob->getNdbError());
        // Align to Uint64
        uint32 size= len64;
        if (size % 8 != 0)
          size+= 8 - size % 8;
        if (loop == 1)
        {
          uchar *buf= buffer + offset;
          uint32 len= 0xffffffff;  // Max uint32
          if (ndb_blob->readData(buf, len) != 0)
            ERR_RETURN(ndb_blob->getNdbError());
          DBUG_PRINT("info", ("[%u] offset: %u  buf: 0x%lx  len=%u  [ptrdiff=%d]",
                              i, offset, (long) buf, len, (int)ptrdiff));
          DBUG_ASSERT(len == len64);
          // Ugly hack assumes only ptr needs to be changed
          field_blob->set_ptr_offset(ptrdiff, len, buf);
        }
        offset+= size;
      }
      else if (loop == 1) // undefined or null
      {
        // have to set length even in this case
        uchar *buf= buffer + offset; // or maybe NULL
        uint32 len= 0;
	field_blob->set_ptr_offset(ptrdiff, len, buf);
        DBUG_PRINT("info", ("[%u] isNull=%d", i, isNull));
      }
    }
    if (loop == 0 && offset > buffer_size)
    {
      my_free(buffer, MYF(MY_ALLOW_ZERO_PTR));
      buffer_size= 0;
      DBUG_PRINT("info", ("allocate blobs buffer size %u", offset));
      buffer= (uchar*) my_malloc(offset, MYF(MY_WME));
      if (buffer == NULL)
      {
        sql_print_error("ha_ndbcluster::get_ndb_blobs_value: "
                        "my_malloc(%u) failed", offset);
        DBUG_RETURN(-1);
      }
      buffer_size= offset;
    }
  }
  DBUG_RETURN(0);
}


/**
  Check if any set or get of blob value in current query.
*/

bool ha_ndbcluster::uses_blob_value(const MY_BITMAP *bitmap)
{
  uint *blob_index, *blob_index_end;
  if (table_share->blob_fields == 0)
    return FALSE;

  blob_index=     table_share->blob_field;
  blob_index_end= blob_index + table_share->blob_fields;
  do
  {
    if (bitmap_is_set(bitmap, table->field[*blob_index]->field_index))
      return TRUE;
  } while (++blob_index != blob_index_end);
  return FALSE;
}


/**
  Get metadata for this table from NDB.

  Check that frm-file on disk is equal to frm-file
  of table accessed in NDB.

  @retval
    0    ok
  @retval
    -2   Meta data has changed; Re-read data and try again
*/

int cmp_frm(const NDBTAB *ndbtab, const void *pack_data,
            uint pack_length)
{
  DBUG_ENTER("cmp_frm");
  /*
    Compare FrmData in NDB with frm file from disk.
  */
  if ((pack_length != ndbtab->getFrmLength()) || 
      (memcmp(pack_data, ndbtab->getFrmData(), pack_length)))
    DBUG_RETURN(1);
  DBUG_RETURN(0);
}

int ha_ndbcluster::get_metadata(THD *thd, const char *path)
{
  Ndb *ndb= get_thd_ndb(thd)->ndb;
  NDBDICT *dict= ndb->getDictionary();
  const NDBTAB *tab;
  int error;
  DBUG_ENTER("get_metadata");
  DBUG_PRINT("enter", ("m_tabname: %s, path: %s", m_tabname, path));

  DBUG_ASSERT(m_table == NULL);
  DBUG_ASSERT(m_table_info == NULL);

  uchar *data= NULL, *pack_data= NULL;
  size_t length, pack_length;

  /*
    Compare FrmData in NDB with frm file from disk.
  */
  error= 0;
  if (readfrm(path, &data, &length) ||
      packfrm(data, length, &pack_data, &pack_length))
  {
    my_free(data, MYF(MY_ALLOW_ZERO_PTR));
    my_free(pack_data, MYF(MY_ALLOW_ZERO_PTR));
    DBUG_RETURN(1);
  }
    
  Ndb_table_guard ndbtab_g(dict, m_tabname);
  if (!(tab= ndbtab_g.get_table()))
    ERR_RETURN(dict->getNdbError());

  if (get_ndb_share_state(m_share) != NSS_ALTERED 
      && cmp_frm(tab, pack_data, pack_length))
  {
    DBUG_PRINT("error", 
               ("metadata, pack_length: %lu  getFrmLength: %d  memcmp: %d",
                (ulong) pack_length, tab->getFrmLength(),
                memcmp(pack_data, tab->getFrmData(), pack_length)));
    DBUG_DUMP("pack_data", (uchar*) pack_data, pack_length);
    DBUG_DUMP("frm", (uchar*) tab->getFrmData(), tab->getFrmLength());
    error= HA_ERR_TABLE_DEF_CHANGED;
  }
  my_free((char*)data, MYF(0));
  my_free((char*)pack_data, MYF(0));

  if (error)
    goto err;

  DBUG_PRINT("info", ("fetched table %s", tab->getName()));
  m_table= tab;

  if (bitmap_init(&m_bitmap, m_bitmap_buf, table_share->fields, 0))
  {
    error= HA_ERR_OUT_OF_MEM;
    goto err;
  }
  if (table_share->primary_key == MAX_KEY)
  {
    /* Hidden primary key. */
    if ((error= add_hidden_pk_ndb_record(dict)) != 0)
      goto err;
  }

  if ((error= add_table_ndb_record(dict)) != 0)
    goto err;

  /*
    Approx. write size in bytes over transporter
  */
  m_bytes_per_write= 12 + tab->getRowSizeInBytes() + 4 * tab->getNoOfColumns();
  if ((error= open_indexes(thd, ndb, table, FALSE)) == 0)
  {
    ndbtab_g.release();
#ifdef HAVE_NDB_BINLOG
    ndbcluster_read_binlog_replication(thd, ndb, m_share, m_table,
                                       ::server_id, table, FALSE);
#endif
    DBUG_RETURN(0);
  }

err:
  ndbtab_g.invalidate();
  m_table= NULL;
  DBUG_RETURN(error);
}

static int fix_unique_index_attr_order(NDB_INDEX_DATA &data,
                                       const NDBINDEX *index,
                                       KEY *key_info)
{
  DBUG_ENTER("fix_unique_index_attr_order");
  unsigned sz= index->getNoOfIndexColumns();

  if (data.unique_index_attrid_map)
    my_free((char*)data.unique_index_attrid_map, MYF(0));
  data.unique_index_attrid_map= (uchar*)my_malloc(sz,MYF(MY_WME));
  if (data.unique_index_attrid_map == 0)
  {
    sql_print_error("fix_unique_index_attr_order: my_malloc(%u) failure",
                    (unsigned int)sz);
    DBUG_RETURN(HA_ERR_OUT_OF_MEM);
  }

  KEY_PART_INFO* key_part= key_info->key_part;
  KEY_PART_INFO* end= key_part+key_info->key_parts;
  DBUG_ASSERT(key_info->key_parts == sz);
  for (unsigned i= 0; key_part != end; key_part++, i++) 
  {
    const char *field_name= key_part->field->field_name;
#ifndef DBUG_OFF
   data.unique_index_attrid_map[i]= 255;
#endif
    for (unsigned j= 0; j < sz; j++)
    {
      const NDBCOL *c= index->getColumn(j);
      if (strcmp(field_name, c->getName()) == 0)
      {
        data.unique_index_attrid_map[i]= j;
        break;
      }
    }
    DBUG_ASSERT(data.unique_index_attrid_map[i] != 255);
  }
  DBUG_RETURN(0);
}

/*
  Create all the indexes for a table.
  If any index should fail to be created,
  the error is returned immediately
*/
int ha_ndbcluster::create_indexes(THD *thd, Ndb *ndb, TABLE *tab)
{
  uint i;
  int error= 0;
  const char *index_name;
  KEY* key_info= tab->key_info;
  const char **key_name= tab->s->keynames.type_names;
  DBUG_ENTER("ha_ndbcluster::create_indexes");

  for (i= 0; i < tab->s->keys; i++, key_info++, key_name++)
  {
    index_name= *key_name;
    NDB_INDEX_TYPE idx_type= get_index_type_from_table(i);
    error= create_index(thd, index_name, key_info, idx_type, i);
    if (error)
    {
      DBUG_PRINT("error", ("Failed to create index %u", i));
      break;
    }
  }

  DBUG_RETURN(error);
}

static void ndb_init_index(NDB_INDEX_DATA &data)
{
  data.type= UNDEFINED_INDEX;
  data.status= UNDEFINED;
  data.unique_index= NULL;
  data.index= NULL;
  data.unique_index_attrid_map= NULL;
  data.index_stat=NULL;
  data.index_stat_cache_entries=0;
  data.index_stat_update_freq=0;
  data.index_stat_query_count=0;
  data.ndb_record_key= NULL;
  data.ndb_unique_record_key= NULL;
  data.ndb_unique_record_row= NULL;
}

static void ndb_clear_index(NDBDICT *dict, NDB_INDEX_DATA &data)
{
  if (data.unique_index_attrid_map)
  {
    my_free((char*)data.unique_index_attrid_map, MYF(0));
  }
  if (data.index_stat)
  {
    delete data.index_stat;
  }
  if (data.ndb_unique_record_key)
    dict->releaseRecord(data.ndb_unique_record_key);
  if (data.ndb_unique_record_row)
    dict->releaseRecord(data.ndb_unique_record_row);
  if (data.ndb_record_key)
    dict->releaseRecord(data.ndb_record_key);
  ndb_init_index(data);
}

/*
  Associate a direct reference to an index handle
  with an index (for faster access)
 */
int ha_ndbcluster::add_index_handle(THD *thd, NDBDICT *dict, KEY *key_info,
                                    const char *index_name, uint index_no)
{
  int error= 0;

  NDB_INDEX_TYPE idx_type= get_index_type_from_table(index_no);
  m_index[index_no].type= idx_type;
  DBUG_ENTER("ha_ndbcluster::add_index_handle");
  DBUG_PRINT("enter", ("table %s", m_tabname));

  if (idx_type != PRIMARY_KEY_INDEX && idx_type != UNIQUE_INDEX)
  {
    DBUG_PRINT("info", ("Get handle to index %s", index_name));
    const NDBINDEX *index;
    do
    {
      index= dict->getIndexGlobal(index_name, *m_table);
      if (!index)
        ERR_RETURN(dict->getNdbError());
      DBUG_PRINT("info", ("index: 0x%lx  id: %d  version: %d.%d  status: %d",
                          (long) index,
                          index->getObjectId(),
                          index->getObjectVersion() & 0xFFFFFF,
                          index->getObjectVersion() >> 24,
                          index->getObjectStatus()));
      DBUG_ASSERT(index->getObjectStatus() ==
                  NdbDictionary::Object::Retrieved);
      break;
    } while (1);
    m_index[index_no].index= index;
    // ordered index - add stats
    NDB_INDEX_DATA& d=m_index[index_no];
    delete d.index_stat;
    d.index_stat=NULL;
    if (thd->variables.ndb_index_stat_enable)
    {
      d.index_stat=new NdbIndexStat(index);
      d.index_stat_cache_entries=thd->variables.ndb_index_stat_cache_entries;
      d.index_stat_update_freq=thd->variables.ndb_index_stat_update_freq;
      d.index_stat_query_count=0;
      d.index_stat->alloc_cache(d.index_stat_cache_entries);
      DBUG_PRINT("info", ("index %s stat=on cache_entries=%u update_freq=%u",
                          index->getName(),
                          d.index_stat_cache_entries,
                          d.index_stat_update_freq));
    } else
    {
      DBUG_PRINT("info", ("index %s stat=off", index->getName()));
    }
  }
  if (idx_type == UNIQUE_ORDERED_INDEX || idx_type == UNIQUE_INDEX)
  {
    char unique_index_name[FN_LEN];
    static const char* unique_suffix= "$unique";
    m_has_unique_index= TRUE;
    strxnmov(unique_index_name, FN_LEN, index_name, unique_suffix, NullS);
    DBUG_PRINT("info", ("Get handle to unique_index %s", unique_index_name));
    const NDBINDEX *index;
    do
    {
      index= dict->getIndexGlobal(unique_index_name, *m_table);
      if (!index)
        ERR_RETURN(dict->getNdbError());
      DBUG_PRINT("info", ("index: 0x%lx  id: %d  version: %d.%d  status: %d",
                          (long) index,
                          index->getObjectId(),
                          index->getObjectVersion() & 0xFFFFFF,
                          index->getObjectVersion() >> 24,
                          index->getObjectStatus()));
      DBUG_ASSERT(index->getObjectStatus() ==
                  NdbDictionary::Object::Retrieved);
      break;
    } while (1);
    m_index[index_no].unique_index= index;
    error= fix_unique_index_attr_order(m_index[index_no], index, key_info);
  }

  if (!error)
    error= add_index_ndb_record(dict, key_info, index_no);

  if (!error)
    m_index[index_no].status= ACTIVE;
  
  DBUG_RETURN(error);
}

/*
  We use this function to convert null bit masks, as found in class Field,
  to bit numbers, as used in NdbRecord.
*/
static uint
null_bit_mask_to_bit_number(uchar bit_mask)
{
  switch (bit_mask)
  {
    case  0x1: return 0;
    case  0x2: return 1;
    case  0x4: return 2;
    case  0x8: return 3;
    case 0x10: return 4;
    case 0x20: return 5;
    case 0x40: return 6;
    case 0x80: return 7;
    default:
      DBUG_ASSERT(false);
      return 0;
  }
}

static void
ndb_set_record_specification(uint field_no,
                             NdbDictionary::RecordSpecification *spec,
                             const TABLE *table,
                             const NdbDictionary::Table *ndb_table)
{
  spec->column= ndb_table->getColumn(field_no);
  spec->offset= table->field[field_no]->ptr - table->record[0];
  if (table->field[field_no]->null_ptr)
  {
    spec->nullbit_byte_offset=
      table->field[field_no]->null_ptr - table->record[0];
    spec->nullbit_bit_in_byte=
      null_bit_mask_to_bit_number(table->field[field_no]->null_bit);
  }
  else if (table->field[field_no]->type() == MYSQL_TYPE_BIT)
  {
    /* We need to store the position of the overflow bits. */
    const Field_bit* field_bit= static_cast<Field_bit*>(table->field[field_no]);
    spec->nullbit_byte_offset=
      field_bit->bit_ptr - table->record[0];
    spec->nullbit_bit_in_byte= field_bit->bit_ofs;
  }
  else
  {
    spec->nullbit_byte_offset= 0;
    spec->nullbit_bit_in_byte= 0;
  }
}

int
ha_ndbcluster::add_table_ndb_record(NDBDICT *dict)
{
  DBUG_ENTER("ha_ndbcluster::add_table_ndb_record()");
  NdbDictionary::RecordSpecification spec[NDB_MAX_ATTRIBUTES_IN_TABLE + 2];
  NdbRecord *rec;
  uint i;

  for (i= 0; i < table_share->fields; i++)
  {
    ndb_set_record_specification(i, &spec[i], table, m_table);
  }

  rec= dict->createRecord(m_table, spec, i, sizeof(spec[0]),
                          NdbDictionary::RecMysqldBitfield);
  if (! rec)
    ERR_RETURN(dict->getNdbError());
  m_ndb_record= rec;

  DBUG_RETURN(0);
}

/* Create NdbRecord for setting hidden primary key from Uint64. */
int
ha_ndbcluster::add_hidden_pk_ndb_record(NDBDICT *dict)
{
  DBUG_ENTER("ha_ndbcluster::add_hidden_pk_ndb_record");
  NdbDictionary::RecordSpecification spec[1];
  NdbRecord *rec;

  spec[0].column= m_table->getColumn(table_share->fields);
  spec[0].offset= 0;
  spec[0].nullbit_byte_offset= 0;
  spec[0].nullbit_bit_in_byte= 0;

  rec= dict->createRecord(m_table, spec, 1, sizeof(spec[0]));
  if (! rec)
    ERR_RETURN(dict->getNdbError());
  m_ndb_hidden_key_record= rec;

  DBUG_RETURN(0);
}

int
ha_ndbcluster::add_index_ndb_record(NDBDICT *dict, KEY *key_info, uint index_no)
{
  DBUG_ENTER("ha_ndbcluster::add_index_ndb_record");
  NdbDictionary::RecordSpecification spec[NDB_MAX_ATTRIBUTES_IN_TABLE + 2];
  NdbRecord *rec;

  Uint32 offset= 0;
  for (uint i= 0; i < key_info->key_parts; i++)
  {
    KEY_PART_INFO *kp= &key_info->key_part[i];

    spec[i].column= m_table->getColumn(kp->fieldnr - 1);
    if (! spec[i].column)
      ERR_RETURN(dict->getNdbError());
    if (kp->null_bit)
    {
      /* Nullable column. */
      spec[i].offset= offset + 1;           // First byte is NULL flag
      spec[i].nullbit_byte_offset= offset;
      spec[i].nullbit_bit_in_byte= 0;
    }
    else
    {
      /* Not nullable column. */
      spec[i].offset= offset;
      spec[i].nullbit_byte_offset= 0;
      spec[i].nullbit_bit_in_byte= 0;
    }
    offset+= kp->store_length;
  }

  if (m_index[index_no].index)
  {
    /*
      Enable MysqldShrinkVarchar flag so that the two-byte length used by
      mysqld for short varchar keys is correctly converted into a one-byte
      length used by Ndb kernel.
    */
    rec= dict->createRecord(m_index[index_no].index, m_table,
                            spec, key_info->key_parts, sizeof(spec[0]),
                            ( NdbDictionary::RecMysqldShrinkVarchar |
                              NdbDictionary::RecMysqldBitfield ));
    if (! rec)
      ERR_RETURN(dict->getNdbError());
    m_index[index_no].ndb_record_key= rec;
  }
  else
    m_index[index_no].ndb_record_key= NULL;

  if (m_index[index_no].unique_index)
  {
    rec= dict->createRecord(m_index[index_no].unique_index, m_table,
                            spec, key_info->key_parts, sizeof(spec[0]),
                            ( NdbDictionary::RecMysqldShrinkVarchar |
                              NdbDictionary::RecMysqldBitfield ));
    if (! rec)
      ERR_RETURN(dict->getNdbError());
    m_index[index_no].ndb_unique_record_key= rec;
  }
  else if (index_no == table_share->primary_key)
  {
    /* The primary key is special, there is no explicit NDB index associated. */
    rec= dict->createRecord(m_table,
                            spec, key_info->key_parts, sizeof(spec[0]),
                            ( NdbDictionary::RecMysqldShrinkVarchar |
                              NdbDictionary::RecMysqldBitfield ));
    if (! rec)
      ERR_RETURN(dict->getNdbError());
    m_index[index_no].ndb_unique_record_key= rec;
  }
  else
    m_index[index_no].ndb_unique_record_key= NULL;

  /* Now do the same, but this time with offsets from Field, for row access. */
  for (uint i= 0; i < key_info->key_parts; i++)
  {
    const KEY_PART_INFO *kp= &key_info->key_part[i];

    spec[i].offset= kp->offset;
    if (kp->null_bit)
    {
      /* Nullable column. */
      spec[i].nullbit_byte_offset= kp->null_offset;
      spec[i].nullbit_bit_in_byte= null_bit_mask_to_bit_number(kp->null_bit);
    }
    else
    {
      /* Not nullable column. */
      spec[i].nullbit_byte_offset= 0;
      spec[i].nullbit_bit_in_byte= 0;
    }
  }

  if (m_index[index_no].unique_index)
  {
    rec= dict->createRecord(m_index[index_no].unique_index, m_table,
                            spec, key_info->key_parts, sizeof(spec[0]),
                            NdbDictionary::RecMysqldBitfield);
    if (! rec)
      ERR_RETURN(dict->getNdbError());
    m_index[index_no].ndb_unique_record_row= rec;
  }
  else if (index_no == table_share->primary_key)
  {
    rec= dict->createRecord(m_table,
                            spec, key_info->key_parts, sizeof(spec[0]),
                            NdbDictionary::RecMysqldBitfield);
    if (! rec)
      ERR_RETURN(dict->getNdbError());
    m_index[index_no].ndb_unique_record_row= rec;
  }
  else
    m_index[index_no].ndb_unique_record_row= NULL;

  DBUG_RETURN(0);
}

/*
  Associate index handles for each index of a table
*/
int ha_ndbcluster::open_indexes(THD *thd, Ndb *ndb, TABLE *tab,
                                bool ignore_error)
{
  uint i;
  int error= 0;
  NDBDICT *dict= ndb->getDictionary();
  KEY* key_info= tab->key_info;
  const char **key_name= tab->s->keynames.type_names;
  DBUG_ENTER("ha_ndbcluster::open_indexes");
  m_has_unique_index= FALSE;
  for (i= 0; i < tab->s->keys; i++, key_info++, key_name++)
  {
    if ((error= add_index_handle(thd, dict, key_info, *key_name, i)))
      if (ignore_error)
        m_index[i].index= m_index[i].unique_index= NULL;
      else
        break;
    m_index[i].null_in_unique_index= FALSE;
    if (check_index_fields_not_null(key_info))
      m_index[i].null_in_unique_index= TRUE;
  }

  if (error && !ignore_error)
  {
    while (i > 0)
    {
      i--;
      if (m_index[i].index)
      {
         dict->removeIndexGlobal(*m_index[i].index, 1);
         m_index[i].index= NULL;
      }
      if (m_index[i].unique_index)
      {
         dict->removeIndexGlobal(*m_index[i].unique_index, 1);
         m_index[i].unique_index= NULL;
      }
    }
  }

  DBUG_ASSERT(error == 0 || error == 4243);

  DBUG_RETURN(error);
}

/*
  Renumber indexes in index list by shifting out
  indexes that are to be dropped
 */
void ha_ndbcluster::renumber_indexes(Ndb *ndb, TABLE *tab)
{
  uint i;
  const char *index_name;
  KEY* key_info= tab->key_info;
  const char **key_name= tab->s->keynames.type_names;
  DBUG_ENTER("ha_ndbcluster::renumber_indexes");
  
  for (i= 0; i < tab->s->keys; i++, key_info++, key_name++)
  {
    index_name= *key_name;
    NDB_INDEX_TYPE idx_type= get_index_type_from_table(i);
    m_index[i].type= idx_type;
    if (m_index[i].status == TO_BE_DROPPED) 
    {
      DBUG_PRINT("info", ("Shifting index %s(%i) out of the list", 
                          index_name, i));
      NDB_INDEX_DATA tmp;
      uint j= i + 1;
      // Shift index out of list
      while(j != MAX_KEY && m_index[j].status != UNDEFINED)
      {
        tmp=  m_index[j - 1];
        m_index[j - 1]= m_index[j];
        m_index[j]= tmp;
        j++;
      }
    }
  }

  DBUG_VOID_RETURN;
}

/*
  Drop all indexes that are marked for deletion
*/
int ha_ndbcluster::drop_indexes(Ndb *ndb, TABLE *tab)
{
  uint i;
  int error= 0;
  const char *index_name;
  KEY* key_info= tab->key_info;
  NDBDICT *dict= ndb->getDictionary();
  DBUG_ENTER("ha_ndbcluster::drop_indexes");
  
  for (i= 0; i < tab->s->keys; i++, key_info++)
  {
    NDB_INDEX_TYPE idx_type= get_index_type_from_table(i);
    m_index[i].type= idx_type;
    if (m_index[i].status == TO_BE_DROPPED)
    {
      const NdbDictionary::Index *index= m_index[i].index;
      const NdbDictionary::Index *unique_index= m_index[i].unique_index;
      
      if (index)
      {
        index_name= index->getName();
        DBUG_PRINT("info", ("Dropping index %u: %s", i, index_name));  
        // Drop ordered index from ndb
        error= dict->dropIndexGlobal(*index);
        if (!error)
        {
          dict->removeIndexGlobal(*index, 1);
          m_index[i].index= NULL;
        }
      }
      if (!error && unique_index)
      {
        index_name= unique_index->getName();
        DBUG_PRINT("info", ("Dropping unique index %u: %s", i, index_name));
        // Drop unique index from ndb
        error= dict->dropIndexGlobal(*unique_index);
        if (!error)
        {
          dict->removeIndexGlobal(*unique_index, 1);
          m_index[i].unique_index= NULL;
        }
      }
      if (error)
        DBUG_RETURN(error);
      ndb_clear_index(dict, m_index[i]);
      continue;
    }
  }
  
  DBUG_RETURN(error);
}

/**
  Decode the type of an index from information 
  provided in table object.
*/
NDB_INDEX_TYPE ha_ndbcluster::get_index_type_from_table(uint inx) const
{
  return get_index_type_from_key(inx, table_share->key_info,
                                 inx == table_share->primary_key);
}

NDB_INDEX_TYPE ha_ndbcluster::get_index_type_from_key(uint inx,
                                                      KEY *key_info,
                                                      bool primary) const
{
  bool is_hash_index=  (key_info[inx].algorithm == 
                        HA_KEY_ALG_HASH);
  if (primary)
    return is_hash_index ? PRIMARY_KEY_INDEX : PRIMARY_KEY_ORDERED_INDEX;
  
  return ((key_info[inx].flags & HA_NOSAME) ? 
          (is_hash_index ? UNIQUE_INDEX : UNIQUE_ORDERED_INDEX) :
          ORDERED_INDEX);
} 

bool ha_ndbcluster::check_index_fields_not_null(KEY* key_info)
{
  KEY_PART_INFO* key_part= key_info->key_part;
  KEY_PART_INFO* end= key_part+key_info->key_parts;
  DBUG_ENTER("ha_ndbcluster::check_index_fields_not_null");
  
  for (; key_part != end; key_part++) 
    {
      Field* field= key_part->field;
      if (field->maybe_null())
	DBUG_RETURN(TRUE);
    }
  
  DBUG_RETURN(FALSE);
}

void ha_ndbcluster::release_metadata(THD *thd, Ndb *ndb)
{
  uint i;

  DBUG_ENTER("release_metadata");
  DBUG_PRINT("enter", ("m_tabname: %s", m_tabname));

  NDBDICT *dict= ndb->getDictionary();
  int invalidate_indexes= 0;
  if (thd && thd->lex && thd->lex->sql_command == SQLCOM_FLUSH)
  {
    invalidate_indexes = 1;
  }
  if (m_table != NULL)
  {
    if (m_ndb_record != NULL)
    {
      dict->releaseRecord(m_ndb_record);
      m_ndb_record= NULL;
    }
    if (m_ndb_hidden_key_record != NULL)
    {
      dict->releaseRecord(m_ndb_hidden_key_record);
      m_ndb_hidden_key_record= NULL;
    }
    if (m_table->getObjectStatus() == NdbDictionary::Object::Invalid)
      invalidate_indexes= 1;
    dict->removeTableGlobal(*m_table, invalidate_indexes);
  }
  // TODO investigate
  DBUG_ASSERT(m_table_info == NULL);
  m_table_info= NULL;

  // Release index list 
  for (i= 0; i < MAX_KEY; i++)
  {
    if (m_index[i].unique_index)
    {
      DBUG_ASSERT(m_table != NULL);
      dict->removeIndexGlobal(*m_index[i].unique_index, invalidate_indexes);
    }
    if (m_index[i].index)
    {
      DBUG_ASSERT(m_table != NULL);
      dict->removeIndexGlobal(*m_index[i].index, invalidate_indexes);
    }
    ndb_clear_index(dict, m_index[i]);
  }

  m_table= NULL;
  DBUG_VOID_RETURN;
}

int ha_ndbcluster::get_ndb_lock_type(enum thr_lock_type type,
                                     const MY_BITMAP *column_bitmap)
{
  if (type >= TL_WRITE_ALLOW_WRITE)
    return NdbOperation::LM_Exclusive;
  if (type ==  TL_READ_WITH_SHARED_LOCKS ||
      (column_bitmap != NULL && uses_blob_value(column_bitmap)))
    return NdbOperation::LM_Read;
  return NdbOperation::LM_CommittedRead;
}

static const ulong index_type_flags[]=
{
  /* UNDEFINED_INDEX */
  0,                         

  /* PRIMARY_KEY_INDEX */
  HA_ONLY_WHOLE_INDEX, 

  /* PRIMARY_KEY_ORDERED_INDEX */
  /* 
     Enable HA_KEYREAD_ONLY when "sorted" indexes are supported, 
     thus ORDERD BY clauses can be optimized by reading directly 
     through the index.
  */
  // HA_KEYREAD_ONLY | 
  HA_READ_NEXT |
  HA_READ_PREV |
  HA_READ_RANGE |
  HA_READ_ORDER,

  /* UNIQUE_INDEX */
  HA_ONLY_WHOLE_INDEX,

  /* UNIQUE_ORDERED_INDEX */
  HA_READ_NEXT |
  HA_READ_PREV |
  HA_READ_RANGE |
  HA_READ_ORDER,

  /* ORDERED_INDEX */
  HA_READ_NEXT |
  HA_READ_PREV |
  HA_READ_RANGE |
  HA_READ_ORDER
};

static const int index_flags_size= sizeof(index_type_flags)/sizeof(ulong);

inline NDB_INDEX_TYPE ha_ndbcluster::get_index_type(uint idx_no) const
{
  DBUG_ASSERT(idx_no < MAX_KEY);
  return m_index[idx_no].type;
}

inline bool ha_ndbcluster::has_null_in_unique_index(uint idx_no) const
{
  DBUG_ASSERT(idx_no < MAX_KEY);
  return m_index[idx_no].null_in_unique_index;
}


/**
  Get the flags for an index.

  @return
    flags depending on the type of the index.
*/

inline ulong ha_ndbcluster::index_flags(uint idx_no, uint part,
                                        bool all_parts) const 
{ 
  DBUG_ENTER("ha_ndbcluster::index_flags");
  DBUG_PRINT("enter", ("idx_no: %u", idx_no));
  DBUG_ASSERT(get_index_type_from_table(idx_no) < index_flags_size);
  DBUG_RETURN(index_type_flags[get_index_type_from_table(idx_no)] | 
              HA_KEY_SCAN_NOT_ROR);
}

bool ha_ndbcluster::check_index_fields_in_write_set(uint keyno)
{
  KEY* key_info= table->key_info + keyno;
  KEY_PART_INFO* key_part= key_info->key_part;
  KEY_PART_INFO* end= key_part+key_info->key_parts;
  uint i;
  DBUG_ENTER("check_index_fields_in_write_set");

  for (i= 0; key_part != end; key_part++, i++)
  {
    Field* field= key_part->field;
    if (!bitmap_is_set(table->write_set, field->field_index))
    {
      DBUG_RETURN(false);
    }
  }

  DBUG_RETURN(true);
}


/**
  Read one record from NDB using primary key.
*/

int ha_ndbcluster::pk_read(const uchar *key, uint key_len, uchar *buf,
                           uint32 part_id)
{
  NdbConnection *trans= m_thd_ndb->trans;
  const NdbOperation *op;
  int res;
  DBUG_ENTER("pk_read");
  DBUG_PRINT("enter", ("key_len: %u read_set=%x",
                       key_len, table->read_set->bitmap[0]));
  DBUG_DUMP("key", key, key_len);
  DBUG_ASSERT(trans);

  NdbOperation::LockMode lm=
    (NdbOperation::LockMode)get_ndb_lock_type(m_lock.type, table->read_set);
  
  if (!(op= pk_unique_index_read_key(table->s->primary_key, key, buf, lm,
                                     (m_user_defined_partitioning ?
                                      &part_id :
                                      NULL))))
    ERR_RETURN(trans->getNdbError());

  if ((res = execute_no_commit_ie(m_thd_ndb, trans)) != 0 ||
      op->getNdbError().code) 
  {
    table->status= STATUS_NOT_FOUND;
    DBUG_RETURN(ndb_err(trans));
  }

  table->status= 0;     
  DBUG_RETURN(0);
}

/**
  Update primary key or part id by doing delete insert.
*/

int ha_ndbcluster::ndb_pk_update_row(THD *thd,
                                     const uchar *old_data, uchar *new_data,
                                     uint32 old_part_id)
{
  NdbTransaction *trans= m_thd_ndb->trans;
  int error;
  const NdbOperation *op;
  DBUG_ENTER("ndb_pk_update_row");
  DBUG_ASSERT(trans);

  NdbOperation::OperationOptions *poptions = NULL;
  NdbOperation::OperationOptions options;
  options.optionsPresent=0;

  DBUG_PRINT("info", ("primary key update or partition change, "
                      "doing read+delete+insert"));
  // Get all old fields, since we optimize away fields not in query

  const NdbRecord *key_rec;
  const uchar *key_row;

  if (m_user_defined_partitioning)
  {
    options.optionsPresent |= NdbOperation::OperationOptions::OO_PARTITION_ID;
    options.partitionId=old_part_id;
    poptions=&options;
  }

  setup_key_ref_for_ndb_record(&key_rec, &key_row, old_data, FALSE);

  if (!bitmap_is_set_all(table->read_set))
  {
    /*
      Need to read rest of columns for later re-insert.

      Use mask only with columns that are not in write_set, not in
      read_set, and not part of the primary key.
    */

    bitmap_copy(&m_bitmap, table->read_set);
    bitmap_union(&m_bitmap, table->write_set);
    bitmap_invert(&m_bitmap);
    NdbOperation::LockMode lm=
      (NdbOperation::LockMode)get_ndb_lock_type(m_lock.type, &m_bitmap);
    if (!(op= trans->readTuple(key_rec, (const char *)key_row,
                               m_ndb_record, (char *)new_data, lm,
                               (const unsigned char *)(m_bitmap.bitmap),
                               poptions,
                               sizeof(NdbOperation::OperationOptions))))
      ERR_RETURN(trans->getNdbError());

    if (table_share->blob_fields > 0)
    {
      my_bitmap_map *old_map= dbug_tmp_use_all_columns(table, table->read_set);
      error= get_blob_values(op, new_data, &m_bitmap);
      dbug_tmp_restore_column_map(table->read_set, old_map);
      if (error != 0)
        ERR_RETURN(op->getNdbError());
    }
    if (execute_no_commit(m_thd_ndb, trans, m_ignore_no_key) != 0) 
    {
      table->status= STATUS_NOT_FOUND;
      DBUG_RETURN(ndb_err(trans));
    }
  }

  // Delete old row
  error= ndb_delete_row(old_data, TRUE);
  if (error)
  {
    DBUG_PRINT("info", ("delete failed"));
    DBUG_RETURN(error);
  }

  // Insert new row
  DBUG_PRINT("info", ("delete succeded"));
  bool batched_update= (m_active_cursor != 0);
  /*
    If we are updating a primary key with auto_increment
    then we need to update the auto_increment counter
  */
  if (table->found_next_number_field &&
      bitmap_is_set(table->write_set, 
                    table->found_next_number_field->field_index) &&
      (error= set_auto_inc(thd, table->found_next_number_field)))
  {
    DBUG_RETURN(error);
  }
  error= ndb_write_row(new_data, TRUE, batched_update);
  if (error)
  {
    DBUG_PRINT("info", ("insert failed"));
    if (trans->commitStatus() == NdbConnection::Started)
    {
      m_thd_ndb->m_max_violation_count= 0;
      m_thd_ndb->m_old_violation_count= 0;
      m_thd_ndb->m_conflict_fn_usage_count= 0;
      m_thd_ndb->m_unsent_bytes= 0;
      m_thd_ndb->m_execute_count++;
      DBUG_PRINT("info", ("execute_count: %u", m_thd_ndb->m_execute_count));
      trans->execute(NdbTransaction::Rollback);
#ifdef FIXED_OLD_DATA_TO_ACTUALLY_CONTAIN_GOOD_DATA
      int undo_res;
      // Undo delete_row(old_data)
      undo_res= ndb_write_row((uchar *)old_data, TRUE, batched_update);
      if (undo_res)
        push_warning(table->in_use,
                     MYSQL_ERROR::WARN_LEVEL_WARN,
                     undo_res,
                     "NDB failed undoing delete at primary key update");
#endif
    }
    DBUG_RETURN(error);
  }
  DBUG_PRINT("info", ("delete+insert succeeded"));

  DBUG_RETURN(0);
}

/**
  Check that all operations between first and last all
  have gotten the errcode
  If checking for HA_ERR_KEY_NOT_FOUND then update m_dupkey
  for all succeeding operations
*/
bool ha_ndbcluster::check_all_operations_for_error(NdbTransaction *trans,
                                                   const NdbOperation *first,
                                                   const NdbOperation *last,
                                                   uint errcode)
{
  const NdbOperation *op= first;
  DBUG_ENTER("ha_ndbcluster::check_all_operations_for_error");

  while(op)
  {
    NdbError err= op->getNdbError();
    if (err.status != NdbError::Success)
    {
      if (ndb_to_mysql_error(&err) != (int) errcode)
        DBUG_RETURN(FALSE);
      if (op == last) break;
      op= trans->getNextCompletedOperation(op);
    }
    else
    {
      // We found a duplicate
      if (op->getType() == NdbOperation::UniqueIndexAccess)
      {
        if (errcode == HA_ERR_KEY_NOT_FOUND)
        {
          NdbIndexOperation *iop= (NdbIndexOperation *) op;
          const NDBINDEX *index= iop->getIndex();
          // Find the key_no of the index
          for(uint i= 0; i<table->s->keys; i++)
          {
            if (m_index[i].unique_index == index)
            {
              m_dupkey= i;
              break;
            }
          }
        }
      }
      else
      {
        // Must have been primary key access
        DBUG_ASSERT(op->getType() == NdbOperation::PrimaryKeyAccess);
        if (errcode == HA_ERR_KEY_NOT_FOUND)
          m_dupkey= table->s->primary_key;
      }
      DBUG_RETURN(FALSE);      
    }
  }
  DBUG_RETURN(TRUE);
}


/**
 * Check if record contains any null valued columns that are part of a key
 */
static
int
check_null_in_record(const KEY* key_info, const uchar *record)
{
  KEY_PART_INFO *curr_part, *end_part;
  curr_part= key_info->key_part;
  end_part= curr_part + key_info->key_parts;

  while (curr_part != end_part)
  {
    if (curr_part->null_bit &&
        (record[curr_part->null_offset] & curr_part->null_bit))
      return 1;
    curr_part++;
  }
  return 0;
  /*
    We could instead pre-compute a bitmask in table_share with one bit for
    every null-bit in the key, and so check this just by OR'ing the bitmask
    with the null bitmap in the record.
    But not sure it's worth it.
  */
}

/* Empty mask and dummy row, for reading no attributes using NdbRecord. */
/* Mask will be initialized to all zeros by linker. */
static unsigned char empty_mask[(NDB_MAX_ATTRIBUTES_IN_TABLE+7)/8];
static char dummy_row[1];

/**
  Peek to check if any rows already exist with conflicting
  primary key or unique index values
*/

int ha_ndbcluster::peek_indexed_rows(const uchar *record, 
                                     NDB_WRITE_OP write_op)
{
  NdbTransaction *trans;
  const NdbOperation *op;
  const NdbOperation *first, *last;
  NdbOperation::OperationOptions options;
  NdbOperation::OperationOptions *poptions=NULL;
  options.optionsPresent = 0;
  uint i;
  int res, error;
  DBUG_ENTER("peek_indexed_rows");
  if (!(trans= get_transaction(error)))
  {
    DBUG_RETURN(error);
  }
  NdbOperation::LockMode lm=
      (NdbOperation::LockMode)get_ndb_lock_type(m_lock.type, NULL);
  first= NULL;
  if (write_op != NDB_UPDATE && table->s->primary_key != MAX_KEY)
  {
    /*
     * Fetch any row with colliding primary key
     */
    const NdbRecord *key_rec=
      m_index[table->s->primary_key].ndb_unique_record_row;

    if (m_user_defined_partitioning)
    {
      uint32 part_id;
      int error;
      longlong func_value;
      my_bitmap_map *old_map= dbug_tmp_use_all_columns(table, table->read_set);
      error= m_part_info->get_partition_id(m_part_info, &part_id, &func_value);
      dbug_tmp_restore_column_map(table->read_set, old_map);
      if (error)
      {
        m_part_info->err_value= func_value;
        DBUG_RETURN(error);
      }
      options.optionsPresent |= NdbOperation::OperationOptions::OO_PARTITION_ID;
      options.partitionId=part_id;
      poptions=&options;
    }    

    if (!(op= trans->readTuple(key_rec, (const char *)record,
                               m_ndb_record, dummy_row, lm, empty_mask,
                               poptions, 
                               sizeof(NdbOperation::OperationOptions))))
      ERR_RETURN(trans->getNdbError());
    
    first= op;
  }
  /*
   * Fetch any rows with colliding unique indexes
   */
  KEY* key_info;
  for (i= 0, key_info= table->key_info; i < table->s->keys; i++, key_info++)
  {
    if (i != table_share->primary_key &&
        key_info->flags & HA_NOSAME &&
        bitmap_is_overlapping(table->write_set, m_key_fields[i]))
    {
      /*
        A unique index is defined on table and it's being updated
        We cannot look up a NULL field value in a unique index. But since
        keys with NULLs are not indexed, such rows cannot conflict anyway, so
        we just skip the index in this case.
      */
      if (check_null_in_record(key_info, record))
      {
        DBUG_PRINT("info", ("skipping check for key with NULL"));
        continue;
      }
      if (write_op != NDB_INSERT && !check_index_fields_in_write_set(i))
      {
        DBUG_PRINT("info", ("skipping check for key %u not in write_set", i));
        continue;
      }

      const NdbOperation *iop;
      const NdbRecord *key_rec= m_index[i].ndb_unique_record_row;
      if (!(iop= trans->readTuple(key_rec, (const char *)record,
                                  m_ndb_record, dummy_row,
                                  lm, empty_mask)))
        ERR_RETURN(trans->getNdbError());

      if (!first)
        first= iop;
    }
  }
  last= trans->getLastDefinedOperation();
  if (first)
    res= execute_no_commit_ie(m_thd_ndb, trans);
  else
  {
    // Table has no keys
    table->status= STATUS_NOT_FOUND;
    DBUG_RETURN(HA_ERR_KEY_NOT_FOUND);
  }
  if (check_all_operations_for_error(trans, first, last, 
                                     HA_ERR_KEY_NOT_FOUND))
  {
    table->status= STATUS_NOT_FOUND;
    DBUG_RETURN(ndb_err(trans));
  } 
  else
  {
    DBUG_PRINT("info", ("m_dupkey %d", m_dupkey));
  }
  DBUG_RETURN(0);
}


/**
  Read one record from NDB using unique secondary index.
*/

int ha_ndbcluster::unique_index_read(const uchar *key,
                                     uint key_len, uchar *buf)
{
  NdbTransaction *trans= m_thd_ndb->trans;
  const NdbOperation *op;
  DBUG_ENTER("ha_ndbcluster::unique_index_read");
  DBUG_PRINT("enter", ("key_len: %u, index: %u", key_len, active_index));
  DBUG_DUMP("key", key, key_len);
  DBUG_ASSERT(trans);

  NdbOperation::LockMode lm=
    (NdbOperation::LockMode)get_ndb_lock_type(m_lock.type, table->read_set);
  if (!(op= pk_unique_index_read_key(active_index, key, buf, lm, NULL)))
    ERR_RETURN(trans->getNdbError());
  
  if (execute_no_commit_ie(m_thd_ndb, trans) != 0 ||
      op->getNdbError().code) 
  {
    int err= ndb_err(trans);
    if(err==HA_ERR_KEY_NOT_FOUND)
      table->status= STATUS_NOT_FOUND;
    else
      table->status= STATUS_GARBAGE;

    DBUG_RETURN(err);
  }

  table->status= 0;
  DBUG_RETURN(0);
}

int
ha_ndbcluster::scan_handle_lock_tuple(NdbScanOperation *scanOp,
                                      NdbTransaction *trans)
{
  DBUG_ENTER("ha_ndbcluster::scan_handle_lock_tuple");
  if (m_lock_tuple)
  {
    /*
      Lock level m_lock.type either TL_WRITE_ALLOW_WRITE
      (SELECT FOR UPDATE) or TL_READ_WITH_SHARED_LOCKS (SELECT
      LOCK WITH SHARE MODE) and row was not explictly unlocked 
      with unlock_row() call
    */
    const NdbOperation *op;
    // Lock row
    DBUG_PRINT("info", ("Keeping lock on scanned row"));
      
    if (!(op= scanOp->lockCurrentTuple(trans, m_ndb_record,
                                       dummy_row, empty_mask)))
    {
      /* purecov: begin inspected */
      m_lock_tuple= FALSE;
      ERR_RETURN(trans->getNdbError());
      /* purecov: end */    
    }
    m_thd_ndb->m_unsent_bytes+=12;
  }
  m_lock_tuple= FALSE;
  DBUG_RETURN(0);
}

inline int ha_ndbcluster::fetch_next(NdbScanOperation* cursor)
{
  DBUG_ENTER("fetch_next");
  int local_check;
  int error;
  NdbTransaction *trans= m_thd_ndb->trans;
  
  DBUG_ASSERT(trans);
  if ((error= scan_handle_lock_tuple(cursor, trans)) != 0)
    DBUG_RETURN(error);
  
  bool contact_ndb= m_lock.type < TL_WRITE_ALLOW_WRITE &&
                    m_lock.type != TL_READ_WITH_SHARED_LOCKS;
  do {
    DBUG_PRINT("info", ("Call nextResult, contact_ndb: %d", contact_ndb));
    /*
      We can only handle one tuple with blobs at a time.
    */
    if (m_thd_ndb->m_unsent_bytes && m_blobs_pending)
    {
      if (execute_no_commit(m_thd_ndb, trans, m_ignore_no_key) != 0)
        DBUG_RETURN(ndb_err(trans));
    }
    
    if ((local_check= cursor->nextResult(&_m_next_row,
                                         contact_ndb,
                                         m_thd_ndb->m_force_send)) == 0)
    {
      /*
	Explicitly lock tuple if "select for update" or
	"select lock in share mode"
      */
      m_lock_tuple= (m_lock.type == TL_WRITE_ALLOW_WRITE
		     || 
		     m_lock.type == TL_READ_WITH_SHARED_LOCKS);
      DBUG_RETURN(0);
    } 
    else if (local_check == 1 || local_check == 2)
    {
      // 1: No more records
      // 2: No more cached records
      
      /*
        Before fetching more rows and releasing lock(s),
        all pending update or delete operations should 
        be sent to NDB
      */
      DBUG_PRINT("info", ("thd_ndb->m_unsent_bytes: %ld",
                          (long) m_thd_ndb->m_unsent_bytes));
      if (m_thd_ndb->m_unsent_bytes)
      {
        if (flush_bulk_insert() != 0)
          DBUG_RETURN(-1);
      }
      contact_ndb= (local_check == 2);
    }
    else
    {
      DBUG_RETURN(ndb_err(trans));
    }
  } while (local_check == 2);

  DBUG_RETURN(1);
}

/**
  Get the next record of a started scan. Try to fetch
  it locally from NdbApi cached records if possible, 
  otherwise ask NDB for more.

  @note
    If this is a update/delete make sure to not contact
    NDB before any pending ops have been sent to NDB.
*/

inline int ha_ndbcluster::next_result(uchar *buf)
{  
  int res;
  DBUG_ENTER("next_result");
    
  if (!m_active_cursor)
    DBUG_RETURN(HA_ERR_END_OF_FILE);
  
  if ((res= fetch_next(m_active_cursor)) == 0)
  {
    DBUG_PRINT("info", ("One more record found"));    

    unpack_record(buf, m_next_row);
    table->status= 0;
    DBUG_RETURN(0);
  }
  else if (res == 1)
  {
    // No more records
    table->status= STATUS_NOT_FOUND;
    
    DBUG_PRINT("info", ("No more records"));
    DBUG_RETURN(HA_ERR_END_OF_FILE);
  }
  else
  {
    DBUG_RETURN(ndb_err(m_thd_ndb->trans));
  }
}

/**
  Do a primary key or unique key index read operation.
  The key value is taken from a buffer in mysqld key format.
*/
const NdbOperation *
ha_ndbcluster::pk_unique_index_read_key(uint idx, const uchar *key, uchar *buf,
                                        NdbOperation::LockMode lm,
                                        Uint32 *ppartition_id)
{
  const NdbOperation *op;
  const NdbRecord *key_rec;
  NdbOperation::OperationOptions options;
  NdbOperation::OperationOptions *poptions = NULL;
  options.optionsPresent= 0;
  NdbOperation::GetValueSpec gets[2];
  
  if (idx != MAX_KEY)
    key_rec= m_index[idx].ndb_unique_record_key;
  else
    key_rec= m_ndb_hidden_key_record;

  /* Initialize the null bitmap, setting unused null bits to 1. */
  memset(buf, 0xff, table->s->null_bytes);

  if (table_share->primary_key == MAX_KEY)
  {
    get_hidden_fields_keyop(&options, gets);
    poptions= &options;
  }

  if (ppartition_id != NULL)
  {
    options.optionsPresent|= NdbOperation::OperationOptions::OO_PARTITION_ID;
    options.partitionId= *ppartition_id;
    poptions= &options;
  }

  op= m_thd_ndb->trans->readTuple(key_rec, (const char *)key, m_ndb_record,
                                  (char *)buf, lm,
                                  (uchar *)(table->read_set->bitmap), poptions,
                                  sizeof(NdbOperation::OperationOptions));

  if (uses_blob_value(table->read_set) &&
      get_blob_values(op, buf, table->read_set) != 0)
    return NULL;

  return op;
}

/** Count number of columns in key part. */
static uint
count_key_columns(const KEY *key_info, const key_range *key)
{
  KEY_PART_INFO *first_key_part= key_info->key_part;
  KEY_PART_INFO *key_part_end= first_key_part + key_info->key_parts;
  KEY_PART_INFO *key_part;
  uint length= 0;
  for(key_part= first_key_part; key_part < key_part_end; key_part++)
  {
    if (length >= key->length)
      break;
    length+= key_part->store_length;
  }
  return key_part - first_key_part;
}

/* Helper method to compute NDB index bounds. Note: does not set range_no. */
static void
compute_index_bounds(NdbIndexScanOperation::IndexBound & bound,
                     const KEY *key_info,
                     const key_range *start_key, const key_range *end_key)
{
  if (start_key)
  {
    bound.low_key= (const char*)start_key->key;
    bound.low_key_count= count_key_columns(key_info, start_key);
    bound.low_inclusive=
      start_key->flag != HA_READ_AFTER_KEY &&
      start_key->flag != HA_READ_BEFORE_KEY;
  }
  else
  {
    bound.low_key= NULL;
    bound.low_key_count= 0;
  }

  if (start_key &&
      (start_key->flag == HA_READ_KEY_EXACT ||
       start_key->flag == HA_READ_PREFIX_LAST))
  {
    bound.high_key= bound.low_key;
    bound.high_key_count= bound.low_key_count;
    bound.high_inclusive= TRUE;
  }
  else if (end_key)
  {
    bound.high_key= (const char*)end_key->key;
    bound.high_key_count= count_key_columns(key_info, end_key);
    /*
      For some reason, 'where b >= 1 and b <= 3' uses HA_READ_AFTER_KEY for
      the end_key.
      So HA_READ_AFTER_KEY in end_key sets high_inclusive, even though in
      start_key it does not set low_inclusive.
    */
    bound.high_inclusive= end_key->flag != HA_READ_BEFORE_KEY;
    if (end_key->flag == HA_READ_KEY_EXACT ||
        end_key->flag == HA_READ_PREFIX_LAST)
    {
      bound.low_key= bound.high_key;
      bound.low_key_count= bound.high_key_count;
      bound.low_inclusive= TRUE;
    }
  }
  else
  {
    bound.high_key= NULL;
    bound.high_key_count= 0;
  }
}

/**
  Start ordered index scan in NDB
*/

int ha_ndbcluster::ordered_index_scan(const key_range *start_key,
                                      const key_range *end_key,
                                      bool sorted, bool descending,
                                      uchar* buf, part_id_range *part_spec)
{  
  NdbTransaction *trans;
  NdbIndexScanOperation *op;
  int error;

  DBUG_ENTER("ha_ndbcluster::ordered_index_scan");
  DBUG_PRINT("enter", ("index: %u, sorted: %d, descending: %d read_set=0x%x",
             active_index, sorted, descending, table->read_set->bitmap[0]));
  DBUG_PRINT("enter", ("Starting new ordered scan on %s", m_tabname));

  // Check that sorted seems to be initialised
  DBUG_ASSERT(sorted == 0 || sorted == 1);

  if (!(trans= get_transaction(error)))
  {
    DBUG_RETURN(error);
  }

  if (m_active_cursor && (error= close_scan()))
    DBUG_RETURN(error);

  if (m_active_cursor && (error= close_scan()))
    DBUG_RETURN(error);

  NdbOperation::LockMode lm=
    (NdbOperation::LockMode)get_ndb_lock_type(m_lock.type, table->read_set);

  NdbScanOperation::ScanOptions options;
  options.optionsPresent=NdbScanOperation::ScanOptions::SO_SCANFLAGS;
  options.scan_flags=0;

  NdbOperation::GetValueSpec gets[2];
  if (table_share->primary_key == MAX_KEY)
    get_hidden_fields_scan(&options, gets);

  if (lm == NdbOperation::LM_Read)
    options.scan_flags|= NdbScanOperation::SF_KeyInfo;
  if (sorted)
    options.scan_flags|= NdbScanOperation::SF_OrderBy;
  if (descending)
    options.scan_flags|= NdbScanOperation::SF_Descending;
  const NdbRecord *key_rec= m_index[active_index].ndb_record_key;
  const NdbRecord *row_rec= m_ndb_record;

  NdbIndexScanOperation::IndexBound bound;
  NdbIndexScanOperation::IndexBound *pbound = NULL;
  NdbInterpretedCode code(m_table);

  if (start_key != NULL || end_key != NULL)
  {
    /* 
       Compute bounds info, reversing range boundaries
       if descending
     */
    compute_index_bounds(bound, 
                         table->key_info + active_index,
                         (descending?
                          end_key : start_key),
                         (descending?
                          start_key : end_key));
    bound.range_no = 0;
    pbound = &bound;
  }

  /* Partition pruning */
  if (m_use_partition_pruning && part_spec != NULL &&
      part_spec->start_part == part_spec->end_part)
  {
    options.partitionId = part_spec->start_part;
    options.optionsPresent |= NdbScanOperation::ScanOptions::SO_PARTITION_ID;
  }

  if (m_cond && m_cond->generate_scan_filter(&code, &options))
    ERR_RETURN(code.getNdbError());

  if (!(op= trans->scanIndex(key_rec, row_rec, lm,
                             (uchar *)(table->read_set->bitmap),
                             pbound,
                             &options,
                             sizeof(NdbScanOperation::ScanOptions))))
    ERR_RETURN(trans->getNdbError());

  if (uses_blob_value(table->read_set) &&
      get_blob_values(op, NULL, table->read_set) != 0)
    ERR_RETURN(op->getNdbError());

  m_active_cursor= op;

  if (execute_no_commit(m_thd_ndb, trans, m_ignore_no_key) != 0)
    DBUG_RETURN(ndb_err(trans));
  
  DBUG_RETURN(next_result(buf));
}

static
int
guess_scan_flags(NdbOperation::LockMode lm, 
		 const NDBTAB* tab, const MY_BITMAP* readset)
{
  int flags= 0;
  flags|= (lm == NdbOperation::LM_Read) ? NdbScanOperation::SF_KeyInfo : 0;
  if (tab->checkColumns(0, 0) & 2)
  {
    int ret = tab->checkColumns(readset->bitmap, no_bytes_in_map(readset));
    
    if (ret & 2)
    { // If disk columns...use disk scan
      flags |= NdbScanOperation::SF_DiskScan;
    }
    else if ((ret & 4) == 0 && (lm == NdbOperation::LM_Exclusive))
    {
      // If no mem column is set and exclusive...guess disk scan
      flags |= NdbScanOperation::SF_DiskScan;
    }
  }
  return flags;
}

/*
  Start full table scan in NDB or unique index scan
 */

int ha_ndbcluster::full_table_scan(const KEY* key_info, 
                                   const uchar *key, 
                                   uint key_len,
                                   uchar *buf)
{
  int error;
  NdbScanOperation *op;
  NdbTransaction *trans;
  part_id_range part_spec;
  bool use_set_part_id= FALSE;
  NdbOperation::GetValueSpec gets[2];

  DBUG_ENTER("full_table_scan");  
  DBUG_PRINT("enter", ("Starting new scan on %s", m_tabname));

  if (m_use_partition_pruning)
  {
    part_spec.start_part= 0;
    part_spec.end_part= m_part_info->get_tot_partitions() - 1;
    prune_partition_set(table, &part_spec);
    DBUG_PRINT("info", ("part_spec.start_part: %u  part_spec.end_part: %u",
                        part_spec.start_part, part_spec.end_part));
    /*
      If partition pruning has found no partition in set
      we can return HA_ERR_END_OF_FILE
    */
    if (part_spec.start_part > part_spec.end_part)
    {
      DBUG_RETURN(HA_ERR_END_OF_FILE);
    }

    if (part_spec.start_part == part_spec.end_part)
    {
      /*
       * Only one partition is required to scan, if sorted is required
       * don't need it anymore since output from one ordered partitioned
       * index is always sorted.
       */
      use_set_part_id= TRUE;
      if (!(trans= get_transaction_part_id(part_spec.start_part, error)))
      {
        DBUG_RETURN(error);
      }
    }
    else
    {
      if (!(trans= get_transaction(error)))
      {
        DBUG_RETURN(error);
      }
    }
  }
  else
    trans= m_thd_ndb->trans;
  DBUG_ASSERT(trans);

  NdbOperation::LockMode lm=
    (NdbOperation::LockMode)get_ndb_lock_type(m_lock.type, table->read_set);
  NdbScanOperation::ScanOptions options;
  options.optionsPresent = (NdbScanOperation::ScanOptions::SO_SCANFLAGS |
                            NdbScanOperation::ScanOptions::SO_PARALLEL);
  options.scan_flags = guess_scan_flags(lm, m_table, table->read_set);
  options.parallel = parallelism;

  if (use_set_part_id) {
    options.optionsPresent|= NdbScanOperation::ScanOptions::SO_PARTITION_ID;
    options.partitionId = part_spec.start_part;
  };

  if (table_share->primary_key == MAX_KEY)
    get_hidden_fields_scan(&options, gets);

  {
    NdbInterpretedCode code(m_table);

    if (!key_info)
    {
      if (m_cond && m_cond->generate_scan_filter(&code, &options))
        ERR_RETURN(code.getNdbError());
    }
    else
    {
      /* Unique index scan in NDB (full table scan with scan filter) */
      DBUG_PRINT("info", ("Starting unique index scan"));
      if (!m_cond)
        m_cond= new ha_ndbcluster_cond;
      if (!m_cond)
      {
        my_errno= HA_ERR_OUT_OF_MEM;
        DBUG_RETURN(my_errno);
      }       
      if (m_cond->generate_scan_filter_from_key(&code, &options, key_info, key, key_len, buf))
        ERR_RETURN(code.getNdbError());
    }

    if (!(op= trans->scanTable(m_ndb_record, lm,
                               (uchar *)(table->read_set->bitmap),
                               &options, sizeof(NdbScanOperation::ScanOptions))))
      ERR_RETURN(trans->getNdbError());
  }
  
  m_active_cursor= op;

  if (uses_blob_value(table->read_set) &&
      get_blob_values(op, NULL, table->read_set) != 0)
    ERR_RETURN(op->getNdbError());

  if (execute_no_commit(m_thd_ndb, trans, m_ignore_no_key) != 0)
    DBUG_RETURN(ndb_err(trans));
  DBUG_PRINT("exit", ("Scan started successfully"));
  DBUG_RETURN(next_result(buf));
}

int
ha_ndbcluster::set_auto_inc(THD *thd, Field *field)
{
  DBUG_ENTER("ha_ndbcluster::set_auto_inc");
  Ndb *ndb= get_ndb(thd);
  bool read_bit= bitmap_is_set(table->read_set, field->field_index);
  bitmap_set_bit(table->read_set, field->field_index);
  Uint64 next_val= (Uint64) field->val_int() + 1;
  if (!read_bit)
    bitmap_clear_bit(table->read_set, field->field_index);
#ifndef DBUG_OFF
  char buff[22];
  DBUG_PRINT("info", 
             ("Trying to set next auto increment value to %s",
              llstr(next_val, buff)));
#endif
  if (ndb->checkUpdateAutoIncrementValue(m_share->tuple_id_range, next_val))
  {
    Ndb_tuple_id_range_guard g(m_share);
    if (ndb->setAutoIncrementValue(m_table, g.range, next_val, TRUE)
        == -1)
      ERR_RETURN(ndb->getNdbError());
  }
  DBUG_RETURN(0);
}

Uint32
ha_ndbcluster::setup_get_hidden_fields(NdbOperation::GetValueSpec gets[2])
{
  Uint32 num_gets= 0;
  /*
    We need to read the hidden primary key, and possibly the FRAGMENT
    pseudo-column.
  */
  gets[num_gets].column= get_hidden_key_column();
  gets[num_gets].appStorage= &m_ref;
  num_gets++;
  if (m_user_defined_partitioning)
  {
    /* Need to read partition id to support ORDER BY columns. */
    gets[num_gets].column= NdbDictionary::Column::FRAGMENT;
    gets[num_gets].appStorage= &m_part_id;
    num_gets++;
  }
  return num_gets;
}

void
ha_ndbcluster::get_hidden_fields_keyop(NdbOperation::OperationOptions *options,
                                       NdbOperation::GetValueSpec gets[2])
{
  Uint32 num_gets= setup_get_hidden_fields(gets);
  options->optionsPresent|= NdbOperation::OperationOptions::OO_GETVALUE;
  options->extraGetValues= gets;
  options->numExtraGetValues= num_gets;
}

void
ha_ndbcluster::get_hidden_fields_scan(NdbScanOperation::ScanOptions *options,
                                      NdbOperation::GetValueSpec gets[2])
{
  Uint32 num_gets= setup_get_hidden_fields(gets);
  options->optionsPresent|= NdbScanOperation::ScanOptions::SO_GETVALUE;
  options->extraGetValues= gets;
  options->numExtraGetValues= num_gets;
}

inline void
ha_ndbcluster::eventSetAnyValue(THD *thd, 
                                NdbOperation::OperationOptions *options)
{
  if (unlikely(m_slow_path))
  {
    /*
      Ignore TNTO_NO_LOGGING for slave thd.  It is used to indicate
      log-slave-updates option.  This is instead handled in the
      injector thread, by looking explicitly at the
      opt_log_slave_updates flag.
    */
    Thd_ndb *thd_ndb= get_thd_ndb(thd);
    if (thd->slave_thread)
    {
      options->optionsPresent |= NdbOperation::OperationOptions::OO_ANYVALUE;
      options->anyValue=thd->server_id;
    }
    else if (thd_ndb->trans_options & TNTO_NO_LOGGING)
    {
      options->optionsPresent |= NdbOperation::OperationOptions::OO_ANYVALUE;
      options->anyValue=NDB_ANYVALUE_FOR_NOLOGGING;
    }
  }
}

int ha_ndbcluster::write_row(uchar *record)
{
  DBUG_ENTER("ha_ndbcluster::write_row");
#ifdef HAVE_NDB_BINLOG
  if (m_share == ndb_apply_status_share && table->in_use->slave_thread)
  {
    uint32 sid, master_server_id= active_mi->master_server_id;
    memcpy(&sid, table->field[0]->ptr + (record - table->record[0]), sizeof(sid));
    if (sid == master_server_id)
    {
      uint64 master_epoch;
      memcpy(&master_epoch, table->field[1]->ptr + (record - table->record[0]),
             sizeof(master_epoch));
      active_mi->master_epoch= master_epoch;
    }
  }
#endif /* HAVE_NDB_BINLOG */
  DBUG_RETURN(ndb_write_row(record, FALSE, FALSE));
}

/**
  Insert one record into NDB
*/
int ha_ndbcluster::ndb_write_row(uchar *record,
                                 bool primary_key_update,
                                 bool batched_update)
{
  bool has_auto_increment;
  const NdbOperation *op;
  THD *thd= table->in_use;
  Thd_ndb *thd_ndb= m_thd_ndb;
  NdbTransaction *trans;
  uint32 part_id;
  int error;
  NdbOperation::SetValueSpec sets[2];
  Uint32 num_sets= 0;
  DBUG_ENTER("ha_ndbcluster::ndb_write_row");

  has_auto_increment= (table->next_number_field && record == table->record[0]);

  if (has_auto_increment && table_share->primary_key != MAX_KEY) 
  {
    /*
     * Increase any auto_incremented primary key
     */
    m_skip_auto_increment= FALSE;
    if ((error= update_auto_increment()))
      DBUG_RETURN(error);
    m_skip_auto_increment= (insert_id_for_cur_row == 0);
  }

  /*
   * If IGNORE the ignore constraint violations on primary and unique keys
   */
  if (!m_use_write && m_ignore_dup_key)
  {
    /*
      compare if expression with that in start_bulk_insert()
      start_bulk_insert will set parameters to ensure that each
      write_row is committed individually
    */
    int peek_res= peek_indexed_rows(record, NDB_INSERT);
    
    if (!peek_res) 
    {
      DBUG_RETURN(HA_ERR_FOUND_DUPP_KEY);
    }
    if (peek_res != HA_ERR_KEY_NOT_FOUND)
      DBUG_RETURN(peek_res);
  }

  bool uses_blobs= uses_blob_value(table->write_set);

  Uint64 auto_value;
  if (table_share->primary_key == MAX_KEY)
  {
    /* Table has hidden primary key. */
    Ndb *ndb= get_ndb(thd);
    uint retries= NDB_AUTO_INCREMENT_RETRIES;
    int retry_sleep= 30; /* 30 milliseconds, transaction */
    for (;;)
    {
      Ndb_tuple_id_range_guard g(m_share);
      if (ndb->getAutoIncrementValue(m_table, g.range, auto_value, 1) == -1)
      {
	if (--retries &&
	    ndb->getNdbError().status == NdbError::TemporaryError)
	{
	  do_retry_sleep(retry_sleep);
	  continue;
	}
	ERR_RETURN(ndb->getNdbError());
      }
      break;
    }
    sets[num_sets].column= get_hidden_key_column();
    sets[num_sets].value= &auto_value;
    num_sets++;
  } 

  trans= thd_ndb->trans;
  if (m_user_defined_partitioning || !trans)
  {
    DBUG_ASSERT(m_use_partition_pruning);
    longlong func_value= 0;
    my_bitmap_map *old_map= dbug_tmp_use_all_columns(table, table->read_set);
    error= m_part_info->get_partition_id(m_part_info, &part_id, &func_value);
    dbug_tmp_restore_column_map(table->read_set, old_map);
    if (unlikely(error))
    {
      m_part_info->err_value= func_value;
      DBUG_RETURN(error);
    }
    if (m_user_defined_partitioning)
    {
      /*
        We need to set the value of the partition function value in
        NDB since the NDB kernel doesn't have easy access to the function
        to calculate the value.
      */
      if (func_value >= INT_MAX32)
        func_value= INT_MAX32;
      sets[num_sets].column= get_partition_id_column();
      sets[num_sets].value= &func_value;
      num_sets++;
    }
    if (!trans)
    {
      if (!(trans= start_transaction_part_id(part_id, error)))
      {
        DBUG_RETURN(error);
      }
    }
  }
  DBUG_ASSERT(trans);

  ha_statistic_increment(&SSV::ha_write_count);
  if (table->timestamp_field_type & TIMESTAMP_AUTO_SET_ON_INSERT)
    table->timestamp_field->set_time();

  /*
     Setup OperationOptions
   */
  NdbOperation::OperationOptions options;
  NdbOperation::OperationOptions *poptions = NULL;
  options.optionsPresent=0;
  
  eventSetAnyValue(thd, &options); 

  if (m_user_defined_partitioning)
  {
    options.optionsPresent |= NdbOperation::OperationOptions::OO_PARTITION_ID;
    options.partitionId= part_id;
  }
  if (num_sets)
  {
    options.optionsPresent |= NdbOperation::OperationOptions::OO_SETVALUE;
    options.extraSetValues= sets;
    options.numExtraSetValues= num_sets;
  }
  if (options.optionsPresent != 0)
    poptions=&options;

  const NdbRecord *key_rec;
  const uchar *key_row;
  if (table_share->primary_key == MAX_KEY)
  {
    key_rec= m_ndb_hidden_key_record;
    key_row= (const uchar *)&auto_value;
  }
  else
  {
    key_rec= m_index[table_share->primary_key].ndb_unique_record_row;
    key_row= record;
  }

  const MY_BITMAP *user_cols_written_bitmap;
  
  if (m_use_write)
  {
    uchar *mask;

#ifdef HAVE_NDB_BINLOG
    /*
      The use of table->write_set is tricky here. This is done as a temporary
      workaround for BUG#22045.

      There is some confusion on the precise meaning of write_set in write_row,
      with REPLACE INTO and replication SQL thread having different opinions.
      There is work on the way to sort that out, but until then we need to
      implement different semantics depending on whether we are in the slave
      SQL thread or not.

        SQL thread -> use the write_set for writeTuple().
        otherwise (REPLACE INTO) -> do not use write_set.
    */
    if (thd->slave_thread)
    {
      user_cols_written_bitmap= table->write_set;
      mask= (uchar *)(user_cols_written_bitmap->bitmap);
    }
    else
#endif
    {
      user_cols_written_bitmap= NULL;
      mask= NULL;
    }

    op= trans->writeTuple(key_rec, (const char *)key_row, m_ndb_record,
                          (char *)record, mask,
                          poptions, sizeof(NdbOperation::OperationOptions));
  }
  else
  {
    /* Using insert, we write all user visible columns */
    user_cols_written_bitmap= NULL;
    op= trans->insertTuple(key_rec, (const char *)key_row, m_ndb_record,
                           (char *)record, NULL, // No mask
                           poptions, sizeof(NdbOperation::OperationOptions));
  }
  if (!(op))
    ERR_RETURN(trans->getNdbError());

  bool need_flush= add_row_check_if_batch_full(thd_ndb);
  bool do_batch= !need_flush &&
    (batched_update || (thd->options & OPTION_ALLOW_BATCH));
  uint blob_count= 0;
  if (table_share->blob_fields > 0)
  {
    my_bitmap_map *old_map= dbug_tmp_use_all_columns(table, table->read_set);
    /* Set Blob values for all columns updated by the operation */
    int res= set_blob_values(op, record - table->record[0],
                             user_cols_written_bitmap, &blob_count, do_batch);
    dbug_tmp_restore_column_map(table->read_set, old_map);
    if (res != 0)
      DBUG_RETURN(res);
  }

  m_rows_changed++;

  /*
    Execute write operation
    NOTE When doing inserts with many values in 
    each INSERT statement it should not be necessary
    to NoCommit the transaction between each row.
    Find out how this is detected!
  */
  m_rows_inserted++;
  no_uncommitted_rows_update(1);
  if (( (m_rows_to_insert == 1 || uses_blobs) && !do_batch ) ||
      primary_key_update ||
      need_flush)
  {
    int res= flush_bulk_insert();
    if (res != 0)
    {
      m_skip_auto_increment= TRUE;
      DBUG_RETURN(res);
    }
  }
  if ((has_auto_increment) && (m_skip_auto_increment))
  {
    int ret_val;
    if ((ret_val= set_auto_inc(thd, table->next_number_field)))
    {
      DBUG_RETURN(ret_val);
    }
  }
  m_skip_auto_increment= TRUE;

  DBUG_PRINT("exit",("ok"));
  DBUG_RETURN(0);
}


/* Compare if an update changes the primary key in a row. */
int ha_ndbcluster::primary_key_cmp(const uchar * old_row, const uchar * new_row)
{
  uint keynr= table_share->primary_key;
  KEY_PART_INFO *key_part=table->key_info[keynr].key_part;
  KEY_PART_INFO *end=key_part+table->key_info[keynr].key_parts;

  for (; key_part != end ; key_part++)
  {
    if (!bitmap_is_set(table->write_set, key_part->fieldnr - 1))
      continue;

    /* The primary key does not allow NULLs. */
    DBUG_ASSERT(!key_part->null_bit);

    if (key_part->key_part_flag & (HA_BLOB_PART | HA_VAR_LENGTH_PART))
    {

      if (key_part->field->cmp_binary((old_row + key_part->offset),
                                      (new_row + key_part->offset),
                                      (ulong) key_part->length))
        return 1;
    }
    else
    {
      if (memcmp(old_row+key_part->offset, new_row+key_part->offset,
                 key_part->length))
        return 1;
    }
  }
  /*
    potentially not needed call to this function
  */
  DBUG_ASSERT(!table->in_use->slave_thread || (m_ignore_no_key == FALSE));
  return 0;
}

#ifdef HAVE_NDB_BINLOG

/**
  CFT_NDB_NEW

  To perform conflict resolution, an interpreted program is used to read
  the timestamp stored locally and compare to what is going to be applied.
  If timestamp is lower, an error for this operation (9999) will be raised,
  and new row will not be applied. The error codes for the operations will
  be checked on return.  For this to work is is vital that the operation
  is run with ignore error option.
*/

int
ha_ndbcluster::update_row_conflict_fn_max(const uchar *old_data,
                                          uchar *new_data,
                                          NdbInterpretedCode *code)
{
  uint32 resolve_column= m_share->m_cfn_share->m_resolve_column;
  uint32 resolve_size= m_share->m_cfn_share->m_resolve_size;

  DBUG_PRINT("info", ("interpreted update pre equal on column %u",
                      resolve_column));

  DBUG_ASSERT(resolve_size == 4 || resolve_size == 8);

  if (!bitmap_is_set(table->write_set, resolve_column))
  {
    sql_print_information("NDB Slave: missing data for NDB_MAX");
    return 0;
  }

  const uint label_0= 0;
  const Uint32 RegNewValue= 1, RegCurrentValue= 2;
  int r;
  Field *field= table->field[resolve_column];
  DBUG_PRINT("info", ("interpreted update post equal"));
  /*
   * read new value from record
   */
  union {
    uint32 new_value_32;
    uint64 new_value_64;
  };
  {
    const uchar *field_ptr= field->ptr + (new_data - table->record[0]);
    if (resolve_size == 4)
    {
      memcpy(&new_value_32, field_ptr, resolve_size);
      DBUG_PRINT("info", ("new_value_32: %u", new_value_32));
    }
    else
    {
      memcpy(&new_value_64, field_ptr, resolve_size);
      DBUG_PRINT("info", ("new_value_64: %llu",
                          (unsigned long long) new_value_64));
    }
  }
  /*
   * Load registers RegNewValue and RegCurrentValue
   */
  if (resolve_size == 4)
    r= code->load_const_u32(RegNewValue, new_value_32);
  else
    r= code->load_const_u64(RegNewValue, new_value_64);
  DBUG_ASSERT(r == 0);
  r= code->read_attr(RegCurrentValue, resolve_column);
  DBUG_ASSERT(r == 0);
  /*
   * if RegNewValue > RegCurrentValue goto label_0
   * else raise error for this row
   */
  r= code->branch_gt(RegNewValue, RegCurrentValue, label_0);
  DBUG_ASSERT(r == 0);
  r= code->interpret_exit_nok(error_conflict_fn_max_violation);
  DBUG_ASSERT(r == 0);
  r= code->def_label(label_0);
  DBUG_ASSERT(r == 0);
  r= code->interpret_exit_ok();
  DBUG_ASSERT(r == 0);
  r= code->finalise();
  DBUG_ASSERT(r == 0);
  return r;
}

/**
  CFT_NDB_OLD

  To perform conflict detection, an interpreted program is used to read
  the timestamp stored locally and compare to what was on the master.
  If timestamp is not equal, an error for this operation (9998) will be raised,
  and new row will not be applied. The error codes for the operations will
  be checked on return.  For this to work is is vital that the operation
  is run with ignore error option.

  As an independent feature, phase 2 also saves the
  conflicts into the table's exceptions table.
*/

int
ha_ndbcluster::update_row_conflict_fn_old(const uchar *old_data,
                                          uchar *new_data,
                                          NdbInterpretedCode *code)
{
  uint32 resolve_column= m_share->m_cfn_share->m_resolve_column;
  uint32 resolve_size= m_share->m_cfn_share->m_resolve_size;

  DBUG_PRINT("info", ("interpreted update pre equal on column %u",
                      resolve_column));

  DBUG_ASSERT(resolve_size == 4 || resolve_size == 8);

  if (!bitmap_is_set(table->write_set, resolve_column))
  {
    sql_print_information("NDB Slave: missing data for NDB_OLD");
    return 0;
  }

  const uint label_0= 0;
  const Uint32 RegOldValue= 1, RegCurrentValue= 2;
  int r;
  Field *field= table->field[resolve_column];
  DBUG_PRINT("info", ("interpreted update post equal"));
  /*
   * read old value from record
   */
  union {
    uint32 old_value_32;
    uint64 old_value_64;
  };
  {
    const uchar *field_ptr= field->ptr + (old_data - table->record[0]);
    if (resolve_size == 4)
    {
      memcpy(&old_value_32, field_ptr, resolve_size);
      DBUG_PRINT("info", ("old_value_32: %u", old_value_32));
    }
    else
    {
      memcpy(&old_value_64, field_ptr, resolve_size);
      DBUG_PRINT("info", ("old_value_64: %llu",
                          (unsigned long long) old_value_64));
    }
  }
  /*
   * Load registers RegOldValue and RegCurrentValue
   */
  if (resolve_size == 4)
    r= code->load_const_u32(RegOldValue, old_value_32);
  else
    r= code->load_const_u64(RegOldValue, old_value_64);
  DBUG_ASSERT(r == 0);
  r= code->read_attr(RegCurrentValue, resolve_column);
  DBUG_ASSERT(r == 0);
  /*
   * if RegOldValue == RegCurrentValue goto label_0
   * else raise error for this row
   */
  r= code->branch_eq(RegOldValue, RegCurrentValue, label_0);
  DBUG_ASSERT(r == 0);
  r= code->interpret_exit_nok(error_conflict_fn_old_violation);
  DBUG_ASSERT(r == 0);
  r= code->def_label(label_0);
  DBUG_ASSERT(r == 0);
  r= code->interpret_exit_ok();
  DBUG_ASSERT(r == 0);
  r= code->finalise();
  DBUG_ASSERT(r == 0);
  return r;
}

int
ha_ndbcluster::update_row_conflict_fn(enum_conflict_fn_type cft,
                                      const uchar *old_data,
                                      uchar *new_data,
                                      NdbInterpretedCode *code)
{
  DBUG_ASSERT(cft == CFT_NDB_MAX || cft == CFT_NDB_OLD);
  switch (cft) {
  case CFT_NDB_MAX:
    return update_row_conflict_fn_max(old_data, new_data, code);
  case CFT_NDB_OLD:
    return update_row_conflict_fn_old(old_data, new_data, code);
  case CFT_NDB_UNDEF:
    abort();
  }
  return 0;
}
#endif /* HAVE_NDB_BINLOG */

/**
  Update one record in NDB using primary key.
*/

bool ha_ndbcluster::start_bulk_update()
{
  DBUG_ENTER("ha_ndbcluster::start_bulk_update");
  DBUG_RETURN(FALSE);
}

int ha_ndbcluster::bulk_update_row(const uchar *old_data, uchar *new_data,
                                   uint *dup_key_found)
{
  DBUG_ENTER("ha_ndbcluster::bulk_update_row");
  *dup_key_found= 0;
  DBUG_RETURN(ndb_update_row(old_data, new_data, 1));
}

int ha_ndbcluster::exec_bulk_update(uint *dup_key_found)
{
  DBUG_ENTER("ha_ndbcluster::exec_bulk_update");
  *dup_key_found= 0;
  if (m_thd_ndb->m_unsent_bytes &&
      !(table->in_use->options & OPTION_ALLOW_BATCH) &&
      (!m_thd_ndb->m_handler ||
       m_blobs_pending))
  {
    uint ignore_count= 0;
    if (execute_no_commit(m_thd_ndb, m_thd_ndb->trans,
                          m_ignore_no_key || m_read_before_write_removal_used,
                          &ignore_count) != 0)
    {
      no_uncommitted_rows_execute_failure();
      DBUG_RETURN(ndb_err(m_thd_ndb->trans));
    }
    m_rows_changed-= ignore_count;
    m_rows_updated-= ignore_count;
  }
  DBUG_RETURN(0);
}

void ha_ndbcluster::end_bulk_update()
{
  DBUG_ENTER("ha_ndbcluster::end_bulk_update");
  DBUG_VOID_RETURN;
}

int ha_ndbcluster::update_row(const uchar *old_data, uchar *new_data)
{
  return ndb_update_row(old_data, new_data, 0);
}

void
ha_ndbcluster::setup_key_ref_for_ndb_record(const NdbRecord **key_rec,
                                            const uchar **key_row,
                                            const uchar *record,
                                            bool use_active_index)
{
  DBUG_ENTER("setup_key_ref_for_ndb_record");
  if (use_active_index)
  {
    /* Use unique key to access table */
    DBUG_PRINT("info", ("Using unique index (%u)", active_index));
    *key_rec= m_index[active_index].ndb_unique_record_row;
    *key_row= record;
  }
  else if (table_share->primary_key != MAX_KEY)
  {
    /* Use primary key to access table */
    DBUG_PRINT("info", ("Using primary key"));
    *key_rec= m_index[table_share->primary_key].ndb_unique_record_row;
    *key_row= record;
  }
  else
  {
    /* Use hidden primary key previously read into m_ref. */
    DBUG_PRINT("info", ("Using hidden primary key (%llu)", m_ref));
    /* Can't use hidden pk if we didn't read it first */
    DBUG_ASSERT(m_read_before_write_removal_used == false);
    *key_rec= m_ndb_hidden_key_record;
    *key_row= (const uchar *)(&m_ref);
  }
  DBUG_VOID_RETURN;
}


/*
  Update one record in NDB using primary key
*/

int ha_ndbcluster::ndb_update_row(const uchar *old_data, uchar *new_data,
                                  int is_bulk_update)
{
  THD *thd= table->in_use;
  Thd_ndb *thd_ndb= m_thd_ndb;
  NdbTransaction *trans= thd_ndb->trans;
  NdbScanOperation* cursor= m_active_cursor;
  const NdbOperation *op;
  uint32 old_part_id= 0, new_part_id= 0;
  int error;
  longlong func_value;
  Uint32 func_value_uint32;
  bool have_pk= (table_share->primary_key != MAX_KEY);
  bool pk_update= (!m_read_before_write_removal_possible &&
                   have_pk &&
                   bitmap_is_overlapping(table->write_set, m_pk_bitmap_p) &&
                   primary_key_cmp(old_data, new_data));
  bool batch_allowed= is_bulk_update || (thd->options & OPTION_ALLOW_BATCH);
  NdbOperation::SetValueSpec sets[1];

  DBUG_ENTER("ndb_update_row");
  DBUG_ASSERT(trans); 
  /*
   * If IGNORE the ignore constraint violations on primary and unique keys,
   * but check that it is not part of INSERT ... ON DUPLICATE KEY UPDATE
   */
  if (m_ignore_dup_key && (thd->lex->sql_command == SQLCOM_UPDATE ||
                           thd->lex->sql_command == SQLCOM_UPDATE_MULTI))
  {
    NDB_WRITE_OP write_op= (pk_update) ? NDB_PK_UPDATE : NDB_UPDATE;
    int peek_res= peek_indexed_rows(new_data, write_op);
    
    if (!peek_res) 
    {
      DBUG_RETURN(HA_ERR_FOUND_DUPP_KEY);
    }
    if (peek_res != HA_ERR_KEY_NOT_FOUND)
      DBUG_RETURN(peek_res);
  }

  ha_statistic_increment(&SSV::ha_update_count);
  if (table->timestamp_field_type & TIMESTAMP_AUTO_SET_ON_UPDATE)
  {
    table->timestamp_field->set_time();
    bitmap_set_bit(table->write_set, table->timestamp_field->field_index);
  }

  if (m_use_partition_pruning &&
      (error= get_parts_for_update(old_data, new_data, table->record[0],
                                   m_part_info, &old_part_id, &new_part_id,
                                   &func_value)))
  {
    m_part_info->err_value= func_value;
    DBUG_RETURN(error);
  }

  /*
   * Check for update of primary key or partition change
   * for special handling
   */  
  if (pk_update || old_part_id != new_part_id)
  {
    DBUG_RETURN(ndb_pk_update_row(thd, old_data, new_data, old_part_id));
  }
  /*
    If we are updating a unique key with auto_increment
    then we need to update the auto_increment counter
   */
  if (table->found_next_number_field &&
      bitmap_is_set(table->write_set, 
		    table->found_next_number_field->field_index) &&
      (error= set_auto_inc(thd, table->found_next_number_field)))
  {
    DBUG_RETURN(error);
  }
  /*
    Set only non-primary-key attributes.
    We already checked that any primary key attribute in write_set has no
    real changes.
  */
  bitmap_copy(&m_bitmap, table->write_set);
  bitmap_subtract(&m_bitmap, m_pk_bitmap_p);
  uchar *mask= (uchar *)(m_bitmap.bitmap);
  DBUG_ASSERT(!pk_update);

  NdbOperation::OperationOptions *poptions = NULL;
  NdbOperation::OperationOptions options;
  options.optionsPresent=0;

  /* Need to set the value of any user-defined partitioning function. */
  if (m_user_defined_partitioning)
  {
    if (func_value >= INT_MAX32)
      func_value_uint32= INT_MAX32;
    else
      func_value_uint32= (uint32)func_value;
    sets[0].column= get_partition_id_column();
    sets[0].value= &func_value_uint32;
    options.optionsPresent|= NdbOperation::OperationOptions::OO_SETVALUE;
    options.extraSetValues= sets;
    options.numExtraSetValues= 1;

    if (!cursor)
    {
      options.optionsPresent|= NdbOperation::OperationOptions::OO_PARTITION_ID;
      options.partitionId= new_part_id;
    }
  }
  
  eventSetAnyValue(thd, &options);
  
  bool need_flush= add_row_check_if_batch_full(thd_ndb);

  if (cursor)
  {
    /*
      We are scanning records and want to update the record
      that was just found, call updateCurrentTuple on the cursor 
      to take over the lock to a new update operation
      And thus setting the primary key of the record from 
      the active record in cursor
    */
    DBUG_PRINT("info", ("Calling updateTuple on cursor, write_set=0x%x",
                        table->write_set->bitmap[0]));

    if (options.optionsPresent != 0)
      poptions = &options;

    if (!(op= cursor->updateCurrentTuple(trans, m_ndb_record,
                                         (const char*)new_data, mask,
                                         poptions,
                                         sizeof(NdbOperation::OperationOptions))))
      ERR_RETURN(trans->getNdbError());

    m_lock_tuple= FALSE;
    thd_ndb->m_unsent_bytes+= 12;
  }
  else
  {  
    const NdbRecord *key_rec;
    const uchar *key_row;
    setup_key_ref_for_ndb_record(&key_rec, &key_row, new_data,
				 m_read_before_write_removal_used);

#ifdef HAVE_NDB_BINLOG
    uchar* ex_data_buffer= NULL;
    if (thd->slave_thread && m_share->m_cfn_share &&
        (m_share->m_cfn_share->m_resolve_cft != CFT_NDB_UNDEF))
    {
      /* Conflict resolution in slave thread. */

      /*
        Room for 10 instruction words, two labels (@ 2words/label)
        + 2 extra words for the case of resolve_size == 8
      */
      Uint32 buffer[16];
      NdbInterpretedCode code(m_table, buffer,
                              sizeof(buffer)/sizeof(buffer[0]));
      enum_conflict_fn_type cft= m_share->m_cfn_share->m_resolve_cft;
      if (update_row_conflict_fn(cft, old_data, new_data, &code))
      {
        /* ToDo error handling */
        abort();
      }
      options.optionsPresent|=NdbOperation::OperationOptions::OO_INTERPRETED;
      options.interpretedCode= &code;

      thd_ndb->m_conflict_fn_usage_count++;

      Ndb_exceptions_data ex_data;
      ex_data.share= m_share;
      /*
        We need to save the row data for possible conflict resolution after
        execute().
      */
      ex_data.row= copy_row_to_buffer(thd_ndb, new_data);
      ex_data_buffer= get_buffer(thd_ndb, sizeof(ex_data));
      if (ex_data.row == NULL || ex_data_buffer == NULL)
      {
        DBUG_RETURN(HA_ERR_OUT_OF_MEM);
      }
      memcpy(ex_data_buffer, &ex_data, sizeof(ex_data));

      options.optionsPresent|= NdbOperation::OperationOptions::OO_CUSTOMDATA;
      options.customData= (void*)ex_data_buffer;
    }
#endif /* HAVE_NDB_BINLOG */
    if (options.optionsPresent !=0)
      poptions= &options;

    if (!(op= trans->updateTuple(key_rec, (const char *)key_row,
                                 m_ndb_record, (const char*)new_data, mask,
                                 poptions,
                                 sizeof(NdbOperation::OperationOptions))))
      ERR_RETURN(trans->getNdbError());  
  }

  uint blob_count= 0;
  if (uses_blob_value(table->write_set))
  {
    int row_offset= new_data - table->record[0];
    int res= set_blob_values(op, row_offset, table->write_set, &blob_count,
                             (batch_allowed && !need_flush));
    if (res != 0)
      DBUG_RETURN(res);
  }
  uint ignore_count= 0;
  /*
    Batch update operation if we are doing a scan for update, unless
    there exist UPDATE AFTER triggers
  */
  if (m_update_cannot_batch ||
      !(cursor || (batch_allowed && have_pk)) ||
      need_flush)
  {
    if (execute_no_commit(m_thd_ndb, trans,
                          m_ignore_no_key || m_read_before_write_removal_used,
                          &ignore_count) != 0)
    {
      no_uncommitted_rows_execute_failure();
      DBUG_RETURN(ndb_err(trans));
    }
  }
  else if (blob_count > 0)
    m_blobs_pending= TRUE;
  
  m_rows_changed+= 1 - ignore_count;
  m_rows_updated+= 1 - ignore_count;

  DBUG_RETURN(0);
}


/*
  handler delete interface
*/

int ha_ndbcluster::delete_row(const uchar *record)
{
  return ndb_delete_row(record, FALSE);
}

bool ha_ndbcluster::start_bulk_delete()
{
  DBUG_ENTER("start_bulk_delete");
  DBUG_RETURN(FALSE);
}

int ha_ndbcluster::bulk_delete_row(const uchar *record)
{
  DBUG_ENTER("bulk_delete_row");
  DBUG_RETURN(ndb_delete_row(record, FALSE, TRUE));
}

int ha_ndbcluster::end_bulk_delete()
{
  DBUG_ENTER("end_bulk_delete");
  if (m_thd_ndb->m_unsent_bytes &&
      !(table->in_use->options & OPTION_ALLOW_BATCH) &&
      !m_thd_ndb->m_handler)
  {
    uint ignore_count= 0;
    if (execute_no_commit(m_thd_ndb, m_thd_ndb->trans,
                          m_ignore_no_key || m_read_before_write_removal_used,
                          &ignore_count) != 0)
    {
      no_uncommitted_rows_execute_failure();
      DBUG_RETURN(ndb_err(m_thd_ndb->trans));
    }
    m_rows_deleted-= ignore_count;
  }
  DBUG_RETURN(0);
}


/**
  Delete one record from NDB, using primary key .
*/

int ha_ndbcluster::ndb_delete_row(const uchar *record,
                                  bool primary_key_update,
                                  bool is_bulk_delete)
{
  THD *thd= table->in_use;
  Thd_ndb *thd_ndb= get_thd_ndb(thd);
  NdbTransaction *trans= m_thd_ndb->trans;
  NdbScanOperation* cursor= m_active_cursor;
  const NdbOperation *op;
  uint32 part_id;
  int error;
  bool allow_batch= is_bulk_delete || (thd->options & OPTION_ALLOW_BATCH);
  DBUG_ENTER("ndb_delete_row");
  DBUG_ASSERT(trans);

  ha_statistic_increment(&SSV::ha_delete_count);
  m_rows_changed++;

  if (m_use_partition_pruning &&
      (error= get_part_for_delete(record, table->record[0], m_part_info,
                                  &part_id)))
  {
    DBUG_RETURN(error);
  }

  NdbOperation::OperationOptions options;
  NdbOperation::OperationOptions *poptions = NULL;
  options.optionsPresent=0;

  eventSetAnyValue(thd, &options);

  if (cursor)
  {
    if (options.optionsPresent != 0)
      poptions = &options;

    /*
      We are scanning records and want to delete the record
      that was just found, call deleteTuple on the cursor 
      to take over the lock to a new delete operation
      And thus setting the primary key of the record from 
      the active record in cursor
    */
    DBUG_PRINT("info", ("Calling deleteTuple on cursor"));
    if ((op = cursor->deleteCurrentTuple(trans, m_ndb_record,
                                         NULL, // result_row
                                         NULL, // result_mask
                                         poptions, 
                                         sizeof(NdbOperation::OperationOptions))) == 0)
      ERR_RETURN(trans->getNdbError());     
    m_lock_tuple= FALSE;
    thd_ndb->m_unsent_bytes+= 12;

    no_uncommitted_rows_update(-1);

    if (!(primary_key_update || m_delete_cannot_batch))
    {
      // If deleting from cursor, NoCommit will be handled in next_result
      m_rows_deleted++;
      DBUG_RETURN(0);
    }
  }
  else
  {
    const NdbRecord *key_rec;
    const uchar *key_row;

    if (m_user_defined_partitioning)
    {
      options.optionsPresent|= NdbOperation::OperationOptions::OO_PARTITION_ID;
      options.partitionId= part_id;
    }

    if (options.optionsPresent != 0)
      poptions= &options;

    setup_key_ref_for_ndb_record(&key_rec, &key_row, record,
				 m_read_before_write_removal_used);
    if (!(op=trans->deleteTuple(key_rec, (const char *)key_row,
                                m_ndb_record,
                                NULL, // row
                                NULL, // mask
                                poptions,
                                sizeof(NdbOperation::OperationOptions))))
      ERR_RETURN(trans->getNdbError());

    no_uncommitted_rows_update(-1);

    /*
      Check if we can batch the delete.

      We don't batch deletes as part of primary key updates.
      We do not batch deletes on tables with no primary key. For such tables,
      replication uses full table scan to locate the row to delete. The
      problem is the following scenario when deleting 2 (or more) rows:

       1. Table scan to locate the first row.
       2. Delete the row, batched so no execute.
       3. Table scan to locate the second row is executed, along with the
          batched delete operation from step 2.
       4. The first row is returned from nextResult() (not deleted yet).
       5. The kernel deletes the row (operation from step 2).
       6. lockCurrentTuple() is called on the row returned in step 4. However,
          as that row is now deleted, the operation fails and the transaction
          is aborted.
       7. The delete of the second tuple now fails, as the transaction has
          been aborted.
    */

    /*
      Poor approx. let delete ~ tabsize / 4
    */
    uint delete_size= 12 + m_bytes_per_write >> 2;
    bool need_flush= add_row_check_if_batch_full_size(thd_ndb, delete_size);
    if ( allow_batch &&
	 table_share->primary_key != MAX_KEY &&
	 !primary_key_update &&
	 !need_flush)
    {
      m_rows_deleted++;
      DBUG_RETURN(0);
    }
  }

  // Execute delete operation
  uint ignore_count= 0;
  if (execute_no_commit(m_thd_ndb, trans,
                        m_ignore_no_key || m_read_before_write_removal_used,
                        &ignore_count) != 0)
  {
    no_uncommitted_rows_execute_failure();
    DBUG_RETURN(ndb_err(trans));
  }
  if (!primary_key_update)
    m_rows_deleted+= 1 - ignore_count;
  DBUG_RETURN(0);
}
  
/**
  Unpack a record returned from a scan.
  We copy field-for-field to
   1. Avoid unnecessary copying for sparse rows.
   2. Properly initialize not used null bits.
  Note that we do not unpack all returned rows; some primary/unique key
  operations can read directly into the destination row.
*/
void ha_ndbcluster::unpack_record(uchar *dst_row, const uchar *src_row)
{
  int res;
  DBUG_ASSERT(src_row != NULL);

  my_ptrdiff_t dst_offset= dst_row - table->record[0];
  my_ptrdiff_t src_offset= src_row - table->record[0];

  /* Initialize the NULL bitmap. */
  memset(dst_row, 0xff, table->s->null_bytes);

  uchar *blob_ptr= m_blobs_buffer;

  for (uint i= 0; i < table_share->fields; i++) 
  {
    Field *field= table->field[i];
    if (bitmap_is_set(table->read_set, i))
    {
      if (field->type() == MYSQL_TYPE_BIT)
      {
        Field_bit *field_bit= static_cast<Field_bit*>(field);
        if (!field->is_null_in_record_with_offset(src_offset))
        {
          field->move_field_offset(src_offset);
          longlong value= field_bit->val_int();
          field->move_field_offset(dst_offset-src_offset);
          field_bit->set_notnull();
          /* Field_bit in DBUG requires the bit set in write_set for store(). */
          my_bitmap_map *old_map=
            dbug_tmp_use_all_columns(table, table->write_set);
          IF_DBUG(int res=) field_bit->store(value, true);
          dbug_tmp_restore_column_map(table->write_set, old_map);
          DBUG_ASSERT(res == 0);
          field->move_field_offset(-dst_offset);
        }
      }
      else if (field->flags & BLOB_FLAG)
      {
        Field_blob *field_blob= (Field_blob *)field;
        NdbBlob *ndb_blob= m_value[i].blob;
        DBUG_ASSERT(ndb_blob != 0);
        int isNull;
        res= ndb_blob->getNull(isNull);
        DBUG_ASSERT(res == 0);                  // Already succeeded once
        Uint64 len64= 0;
        field_blob->move_field_offset(dst_offset);
        if (!isNull)
        {
          res= ndb_blob->getLength(len64);
          DBUG_ASSERT(res == 0 && len64 <= (Uint64)0xffffffff);
          field->set_notnull();
        }
        /* Need not set_null(), as we initialized null bits to 1 above. */
        field_blob->set_ptr((uint32)len64, blob_ptr);
        field_blob->move_field_offset(-dst_offset);
        blob_ptr+= (len64 + 7) & ~((Uint64)7);
      }
      else
      {
        field->move_field_offset(src_offset);
        /* Normal field (not blob or bit type). */
        if (!field->is_null())
        {
          /* Only copy actually used bytes of varstrings. */
          uint32 actual_length= field->used_length();
          uchar *src_ptr= field->ptr;
          field->move_field_offset(dst_offset - src_offset);
          field->set_notnull();
          memcpy(field->ptr, src_ptr, actual_length);
#ifdef HAVE_purify
          /*
            We get Valgrind warnings on uninitialised padding bytes in
            varstrings, for example when writing rows to temporary tables.
            So for valgrind builds we pad with zeros, not needed for
            production code.
          */
          if (actual_length < field->pack_length())
            bzero(field->ptr + actual_length,
                  field->pack_length() - actual_length);
#endif
          field->move_field_offset(-dst_offset);
        }
        else
          field->move_field_offset(-src_offset);
        /* No action needed for a NULL field. */
      }
    }
  }
}

/*
    DBUG_EXECUTE("value", print_results(););
*/

void ha_ndbcluster::print_results()
{
  DBUG_ENTER("print_results");

#ifndef DBUG_OFF

  char buf_type[MAX_FIELD_WIDTH], buf_val[MAX_FIELD_WIDTH];
  String type(buf_type, sizeof(buf_type), &my_charset_bin);
  String val(buf_val, sizeof(buf_val), &my_charset_bin);
  for (uint f= 0; f < table_share->fields; f++)
  {
    /* Use DBUG_PRINT since DBUG_FILE cannot be filtered out */
    char buf[2000];
    Field *field;
    void* ptr;
    NdbValue value;

    buf[0]= 0;
    field= table->field[f];
    if (!(value= m_value[f]).ptr)
    {
      strmov(buf, "not read");
      goto print_value;
    }

    ptr= field->ptr;

    if (! (field->flags & BLOB_FLAG))
    {
      if (value.rec->isNULL())
      {
        strmov(buf, "NULL");
        goto print_value;
      }
      type.length(0);
      val.length(0);
      field->sql_type(type);
      field->val_str(&val);
      my_snprintf(buf, sizeof(buf), "%s %s", type.c_ptr(), val.c_ptr());
    }
    else
    {
      NdbBlob *ndb_blob= value.blob;
      bool isNull= TRUE;
      ndb_blob->getNull(isNull);
      if (isNull)
        strmov(buf, "NULL");
    }

print_value:
    DBUG_PRINT("value", ("%u,%s: %s", f, field->field_name, buf));
  }
#endif
  DBUG_VOID_RETURN;
}


int ha_ndbcluster::index_init(uint index, bool sorted)
{
  DBUG_ENTER("ha_ndbcluster::index_init");
  DBUG_PRINT("enter", ("index: %u  sorted: %d", index, sorted));
  active_index= index;
  m_sorted= sorted;
  /*
    Locks are are explicitly released in scan
    unless m_lock.type == TL_READ_HIGH_PRIORITY
    and no sub-sequent call to unlock_row()
  */
  m_lock_tuple= FALSE;
  if (table_share->primary_key == MAX_KEY &&
      m_use_partition_pruning)
    include_partition_fields_in_used_fields(
      m_part_info->full_part_field_array,
      table->read_set);
  DBUG_RETURN(0);
}


int ha_ndbcluster::index_end()
{
  DBUG_ENTER("ha_ndbcluster::index_end");
  DBUG_RETURN(close_scan());
}

/**
  Check if key contains null.
*/
static
int
check_null_in_key(const KEY* key_info, const uchar *key, uint key_len)
{
  KEY_PART_INFO *curr_part, *end_part;
  const uchar* end_ptr= key + key_len;
  curr_part= key_info->key_part;
  end_part= curr_part + key_info->key_parts;

  for (; curr_part != end_part && key < end_ptr; curr_part++)
  {
    if (curr_part->null_bit && *key)
      return 1;

    key += curr_part->store_length;
  }
  return 0;
}

int ha_ndbcluster::index_read(uchar *buf,
                              const uchar *key, uint key_len, 
                              enum ha_rkey_function find_flag)
{
  key_range start_key;
  bool descending= FALSE;
  DBUG_ENTER("ha_ndbcluster::index_read");
  DBUG_PRINT("enter", ("active_index: %u, key_len: %u, find_flag: %d", 
                       active_index, key_len, find_flag));

  start_key.key= key;
  start_key.length= key_len;
  start_key.flag= find_flag;
  descending= FALSE;
  switch (find_flag) {
  case HA_READ_KEY_OR_PREV:
  case HA_READ_BEFORE_KEY:
  case HA_READ_PREFIX_LAST:
  case HA_READ_PREFIX_LAST_OR_PREV:
    descending= TRUE;
    break;
  default:
    break;
  }
  DBUG_RETURN(read_range_first_to_buf(&start_key, 0, descending,
                                      m_sorted, buf));
}


int ha_ndbcluster::index_next(uchar *buf)
{
  DBUG_ENTER("ha_ndbcluster::index_next");
  ha_statistic_increment(&SSV::ha_read_next_count);
  DBUG_RETURN(next_result(buf));
}


int ha_ndbcluster::index_prev(uchar *buf)
{
  DBUG_ENTER("ha_ndbcluster::index_prev");
  ha_statistic_increment(&SSV::ha_read_prev_count);
  DBUG_RETURN(next_result(buf));
}


int ha_ndbcluster::index_first(uchar *buf)
{
  DBUG_ENTER("ha_ndbcluster::index_first");
  ha_statistic_increment(&SSV::ha_read_first_count);
  // Start the ordered index scan and fetch the first row

  // Only HA_READ_ORDER indexes get called by index_first
  DBUG_RETURN(ordered_index_scan(0, 0, TRUE, FALSE, buf, NULL));
}


int ha_ndbcluster::index_last(uchar *buf)
{
  DBUG_ENTER("ha_ndbcluster::index_last");
  ha_statistic_increment(&SSV::ha_read_last_count);
  DBUG_RETURN(ordered_index_scan(0, 0, TRUE, TRUE, buf, NULL));
}

int ha_ndbcluster::index_read_last(uchar * buf, const uchar * key, uint key_len)
{
  DBUG_ENTER("ha_ndbcluster::index_read_last");
  DBUG_RETURN(index_read(buf, key, key_len, HA_READ_PREFIX_LAST));
}

int ha_ndbcluster::read_range_first_to_buf(const key_range *start_key,
                                           const key_range *end_key,
                                           bool desc, bool sorted,
                                           uchar* buf)
{
  part_id_range part_spec;
  ndb_index_type type= get_index_type(active_index);
  const KEY* key_info= table->key_info+active_index;
  int error; 
  DBUG_ENTER("ha_ndbcluster::read_range_first_to_buf");
  DBUG_PRINT("info", ("desc: %d, sorted: %d", desc, sorted));

  if (m_use_partition_pruning)
  {
    get_partition_set(table, buf, active_index, start_key, &part_spec);
    DBUG_PRINT("info", ("part_spec.start_part: %u  part_spec.end_part: %u",
                        part_spec.start_part, part_spec.end_part));
    /*
      If partition pruning has found no partition in set
      we can return HA_ERR_END_OF_FILE
      If partition pruning has found exactly one partition in set
      we can optimize scan to run towards that partition only.
    */
    if (part_spec.start_part > part_spec.end_part)
    {
      DBUG_RETURN(HA_ERR_END_OF_FILE);
    }

    if (part_spec.start_part == part_spec.end_part)
    {
      /*
        Only one partition is required to scan, if sorted is required we
        don't need it any more since output from one ordered partitioned
        index is always sorted.
      */
      sorted= FALSE;
      if (unlikely(get_transaction_part_id(part_spec.start_part, error) == NULL))
      {
        DBUG_RETURN(error);
      }
    }
    else
    {
      if (unlikely(get_transaction(error) == NULL))
      {
        DBUG_RETURN(error);
      }
    }
  }

  switch (type){
  case PRIMARY_KEY_ORDERED_INDEX:
  case PRIMARY_KEY_INDEX:
    if (start_key && 
        start_key->length == key_info->key_length &&
        start_key->flag == HA_READ_KEY_EXACT)
    {
      if (m_active_cursor && (error= close_scan()))
        DBUG_RETURN(error);
      error= pk_read(start_key->key, start_key->length, buf,
		     part_spec.start_part);
      DBUG_RETURN(error == HA_ERR_KEY_NOT_FOUND ? HA_ERR_END_OF_FILE : error);
    }
    break;
  case UNIQUE_ORDERED_INDEX:
  case UNIQUE_INDEX:
    if (start_key && start_key->length == key_info->key_length &&
        start_key->flag == HA_READ_KEY_EXACT && 
        !check_null_in_key(key_info, start_key->key, start_key->length))
    {
      if (m_active_cursor && (error= close_scan()))
        DBUG_RETURN(error);

      error= unique_index_read(start_key->key, start_key->length, buf);
      DBUG_RETURN(error == HA_ERR_KEY_NOT_FOUND ? HA_ERR_END_OF_FILE : error);
    }
    else if (type == UNIQUE_INDEX)
      DBUG_RETURN(full_table_scan(key_info, 
                                  start_key->key, 
                                  start_key->length, 
                                  buf));
    break;
  default:
    break;
  }
  // Start the ordered index scan and fetch the first row
  DBUG_RETURN(ordered_index_scan(start_key, end_key, sorted, desc, buf,
                                 &part_spec));
}

int ha_ndbcluster::read_range_first(const key_range *start_key,
                                    const key_range *end_key,
                                    bool eq_r, bool sorted)
{
  uchar* buf= table->record[0];
  DBUG_ENTER("ha_ndbcluster::read_range_first");
  DBUG_RETURN(read_range_first_to_buf(start_key, end_key, FALSE,
                                      sorted, buf));
}

int ha_ndbcluster::read_range_next()
{
  DBUG_ENTER("ha_ndbcluster::read_range_next");
  DBUG_RETURN(next_result(table->record[0]));
}


int ha_ndbcluster::rnd_init(bool scan)
{
  int error;
  DBUG_ENTER("rnd_init");
  DBUG_PRINT("enter", ("scan: %d", scan));

  if (m_active_cursor && (error= close_scan()))
    DBUG_RETURN(error);
  index_init(table_share->primary_key, 0);
  DBUG_RETURN(0);
}

int ha_ndbcluster::close_scan()
{
  NdbTransaction *trans= m_thd_ndb->trans;
  int error;
  DBUG_ENTER("close_scan");

  NdbScanOperation *cursor= m_active_cursor;
  
  if (!cursor)
  {
    cursor = m_multi_cursor;
    if (!cursor)
      DBUG_RETURN(0);
  }

  if ((error= scan_handle_lock_tuple(cursor, trans)) != 0)
    DBUG_RETURN(error);

  if (m_thd_ndb->m_unsent_bytes)
  {
    /*
      Take over any pending transactions to the 
      deleteing/updating transaction before closing the scan    
    */
    DBUG_PRINT("info", ("thd_ndb->m_unsent_bytes: %ld",
                        (long) m_thd_ndb->m_unsent_bytes));    
    if (execute_no_commit(m_thd_ndb, trans, m_ignore_no_key) != 0)
    {
      no_uncommitted_rows_execute_failure();
      DBUG_RETURN(ndb_err(trans));
    }
  }
  
  cursor->close(m_thd_ndb->m_force_send, TRUE);
  m_active_cursor= NULL;
  m_multi_cursor= NULL;
  DBUG_RETURN(0);
}

int ha_ndbcluster::rnd_end()
{
  DBUG_ENTER("rnd_end");
  DBUG_RETURN(close_scan());
}


int ha_ndbcluster::rnd_next(uchar *buf)
{
  DBUG_ENTER("rnd_next");
  ha_statistic_increment(&SSV::ha_read_rnd_next_count);

  if (!m_active_cursor)
    DBUG_RETURN(full_table_scan(NULL, NULL, 0, buf));
  DBUG_RETURN(next_result(buf));
}


/**
  An "interesting" record has been found and it's pk 
  retrieved by calling position. Now it's time to read
  the record from db once again.
*/

int ha_ndbcluster::rnd_pos(uchar *buf, uchar *pos)
{
  DBUG_ENTER("rnd_pos");
  ha_statistic_increment(&SSV::ha_read_rnd_count);
  // The primary key for the record is stored in pos
  // Perform a pk_read using primary key "index"
  {
    part_id_range part_spec;
    uint key_length= ref_length;
    if (m_user_defined_partitioning)
    {
      if (table_share->primary_key == MAX_KEY)
      {
        /*
          The partition id has been fetched from ndb
          and has been stored directly after the hidden key
        */
        DBUG_DUMP("key+part", pos, key_length);
        key_length= ref_length - sizeof(m_part_id);
        part_spec.start_part= part_spec.end_part= *(uint32 *)(pos + key_length);
      }
      else
      {
        key_range key_spec;
        KEY *key_info= table->key_info + table_share->primary_key;
        key_spec.key= pos;
        key_spec.length= key_length;
        key_spec.flag= HA_READ_KEY_EXACT;
        get_full_part_id_from_key(table, buf, key_info, 
                                  &key_spec, &part_spec);
        DBUG_ASSERT(part_spec.start_part == part_spec.end_part);
      }
      DBUG_PRINT("info", ("partition id %u", part_spec.start_part));
    }
    DBUG_DUMP("key", pos, key_length);
    DBUG_RETURN(pk_read(pos, key_length, buf, part_spec.start_part));
  }
}


/**
  Store the primary key of this record in ref 
  variable, so that the row can be retrieved again later
  using "reference" in rnd_pos.
*/

void ha_ndbcluster::position(const uchar *record)
{
  KEY *key_info;
  KEY_PART_INFO *key_part;
  KEY_PART_INFO *end;
  uchar *buff;
  uint key_length;

  DBUG_ENTER("position");

  if (table_share->primary_key != MAX_KEY) 
  {
    key_length= ref_length;
    key_info= table->key_info + table_share->primary_key;
    key_part= key_info->key_part;
    end= key_part + key_info->key_parts;
    buff= ref;
    
    for (; key_part != end; key_part++) 
    {
      if (key_part->null_bit) {
        /* Store 0 if the key part is a NULL part */      
        if (record[key_part->null_offset]
            & key_part->null_bit) {
          *buff++= 1;
          continue;
        }      
        *buff++= 0;
      }

      size_t len = key_part->length;
      const uchar * ptr = record + key_part->offset;
      Field *field = key_part->field;
      if (field->type() ==  MYSQL_TYPE_VARCHAR)
      {
        if (((Field_varstring*)field)->length_bytes == 1)
        {
          /**
           * Keys always use 2 bytes length
           */
          buff[0] = ptr[0];
          buff[1] = 0;
          memcpy(buff+2, ptr + 1, len);
        }
        else
        {
          memcpy(buff, ptr, len + 2);
        }
        len += 2;
      }
      else
      {
        memcpy(buff, ptr, len);
      }
      buff += len;
    }
  } 
  else 
  {
    // No primary key, get hidden key
    DBUG_PRINT("info", ("Getting hidden key"));
    // If table has user defined partition save the partition id as well
    if (m_user_defined_partitioning)
    {
      DBUG_PRINT("info", ("Saving partition id %u", m_part_id));
      key_length= ref_length - sizeof(m_part_id);
      memcpy(ref+key_length, (void *)&m_part_id, sizeof(m_part_id));
    }
    else
      key_length= ref_length;
#ifndef DBUG_OFF
    int hidden_no= table->s->fields;
    const NDBTAB *tab= m_table;  
    const NDBCOL *hidden_col= tab->getColumn(hidden_no);
    DBUG_ASSERT(hidden_col->getPrimaryKey() && 
                hidden_col->getAutoIncrement() &&
                key_length == NDB_HIDDEN_PRIMARY_KEY_LENGTH);
#endif
    memcpy(ref, &m_ref, key_length);
  }
#ifndef DBUG_OFF
  if (table_share->primary_key == MAX_KEY && m_user_defined_partitioning) 
    DBUG_DUMP("key+part", ref, key_length+sizeof(m_part_id));
#endif
  DBUG_DUMP("ref", ref, key_length);
  DBUG_VOID_RETURN;
}


int ha_ndbcluster::info(uint flag)
{
  THD *thd= table->in_use;
  int result= 0;
  DBUG_ENTER("info");
  DBUG_PRINT("enter", ("flag: %d", flag));
  
  if (flag & HA_STATUS_POS)
    DBUG_PRINT("info", ("HA_STATUS_POS"));
  if (flag & HA_STATUS_TIME)
    DBUG_PRINT("info", ("HA_STATUS_TIME"));
  while (flag & HA_STATUS_VARIABLE)
  {
    if (!thd)
      thd= current_thd;
    DBUG_PRINT("info", ("HA_STATUS_VARIABLE"));
    if ((flag & HA_STATUS_NO_LOCK) &&
        !thd->variables.ndb_use_exact_count)
    {
      if (thd->lex->sql_command != SQLCOM_SHOW_TABLE_STATUS &&
          thd->lex->sql_command != SQLCOM_SHOW_KEYS)
      {
        /*
          just use whatever stats we have however,
          optimizer behaves strangely if we return few rows
        */
        if (stats.records < 2)
          stats.records= 2;
        break;
      }
    }
    if (!m_table_info)
    {
      if ((my_errno= check_ndb_connection(thd)))
        DBUG_RETURN(my_errno);
    }
    result= update_stats(thd, 1);
    break;
  }
  if (flag & HA_STATUS_CONST)
  {
    DBUG_PRINT("info", ("HA_STATUS_CONST"));
    set_rec_per_key();
  }
  if (flag & HA_STATUS_ERRKEY)
  {
    DBUG_PRINT("info", ("HA_STATUS_ERRKEY"));
    errkey= m_dupkey;
  }
  if (flag & HA_STATUS_AUTO)
  {
    DBUG_PRINT("info", ("HA_STATUS_AUTO"));
    if (m_table && table->found_next_number_field)
    {
      if (!thd)
        thd= current_thd;
      if ((my_errno= check_ndb_connection(thd)))
        DBUG_RETURN(my_errno);
      Ndb *ndb= get_ndb(thd);
      Ndb_tuple_id_range_guard g(m_share);
      
      Uint64 auto_increment_value64;
      if (ndb->readAutoIncrementValue(m_table, g.range,
                                      auto_increment_value64) == -1)
      {
        const NdbError err= ndb->getNdbError();
        sql_print_error("Error %lu in readAutoIncrementValue(): %s",
                        (ulong) err.code, err.message);
        stats.auto_increment_value= ~(ulonglong)0;
      }
      else
        stats.auto_increment_value= (ulonglong)auto_increment_value64;
    }
  }
  if (flag & HA_STATUS_WRITTEN_ROWS)
  {
    stats.rows_updated= m_rows_updated;
    stats.rows_deleted= m_rows_deleted;
  }

  if(result == -1)
    result= HA_ERR_NO_CONNECTION;

  DBUG_RETURN(result);
}


void ha_ndbcluster::get_dynamic_partition_info(PARTITION_INFO *stat_info,
                                               uint part_id)
{
  /* 
     This functions should be fixed. Suggested fix: to
     implement ndb function which retrives the statistics
     about ndb partitions.
  */
  bzero((char*) stat_info, sizeof(PARTITION_INFO));
  return;
}


int ha_ndbcluster::extra(enum ha_extra_function operation)
{
  DBUG_ENTER("extra");
  switch (operation) {
  case HA_EXTRA_IGNORE_DUP_KEY:       /* Dup keys don't rollback everything*/
    DBUG_PRINT("info", ("HA_EXTRA_IGNORE_DUP_KEY"));
    DBUG_PRINT("info", ("Ignoring duplicate key"));
    m_ignore_dup_key= TRUE;
    break;
  case HA_EXTRA_NO_IGNORE_DUP_KEY:
    DBUG_PRINT("info", ("HA_EXTRA_NO_IGNORE_DUP_KEY"));
    m_ignore_dup_key= FALSE;
    break;
  case HA_EXTRA_IGNORE_NO_KEY:
    DBUG_PRINT("info", ("HA_EXTRA_IGNORE_NO_KEY"));
    DBUG_PRINT("info", ("Turning on AO_IgnoreError at Commit/NoCommit"));
    m_ignore_no_key= TRUE;
    break;
  case HA_EXTRA_NO_IGNORE_NO_KEY:
    DBUG_PRINT("info", ("HA_EXTRA_NO_IGNORE_NO_KEY"));
    DBUG_PRINT("info", ("Turning on AO_IgnoreError at Commit/NoCommit"));
    m_ignore_no_key= FALSE;
    break;
  case HA_EXTRA_WRITE_CAN_REPLACE:
    DBUG_PRINT("info", ("HA_EXTRA_WRITE_CAN_REPLACE"));
    if (!m_has_unique_index ||
        current_thd->slave_thread) /* always set if slave, quick fix for bug 27378 */
    {
      DBUG_PRINT("info", ("Turning ON use of write instead of insert"));
      m_use_write= TRUE;
    }
    break;
  case HA_EXTRA_WRITE_CANNOT_REPLACE:
    DBUG_PRINT("info", ("HA_EXTRA_WRITE_CANNOT_REPLACE"));
    DBUG_PRINT("info", ("Turning OFF use of write instead of insert"));
    m_use_write= FALSE;
    break;
  case HA_EXTRA_DELETE_CANNOT_BATCH:
    DBUG_PRINT("info", ("HA_EXTRA_DELETE_CANNOT_BATCH"));
    m_delete_cannot_batch= TRUE;
    break;
  case HA_EXTRA_UPDATE_CANNOT_BATCH:
    DBUG_PRINT("info", ("HA_EXTRA_UPDATE_CANNOT_BATCH"));
    m_update_cannot_batch= TRUE;
    break;
  default:
    break;
  }
  
  DBUG_RETURN(0);
}


bool ha_ndbcluster::read_before_write_removal_possible(List<Item> *fields,
                                                       List<Item> *values)
{
  THD *thd= table->in_use;
  DBUG_ENTER("read_before_write_removal_possible");
  /*
    We need to verify a large number of things before accepting to remove
    the read before the update. We cannot avoid read before when primary
    key is updated, when a unique key is updated, when a BLOB is updated,
    for deletes on tables with BLOB's it is also not possible to avoid
    the read before the update and finally it is necessary that the
    update expressions only contain constant expressions.
  */
  if (uses_blob_value(table->write_set) ||
      (thd->lex->sql_command == SQLCOM_DELETE &&
       table_share->blob_fields) ||
      (values && !check_constant_expressions(values)) ||
      (table_share->primary_key != MAX_KEY &&
       bitmap_is_overlapping(table->write_set, m_pk_bitmap_p)))
  {
    DBUG_RETURN(FALSE);
  }
  if (m_has_unique_index)
  {
    KEY *key;
    uint i;
    for (i= 0; i < table_share->keys; i++)
    {
      key= table->key_info + i;
      if ((key->flags & HA_NOSAME) &&
          bitmap_is_overlapping(table->write_set,
                                m_key_fields[key - table->key_info]))
      {
        DBUG_RETURN(FALSE);
      }
    }
  }
  DBUG_PRINT("info", ("read_before_write_removal_possible TRUE"));
  m_read_before_write_removal_possible= TRUE;
  DBUG_RETURN(TRUE);
}


int ha_ndbcluster::reset()
{
  DBUG_ENTER("ha_ndbcluster::reset");
  if (m_cond)
  {
    m_cond->cond_clear();
  }

  /*
    Regular partition pruning will set the bitmap appropriately.
    Some queries like ALTER TABLE doesn't use partition pruning and
    thus the 'used_partitions' bitmap needs to be initialized
  */
  if (m_part_info)
    bitmap_set_all(&m_part_info->used_partitions);

  /* reset flags set by extra calls */
  m_read_before_write_removal_possible= FALSE;
  m_read_before_write_removal_used= FALSE;
  m_rows_updated= m_rows_deleted= 0;
  m_ignore_dup_key= FALSE;
  m_use_write= FALSE;
  m_ignore_no_key= FALSE;
  m_delete_cannot_batch= FALSE;
  m_update_cannot_batch= FALSE;

  DBUG_RETURN(0);
}


/**
  Start of an insert, remember number of rows to be inserted, it will
  be used in write_row and get_autoincrement to send an optimal number
  of rows in each roundtrip to the server.

  @param
   rows     number of rows to insert, 0 if unknown
*/

int
ha_ndbcluster::flush_bulk_insert(bool allow_batch)
{
  NdbTransaction *trans= m_thd_ndb->trans;
  DBUG_ENTER("ha_ndbcluster::flush_bulk_insert");
  DBUG_PRINT("info", ("Sending inserts to NDB, rows_inserted: %d", 
                      (int)m_rows_inserted));
  DBUG_ASSERT(trans);

  
  if (! (m_thd_ndb->trans_options & TNTO_TRANSACTIONS_OFF))
  {
    if (!allow_batch &&
        execute_no_commit(m_thd_ndb, trans, m_ignore_no_key) != 0)
    {
      no_uncommitted_rows_execute_failure();
      DBUG_RETURN(ndb_err(trans));
    }
  }
  else
  {
    /*
      signal that transaction has been broken up and hence cannot
      be rolled back
    */
    THD *thd= table->in_use;
    thd->transaction.all.modified_non_trans_table=
      thd->transaction.stmt.modified_non_trans_table= TRUE;
    if (execute_commit(m_thd_ndb, trans, m_thd_ndb->m_force_send,
                       m_ignore_no_key) != 0)
    {
      no_uncommitted_rows_execute_failure();
      DBUG_RETURN(ndb_err(trans));
    }
    if (trans->restart() != 0)
    {
      DBUG_ASSERT(0);
      DBUG_RETURN(-1);
    }
  }
  DBUG_RETURN(0);
}

void ha_ndbcluster::start_bulk_insert(ha_rows rows)
{
  DBUG_ENTER("start_bulk_insert");
  DBUG_PRINT("enter", ("rows: %d", (int)rows));
  
  m_rows_inserted= (ha_rows) 0;
  if (!m_use_write && m_ignore_dup_key)
  {
    /*
      compare if expression with that in write_row
      we have a situation where peek_indexed_rows() will be called
      so we cannot batch
    */
    DBUG_PRINT("info", ("Batching turned off as duplicate key is "
                        "ignored by using peek_row"));
    m_rows_to_insert= 1;
    DBUG_VOID_RETURN;
  }
  if (rows == (ha_rows) 0)
  {
    /* We don't know how many will be inserted, guess */
    m_rows_to_insert= m_autoincrement_prefetch;
  }
  else
    m_rows_to_insert= rows; 

  DBUG_VOID_RETURN;
}

/**
  End of an insert.
*/
int ha_ndbcluster::end_bulk_insert()
{
  int error= 0;

  DBUG_ENTER("end_bulk_insert");
  // Check if last inserts need to be flushed

  THD *thd= table->in_use;
  Thd_ndb *thd_ndb= m_thd_ndb;
  
  if ((thd->options & OPTION_ALLOW_BATCH) == 0 && thd_ndb->m_unsent_bytes)
  {
    bool allow_batch= (thd_ndb->m_handler != 0);
    error= flush_bulk_insert(allow_batch);
    if (error != 0)
      my_errno= error;
  }

  m_rows_inserted= (ha_rows) 0;
  m_rows_to_insert= (ha_rows) 1;
  DBUG_RETURN(error);
}


int ha_ndbcluster::extra_opt(enum ha_extra_function operation, ulong cache_size)
{
  DBUG_ENTER("extra_opt");
  DBUG_PRINT("enter", ("cache_size: %lu", cache_size));
  DBUG_RETURN(extra(operation));
}

static const char *ha_ndbcluster_exts[] = {
 ha_ndb_ext,
 NullS
};

const char** ha_ndbcluster::bas_ext() const
{
  return ha_ndbcluster_exts;
}

/**
  How many seeks it will take to read through the table.

  This is to be comparable to the number returned by records_in_range so
  that we can decide if we should scan the table or use keys.
*/

double ha_ndbcluster::scan_time()
{
  DBUG_ENTER("ha_ndbcluster::scan_time()");
  double res= rows2double(stats.records*1000);
  DBUG_PRINT("exit", ("table: %s value: %f", 
                      m_tabname, res));
  DBUG_RETURN(res);
}

/*
  Convert MySQL table locks into locks supported by Ndb Cluster.
  Note that MySQL Cluster does currently not support distributed
  table locks, so to be safe one should set cluster in Single
  User Mode, before relying on table locks when updating tables
  from several MySQL servers
*/

THR_LOCK_DATA **ha_ndbcluster::store_lock(THD *thd,
                                          THR_LOCK_DATA **to,
                                          enum thr_lock_type lock_type)
{
  DBUG_ENTER("store_lock");
  if (lock_type != TL_IGNORE && m_lock.type == TL_UNLOCK) 
  {

    /* If we are not doing a LOCK TABLE, then allow multiple
       writers */
    
    /* Since NDB does not currently have table locks
       this is treated as a ordinary lock */

    if ((lock_type >= TL_WRITE_CONCURRENT_INSERT &&
         lock_type <= TL_WRITE) && !thd->in_lock_tables)      
      lock_type= TL_WRITE_ALLOW_WRITE;
    
    /* In queries of type INSERT INTO t1 SELECT ... FROM t2 ...
       MySQL would use the lock TL_READ_NO_INSERT on t2, and that
       would conflict with TL_WRITE_ALLOW_WRITE, blocking all inserts
       to t2. Convert the lock to a normal read lock to allow
       concurrent inserts to t2. */
    
    if (lock_type == TL_READ_NO_INSERT && !thd->in_lock_tables)
      lock_type= TL_READ;
    
    m_lock.type=lock_type;
  }
  *to++= &m_lock;

  DBUG_PRINT("exit", ("lock_type: %d", lock_type));
  
  DBUG_RETURN(to);
}

#ifndef DBUG_OFF
#define PRINT_OPTION_FLAGS(t) { \
      if (t->options & OPTION_NOT_AUTOCOMMIT) \
        DBUG_PRINT("thd->options", ("OPTION_NOT_AUTOCOMMIT")); \
      if (t->options & OPTION_BEGIN) \
        DBUG_PRINT("thd->options", ("OPTION_BEGIN")); \
      if (t->options & OPTION_TABLE_LOCK) \
        DBUG_PRINT("thd->options", ("OPTION_TABLE_LOCK")); \
}
#else
#define PRINT_OPTION_FLAGS(t)
#endif


/*
  As MySQL will execute an external lock for every new table it uses
  we can use this to start the transactions.
  If we are in auto_commit mode we just need to start a transaction
  for the statement, this will be stored in thd_ndb.stmt.
  If not, we have to start a master transaction if there doesn't exist
  one from before, this will be stored in thd_ndb.all
 
  When a table lock is held one transaction will be started which holds
  the table lock and for each statement a hupp transaction will be started  
  If we are locking the table then:
  - save the NdbDictionary::Table for easy access
  - save reference to table statistics
  - refresh list of the indexes for the table if needed (if altered)
 */

#ifdef HAVE_NDB_BINLOG
extern Master_info *active_mi;
static int ndbcluster_update_apply_status(THD *thd, int do_update)
{
  Thd_ndb *thd_ndb= get_thd_ndb(thd);
  Ndb *ndb= thd_ndb->ndb;
  NDBDICT *dict= ndb->getDictionary();
  const NDBTAB *ndbtab;
  NdbTransaction *trans= thd_ndb->trans;
  ndb->setDatabaseName(NDB_REP_DB);
  Ndb_table_guard ndbtab_g(dict, NDB_APPLY_TABLE);
  if (!(ndbtab= ndbtab_g.get_table()))
  {
    return -1;
  }
  NdbOperation *op= 0;
  int r= 0;
  r|= (op= trans->getNdbOperation(ndbtab)) == 0;
  DBUG_ASSERT(r == 0);
  if (do_update)
    r|= op->updateTuple();
  else
    r|= op->writeTuple();
  DBUG_ASSERT(r == 0);
  // server_id
  r|= op->equal(0u, (Uint32)thd->server_id);
  DBUG_ASSERT(r == 0);
  if (!do_update)
  {
    // epoch
    r|= op->setValue(1u, (Uint64)0);
    DBUG_ASSERT(r == 0);
  }
  // log_name
  char tmp_buf[FN_REFLEN];
  ndb_pack_varchar(ndbtab->getColumn(2u), tmp_buf,
                   active_mi->rli.group_master_log_name,
                   strlen(active_mi->rli.group_master_log_name));
  r|= op->setValue(2u, tmp_buf);
  DBUG_ASSERT(r == 0);
  // start_pos
  r|= op->setValue(3u, (Uint64)active_mi->rli.group_master_log_pos);
  DBUG_ASSERT(r == 0);
  // end_pos
  r|= op->setValue(4u, (Uint64)active_mi->rli.group_master_log_pos + 
                   ((Uint64)active_mi->rli.future_event_relay_log_pos -
                    (Uint64)active_mi->rli.group_relay_log_pos));
  DBUG_ASSERT(r == 0);
  return 0;
}
#endif /* HAVE_NDB_BINLOG */

static void transaction_checks(THD *thd, Thd_ndb *thd_ndb)
{
  if (thd->lex->sql_command == SQLCOM_LOAD)
    thd_ndb->trans_options|= TNTO_TRANSACTIONS_OFF;
  else if (!thd->transaction.on)
    thd_ndb->trans_options|= TNTO_TRANSACTIONS_OFF;
  else if (!thd->variables.ndb_use_transactions)
    thd_ndb->trans_options|= TNTO_TRANSACTIONS_OFF;
  thd_ndb->m_force_send= thd->variables.ndb_force_send;
  if (!thd->slave_thread)
    thd_ndb->m_batch_size= thd->variables.ndb_batch_size;
  else
    thd_ndb->m_batch_size= global_system_variables.ndb_batch_size;
}

int ha_ndbcluster::start_statement(THD *thd,
                                   Thd_ndb *thd_ndb,
                                   uint table_count)
{
  NdbTransaction *trans= thd_ndb->trans;
  int error;
  DBUG_ENTER("ha_ndbcluster::start_statement");

  m_thd_ndb= thd_ndb;
  transaction_checks(thd, m_thd_ndb);

  if (table_count == 0)
  {
    PRINT_OPTION_FLAGS(thd);
    trans_register_ha(thd, FALSE, ndbcluster_hton);
    if (thd->options & (OPTION_NOT_AUTOCOMMIT | OPTION_BEGIN))
    {
      if (!trans)
        trans_register_ha(thd, TRUE, ndbcluster_hton);
      thd_ndb->m_handler= NULL;
    }
    else
    {
      /*
        this is an autocommit, we may keep a reference to the
        handler to be used in the commit phase for optimization
        reasons, defering execute
      */
      thd_ndb->m_handler= this;
    }
  }
  else
  {
    /*
      there is more than one handler involved, execute deferal
      not possible
    */
    thd_ndb->m_handler= NULL;
  }
  if (!trans)
  {
    thd_ndb->trans_options= 0;

    DBUG_PRINT("trans",("Possibly starting transaction"));
    DBUG_ASSERT(!table_count || table_count == 1);
    /*
      table_count == 0 indicates first table
      table_count == 1 indicates join in which case we do not defer start transaction
      m_use_partition_pruning == false will not defer start transaction
    */
    DBUG_PRINT("enter", ("optimized_node_selection: %lu"
                         "  table_count: %d"
                         "  m_use_partition_pruning: %d"
                         "  thd->slave_thread: %d"
                         "  thd->lex->sql_command: %d",
                         thd->variables.ndb_optimized_node_selection,
                         table_count, m_use_partition_pruning,
                         thd->slave_thread,
                         thd->lex->sql_command));
    if (table_count ||
        !m_use_partition_pruning ||
        thd->slave_thread ||
        !(thd->variables.ndb_optimized_node_selection & 2) ||
        !(thd->lex->sql_command == SQLCOM_SELECT ||
          thd->lex->sql_command == SQLCOM_UPDATE ||
          thd->lex->sql_command == SQLCOM_INSERT ||
          thd->lex->sql_command == SQLCOM_DELETE ||
          thd->lex->sql_command == SQLCOM_REPLACE))
    {
      if (unlikely(start_transaction(error) == NULL))
      {
        DBUG_RETURN(error);
      }
    }

    thd_ndb->init_open_tables();
    thd_ndb->query_state&= NDB_QUERY_NORMAL;
    thd_ndb->m_slow_path= FALSE;
    if (!(thd->options & OPTION_BIN_LOG) ||
        thd->variables.binlog_format == BINLOG_FORMAT_STMT)
    {
      thd_ndb->trans_options|= TNTO_NO_LOGGING;
      thd_ndb->m_slow_path= TRUE;
    }
    else if (thd->slave_thread)
      thd_ndb->m_slow_path= TRUE;
  }
  /*
    If this is the start of a LOCK TABLE, a table look 
    should be taken on the table in NDB
       
    Check if it should be read or write lock
  */
  if (thd->options & (OPTION_TABLE_LOCK))
  {
    /* This is currently dead code in wait for implementation in NDB */
    /* lockThisTable(); */
    DBUG_PRINT("info", ("Locking the table..." ));
    push_warning_printf(current_thd, MYSQL_ERROR::WARN_LEVEL_ERROR,
                        ER_GET_ERRMSG, ER(ER_GET_ERRMSG), 0,
                        "Table only locked locally in this mysqld", "NDB");
  }
  DBUG_RETURN(0);
}

int ha_ndbcluster::init_handler_for_statement(THD *thd)
{
  /*
    This is the place to make sure this handler instance
    has a started transaction.
     
    The transaction is started by the first handler on which 
    MySQL Server calls external lock
   
    Other handlers in the same stmt or transaction should use 
    the same NDB transaction. This is done by setting up the m_thd_ndb
    pointer to point to the NDB transaction object. 
   */

  DBUG_ENTER("ha_ndbcluster::init_handler_for_statement");
  Thd_ndb *thd_ndb= m_thd_ndb;
  DBUG_ASSERT(thd_ndb);

  // store thread specific data first to set the right context
  m_autoincrement_prefetch=
    (thd->variables.ndb_autoincrement_prefetch_sz > 
     NDB_DEFAULT_AUTO_PREFETCH) ?
    (ha_rows) thd->variables.ndb_autoincrement_prefetch_sz
    : (ha_rows) NDB_DEFAULT_AUTO_PREFETCH;
  // Start of transaction
  m_rows_changed= 0;
  m_blobs_pending= FALSE;
  m_slow_path= m_thd_ndb->m_slow_path;
#ifdef HAVE_NDB_BINLOG
  if (unlikely(m_slow_path))
  {
    if (m_share == ndb_apply_status_share && thd->slave_thread)
        m_thd_ndb->trans_options|= TNTO_INJECTED_APPLY_STATUS;
  }
#endif

  if (thd->options & (OPTION_NOT_AUTOCOMMIT | OPTION_BEGIN))
  {
    const void *key= m_table;
    HASH_SEARCH_STATE state;
    THD_NDB_SHARE *thd_ndb_share=
      (THD_NDB_SHARE*)hash_first(&thd_ndb->open_tables, (uchar *)&key, sizeof(key), &state);
    while (thd_ndb_share && thd_ndb_share->key != key)
      thd_ndb_share= (THD_NDB_SHARE*)hash_next(&thd_ndb->open_tables, (uchar *)&key, sizeof(key), &state);
    if (thd_ndb_share == 0)
    {
      thd_ndb_share= (THD_NDB_SHARE *) alloc_root(&thd->transaction.mem_root,
                                                  sizeof(THD_NDB_SHARE));
      if (!thd_ndb_share)
      {
        mem_alloc_error(sizeof(THD_NDB_SHARE));
        DBUG_RETURN(1);
      }
      thd_ndb_share->key= key;
      thd_ndb_share->stat.last_count= thd_ndb->count;
      thd_ndb_share->stat.no_uncommitted_rows_count= 0;
      thd_ndb_share->stat.records= ~(ha_rows)0;
      my_hash_insert(&thd_ndb->open_tables, (uchar *)thd_ndb_share);
    }
    else if (thd_ndb_share->stat.last_count != thd_ndb->count)
    {
      thd_ndb_share->stat.last_count= thd_ndb->count;
      thd_ndb_share->stat.no_uncommitted_rows_count= 0;
      thd_ndb_share->stat.records= ~(ha_rows)0;
    }
    DBUG_PRINT("exit", ("thd_ndb_share: 0x%lx  key: 0x%lx",
                        (long) thd_ndb_share, (long) key));
    m_table_info= &thd_ndb_share->stat;
  }
  else
  {
    struct Ndb_local_table_statistics &stat= m_table_info_instance;
    stat.last_count= thd_ndb->count;
    stat.no_uncommitted_rows_count= 0;
    stat.records= ~(ha_rows)0;
    m_table_info= &stat;
  }
  DBUG_RETURN(0);
}

int ha_ndbcluster::external_lock(THD *thd, int lock_type)
{
  DBUG_ENTER("external_lock");
  if (lock_type != F_UNLCK)
  {
    int error;
    /*
      Check that this handler instance has a connection
      set up to the Ndb object of thd
    */
    if (check_ndb_connection(thd))
      DBUG_RETURN(1);
    Thd_ndb *thd_ndb= get_thd_ndb(thd);

    DBUG_PRINT("enter", ("lock_type != F_UNLCK "
                         "this: 0x%lx  thd: 0x%lx  thd_ndb: %lx  "
                         "thd_ndb->lock_count: %d",
                         (long) this, (long) thd, (long) thd_ndb,
                         thd_ndb->lock_count));

    if ((error= start_statement(thd, thd_ndb,
                                thd_ndb->lock_count++)))
    {
      thd_ndb->lock_count--;
      DBUG_RETURN(error);
    }
    if ((error= init_handler_for_statement(thd)))
    {
      thd_ndb->lock_count--;
      DBUG_RETURN(error);
    }
    DBUG_RETURN(0);
  }
  else
  {
    Thd_ndb *thd_ndb= m_thd_ndb;
    DBUG_ASSERT(thd_ndb);

    DBUG_PRINT("enter", ("lock_type == F_UNLCK "
                         "this: 0x%lx  thd: 0x%lx  thd_ndb: %lx  "
                         "thd_ndb->lock_count: %d",
                         (long) this, (long) thd, (long) thd_ndb,
                         thd_ndb->lock_count));

    if (m_rows_changed && global_system_variables.query_cache_type)
    {
      DBUG_PRINT("info", ("Rows has changed"));

      if (thd->options & (OPTION_NOT_AUTOCOMMIT | OPTION_BEGIN))
      {
        DBUG_PRINT("info", ("Add share to list of changed tables"));
        /* NOTE push_back allocates memory using transactions mem_root! */
        thd_ndb->changed_tables.push_back(get_share(m_share),
                                          &thd->transaction.mem_root);
      }

      if (ndb_cache_check_time)
      {
        pthread_mutex_lock(&m_share->mutex);
        DBUG_PRINT("info", ("Invalidating commit_count"));
        m_share->commit_count= 0;
        m_share->commit_count_lock++;
        pthread_mutex_unlock(&m_share->mutex);
      }
    }

    if (!--thd_ndb->lock_count)
    {
      DBUG_PRINT("trans", ("Last external_lock"));
      PRINT_OPTION_FLAGS(thd);

      if ((!(thd->options & (OPTION_NOT_AUTOCOMMIT | OPTION_BEGIN))) &&
          thd_ndb->trans)
      {
        if (thd_ndb->trans)
        {
          /*
            Unlock is done without a transaction commit / rollback.
            This happens if the thread didn't update any rows
            We must in this case close the transaction to release resources
          */
          DBUG_PRINT("trans",("ending non-updating transaction"));
          thd_ndb->ndb->closeTransaction(thd_ndb->trans);
          thd_ndb->trans= NULL;
          thd_ndb->m_handler= NULL;
        }
      }
    }
    m_table_info= NULL;

    /*
      This is the place to make sure this handler instance
      no longer are connected to the active transaction.

      And since the handler is no longer part of the transaction 
      it can't have open cursors, ops or blobs pending.
    */
    m_thd_ndb= NULL;    

    if (m_active_cursor)
      DBUG_PRINT("warning", ("m_active_cursor != NULL"));
    m_active_cursor= NULL;

    if (m_multi_cursor)
      DBUG_PRINT("warning", ("m_multi_cursor != NULL"));
    m_multi_cursor= NULL;

    if (m_blobs_pending)
      DBUG_PRINT("warning", ("blobs_pending != 0"));
    m_blobs_pending= 0;
    
    DBUG_RETURN(0);
  }
}

/**
  Unlock the last row read in an open scan.
  Rows are unlocked by default in ndb, but
  for SELECT FOR UPDATE and SELECT LOCK WIT SHARE MODE
  locks are kept if unlock_row() is not called.
*/

void ha_ndbcluster::unlock_row() 
{
  DBUG_ENTER("unlock_row");

  DBUG_PRINT("info", ("Unlocking row"));
  m_lock_tuple= FALSE;
  DBUG_VOID_RETURN;
}

/**
  Start statement, used when one of the tables are locked and also when
  a stored function is executed.

  start_stmt()
    thd                    Thd object
    lock_type              Lock type on table

  RETURN VALUE
    0                      Success
    >0                     Error code

  DESCRIPTION
    This call indicates the start of a statement when one of the tables in
    the statement are locked. In this case we cannot call external_lock.
    It also implies that external_lock is not called at end of statement.
    Rather the handlerton call commit (ndbcluster_commit) is called to
    indicate end of transaction. There are cases thus when the commit call
    actually doesn't refer to a commit but only to and end of statement.

    In the case of stored functions, one stored function is treated as one
    statement and the call to commit comes at the end of the stored function.
*/

int ha_ndbcluster::start_stmt(THD *thd, thr_lock_type lock_type)
{
  int error=0;
  Thd_ndb *thd_ndb;
  DBUG_ENTER("start_stmt");
  DBUG_ASSERT(thd == table->in_use);

  thd_ndb= get_thd_ndb(thd);
  if ((error= start_statement(thd, thd_ndb, thd_ndb->start_stmt_count++)))
    goto error;
  if ((error= init_handler_for_statement(thd)))
    goto error;
  DBUG_RETURN(0);
error:
  thd_ndb->start_stmt_count--;
  DBUG_RETURN(error);
}

NdbTransaction *
ha_ndbcluster::start_transaction(int &error)
{
  NdbTransaction *trans;
  DBUG_ENTER("ha_ndbcluster::start_transaction");

  DBUG_ASSERT(m_thd_ndb);
  DBUG_ASSERT(m_thd_ndb->trans == NULL);

  transaction_checks(table->in_use, m_thd_ndb);
  m_thd_ndb->connection->set_optimized_node_selection
    (table->in_use->variables.ndb_optimized_node_selection & 1);
  if ((trans= m_thd_ndb->ndb->startTransaction()))
  {
    DBUG_PRINT("info", ("Delayed allocation of TC"));
    DBUG_RETURN(m_thd_ndb->trans= trans);
  }

  ERR_SET(m_thd_ndb->ndb->getNdbError(), error);
  DBUG_RETURN(NULL);
}
   
NdbTransaction *
ha_ndbcluster::start_transaction_part_id(Uint32 part_id, int &error)
{
  NdbTransaction *trans;
  DBUG_ENTER("ha_ndbcluster::start_transaction_part_id");

  DBUG_ASSERT(m_thd_ndb);
  DBUG_ASSERT(m_thd_ndb->trans == NULL);

  transaction_checks(table->in_use, m_thd_ndb);
  if ((trans= m_thd_ndb->ndb->startTransaction(m_table, part_id)))
  {
    DBUG_PRINT("info", ("Delayed allocation of TC"));
    DBUG_RETURN(m_thd_ndb->trans= trans);
  }

  ERR_SET(m_thd_ndb->ndb->getNdbError(), error);
  DBUG_RETURN(NULL);
}
   

/**
  Commit a transaction started in NDB.
*/

int ndbcluster_commit(handlerton *hton, THD *thd, bool all)
{
  int res= 0;
  Thd_ndb *thd_ndb= get_thd_ndb(thd);
  Ndb *ndb= thd_ndb->ndb;
  NdbTransaction *trans= thd_ndb->trans;

  DBUG_ENTER("ndbcluster_commit");
  DBUG_ASSERT(ndb);
  PRINT_OPTION_FLAGS(thd);
  DBUG_PRINT("enter", ("Commit %s", (all ? "all" : "stmt")));
  thd_ndb->start_stmt_count= 0;
  if (trans == NULL || (!all &&
      thd->options & (OPTION_NOT_AUTOCOMMIT | OPTION_BEGIN)))
  {
    /*
      An odditity in the handler interface is that commit on handlerton
      is called to indicate end of statement only in cases where 
      autocommit isn't used and the all flag isn't set.
   
      We also leave quickly when a transaction haven't even been started,
      in this case we are safe that no clean up is needed. In this case
      the MySQL Server could handle the query without contacting the
      NDB kernel.
    */
    DBUG_PRINT("info", ("Commit before start or end-of-statement only"));
    DBUG_RETURN(0);
  }

#ifdef HAVE_NDB_BINLOG
  if (unlikely(thd_ndb->m_slow_path))
  {
    if (thd->slave_thread)
      ndbcluster_update_apply_status
        (thd, thd_ndb->trans_options & TNTO_INJECTED_APPLY_STATUS);
  }
#endif /* HAVE_NDB_BINLOG */

  if (thd->slave_thread)
  {
    if (!thd_ndb->m_conflict_fn_usage_count || !thd_ndb->m_unsent_bytes ||
        !(res= execute_no_commit(thd_ndb, trans, TRUE)))
      res= execute_commit(thd_ndb, trans, 1, TRUE);
  }
  else
  {
    if (thd_ndb->m_handler &&
        thd_ndb->m_handler->m_read_before_write_removal_possible)
    {
      /* Autocommit with read-before-write removal
       * Some operations in this autocommitted statement have not
       * yet been executed
       * They will be executed here as part of commit, and the results
       * (rowcount, message) sent back to the client will then be modified 
       * according to how the execution went.
       * This saves a single roundtrip in the autocommit case
       */
      uint ignore_count= 0;
      res= execute_commit(thd_ndb, trans, thd->variables.ndb_force_send,
                          TRUE, &ignore_count);
      if (!res && ignore_count)
      {
        DBUG_PRINT("info", ("AutoCommit + RBW removal, ignore_count=%u",
                            ignore_count));
        /* We have some rows to ignore, modify recorded results,
         * regenerate result message as required.
         */
        thd->row_count_func-= ignore_count;

        ha_rows affected= 0;
        char buff[ STRING_BUFFER_USUAL_SIZE ];
        const char* msg= NULL;
        if (thd->lex->sql_command == SQLCOM_DELETE)
          affected= (thd_ndb->m_handler->m_rows_deleted-= ignore_count);
        else
        {
          DBUG_PRINT("info", ("Update : message was %s", 
                              thd->main_da.message()));
          affected= (thd_ndb->m_handler->m_rows_updated-= ignore_count);
          /* For update in this scenario, we set found and changed to be 
           * the same as affected
           * Regenerate the update message
           */
          sprintf(buff, ER(ER_UPDATE_INFO), (ulong)affected, (ulong)affected,
                  (ulong) thd->cuted_fields);
          msg= buff;
          DBUG_PRINT("info", ("Update : message changed to %s",
                              msg));
        }

        /* Modify execution result + optionally message */
        thd->main_da.modify_affected_rows(affected, msg);
      }
    }
    else
      res= execute_commit(thd_ndb, trans, thd->variables.ndb_force_send, FALSE);
  }

  if (res != 0)
  {
    const NdbError err= trans->getNdbError();
    const NdbOperation *error_op= trans->getNdbErrorOperation();
    set_ndb_err(thd, err);
    res= ndb_to_mysql_error(&err);
    if (res != -1)
      ndbcluster_print_error(res, error_op);
  }
  ndb->closeTransaction(trans);
  thd_ndb->trans= NULL;
  thd_ndb->m_handler= NULL;

  /* Clear commit_count for tables changed by transaction */
  NDB_SHARE* share;
  List_iterator_fast<NDB_SHARE> it(thd_ndb->changed_tables);
  while ((share= it++))
  {
    pthread_mutex_lock(&share->mutex);
    DBUG_PRINT("info", ("Invalidate commit_count for %s, share->commit_count: %lu",
                        share->table_name, (ulong) share->commit_count));
    share->commit_count= 0;
    share->commit_count_lock++;
    pthread_mutex_unlock(&share->mutex);
    free_share(&share);
  }
  thd_ndb->changed_tables.empty();

  DBUG_RETURN(res);
}


/**
  Rollback a transaction started in NDB.
*/

static int ndbcluster_rollback(handlerton *hton, THD *thd, bool all)
{
  int res= 0;
  Thd_ndb *thd_ndb= get_thd_ndb(thd);
  Ndb *ndb= thd_ndb->ndb;
  NdbTransaction *trans= thd_ndb->trans;

  DBUG_ENTER("ndbcluster_rollback");
  DBUG_ASSERT(ndb);
  thd_ndb->start_stmt_count= 0;
  if (trans == NULL)
  {
    /* Ignore end-of-statement until real rollback or commit is called */
    DBUG_PRINT("info", ("Rollback before start or end-of-statement only"));
    DBUG_RETURN(0);
  }

  thd_ndb->m_max_violation_count= 0;
  thd_ndb->m_old_violation_count= 0;
  thd_ndb->m_conflict_fn_usage_count= 0;
  thd_ndb->m_unsent_bytes= 0;
  thd_ndb->m_execute_count++;
  DBUG_PRINT("info", ("execute_count: %u", thd_ndb->m_execute_count));
  if (trans->execute(NdbTransaction::Rollback) != 0)
  {
    const NdbError err= trans->getNdbError();
    const NdbOperation *error_op= trans->getNdbErrorOperation();
    set_ndb_err(thd, err);
    res= ndb_to_mysql_error(&err);
    if (res != -1) 
      ndbcluster_print_error(res, error_op);
  }
  if (!all &&
      thd->options & (OPTION_NOT_AUTOCOMMIT | OPTION_BEGIN))
  {
    DBUG_PRINT("info", ("Rollback transaction at statement error"));
    DBUG_RETURN(res);
  }
  ndb->closeTransaction(trans);
  thd_ndb->trans= NULL;
  thd_ndb->m_handler= NULL;

  /* Clear list of tables changed by transaction */
  NDB_SHARE* share;
  List_iterator_fast<NDB_SHARE> it(thd_ndb->changed_tables);
  while ((share= it++))
  {
    free_share(&share);
  }
  thd_ndb->changed_tables.empty();

  DBUG_RETURN(res);
}


/**
  Define NDB column based on Field.

  Not member of ha_ndbcluster because NDBCOL cannot be declared.

  MySQL text types with character set "binary" are mapped to true
  NDB binary types without a character set.

  Blobs are V2 and striping from mysql level is not supported
  due to lack of syntax and lack of support for partitioning.

  @return
    Returns 0 or mysql error code.
*/

static bool
ndb_blob_striping()
{
#ifndef DBUG_OFF
  const char* p= getenv("NDB_BLOB_STRIPING");
  if (p != 0 && *p != 0 && *p != '0' && *p != 'n' && *p != 'N')
    return true;
#endif
  return false;
}

static int create_ndb_column(THD *thd,
                             NDBCOL &col,
                             Field *field,
                             HA_CREATE_INFO *create_info,
                             column_format_type
                               default_format= COLUMN_FORMAT_TYPE_DEFAULT)
{
  NDBCOL::StorageType type= NDBCOL::StorageTypeMemory;
  bool dynamic= FALSE;

  DBUG_ENTER("create_ndb_column");
  // Set name
  if (col.setName(field->field_name))
  {
    DBUG_RETURN(my_errno= errno);
  }
  // Get char set
  CHARSET_INFO *cs= field->charset();
  // Set type and sizes
  const enum enum_field_types mysql_type= field->real_type();
  switch (mysql_type) {
  // Numeric types
  case MYSQL_TYPE_TINY:        
    if (field->flags & UNSIGNED_FLAG)
      col.setType(NDBCOL::Tinyunsigned);
    else
      col.setType(NDBCOL::Tinyint);
    col.setLength(1);
    break;
  case MYSQL_TYPE_SHORT:
    if (field->flags & UNSIGNED_FLAG)
      col.setType(NDBCOL::Smallunsigned);
    else
      col.setType(NDBCOL::Smallint);
    col.setLength(1);
    break;
  case MYSQL_TYPE_LONG:
    if (field->flags & UNSIGNED_FLAG)
      col.setType(NDBCOL::Unsigned);
    else
      col.setType(NDBCOL::Int);
    col.setLength(1);
    break;
  case MYSQL_TYPE_INT24:       
    if (field->flags & UNSIGNED_FLAG)
      col.setType(NDBCOL::Mediumunsigned);
    else
      col.setType(NDBCOL::Mediumint);
    col.setLength(1);
    break;
  case MYSQL_TYPE_LONGLONG:
    if (field->flags & UNSIGNED_FLAG)
      col.setType(NDBCOL::Bigunsigned);
    else
      col.setType(NDBCOL::Bigint);
    col.setLength(1);
    break;
  case MYSQL_TYPE_FLOAT:
    col.setType(NDBCOL::Float);
    col.setLength(1);
    break;
  case MYSQL_TYPE_DOUBLE:
    col.setType(NDBCOL::Double);
    col.setLength(1);
    break;
  case MYSQL_TYPE_DECIMAL:    
    {
      Field_decimal *f= (Field_decimal*)field;
      uint precision= f->pack_length();
      uint scale= f->decimals();
      if (field->flags & UNSIGNED_FLAG)
      {
        col.setType(NDBCOL::Olddecimalunsigned);
        precision-= (scale > 0);
      }
      else
      {
        col.setType(NDBCOL::Olddecimal);
        precision-= 1 + (scale > 0);
      }
      col.setPrecision(precision);
      col.setScale(scale);
      col.setLength(1);
    }
    break;
  case MYSQL_TYPE_NEWDECIMAL:    
    {
      Field_new_decimal *f= (Field_new_decimal*)field;
      uint precision= f->precision;
      uint scale= f->decimals();
      if (field->flags & UNSIGNED_FLAG)
      {
        col.setType(NDBCOL::Decimalunsigned);
      }
      else
      {
        col.setType(NDBCOL::Decimal);
      }
      col.setPrecision(precision);
      col.setScale(scale);
      col.setLength(1);
    }
    break;
  // Date types
  case MYSQL_TYPE_DATETIME:    
    col.setType(NDBCOL::Datetime);
    col.setLength(1);
    break;
  case MYSQL_TYPE_DATE: // ?
    col.setType(NDBCOL::Char);
    col.setLength(field->pack_length());
    break;
  case MYSQL_TYPE_NEWDATE:
    col.setType(NDBCOL::Date);
    col.setLength(1);
    break;
  case MYSQL_TYPE_TIME:        
    col.setType(NDBCOL::Time);
    col.setLength(1);
    break;
  case MYSQL_TYPE_YEAR:
    col.setType(NDBCOL::Year);
    col.setLength(1);
    break;
  case MYSQL_TYPE_TIMESTAMP:
    col.setType(NDBCOL::Timestamp);
    col.setLength(1);
    break;
  // Char types
  case MYSQL_TYPE_STRING:      
    if (field->pack_length() == 0)
    {
      col.setType(NDBCOL::Bit);
      col.setLength(1);
    }
    else if ((field->flags & BINARY_FLAG) && cs == &my_charset_bin)
    {
      col.setType(NDBCOL::Binary);
      col.setLength(field->pack_length());
    }
    else
    {
      col.setType(NDBCOL::Char);
      col.setCharset(cs);
      col.setLength(field->pack_length());
    }
    break;
  case MYSQL_TYPE_VAR_STRING: // ?
  case MYSQL_TYPE_VARCHAR:
    {
      Field_varstring* f= (Field_varstring*)field;
      if (f->length_bytes == 1)
      {
        if ((field->flags & BINARY_FLAG) && cs == &my_charset_bin)
          col.setType(NDBCOL::Varbinary);
        else {
          col.setType(NDBCOL::Varchar);
          col.setCharset(cs);
        }
      }
      else if (f->length_bytes == 2)
      {
        if ((field->flags & BINARY_FLAG) && cs == &my_charset_bin)
          col.setType(NDBCOL::Longvarbinary);
        else {
          col.setType(NDBCOL::Longvarchar);
          col.setCharset(cs);
        }
      }
      else
      {
        DBUG_RETURN(HA_ERR_UNSUPPORTED);
      }
      col.setLength(field->field_length);
    }
    break;
  // Blob types (all come in as MYSQL_TYPE_BLOB)
  mysql_type_tiny_blob:
  case MYSQL_TYPE_TINY_BLOB:
    if ((field->flags & BINARY_FLAG) && cs == &my_charset_bin)
      col.setType(NDBCOL::Blob);
    else {
      col.setType(NDBCOL::Text);
      col.setCharset(cs);
    }
    col.setInlineSize(256);
    // No parts
    col.setPartSize(0);
    col.setStripeSize(ndb_blob_striping() ? 0 : 0);
    break;
  //mysql_type_blob:
  case MYSQL_TYPE_GEOMETRY:
  case MYSQL_TYPE_BLOB:    
    if ((field->flags & BINARY_FLAG) && cs == &my_charset_bin)
      col.setType(NDBCOL::Blob);
    else {
      col.setType(NDBCOL::Text);
      col.setCharset(cs);
    }
    {
      Field_blob *field_blob= (Field_blob *)field;
      /*
       * max_data_length is 2^8-1, 2^16-1, 2^24-1 for tiny, blob, medium.
       * Tinyblob gets no blob parts.  The other cases are just a crude
       * way to control part size and striping.
       *
       * In mysql blob(256) is promoted to blob(65535) so it does not
       * in fact fit "inline" in NDB.
       */
      if (field_blob->max_data_length() < (1 << 8))
        goto mysql_type_tiny_blob;
      else if (field_blob->max_data_length() < (1 << 16))
      {
        col.setInlineSize(256);
        col.setPartSize(2000);
        col.setStripeSize(ndb_blob_striping() ? 16 : 0);
      }
      else if (field_blob->max_data_length() < (1 << 24))
        goto mysql_type_medium_blob;
      else
        goto mysql_type_long_blob;
    }
    break;
  mysql_type_medium_blob:
  case MYSQL_TYPE_MEDIUM_BLOB:   
    if ((field->flags & BINARY_FLAG) && cs == &my_charset_bin)
      col.setType(NDBCOL::Blob);
    else {
      col.setType(NDBCOL::Text);
      col.setCharset(cs);
    }
    col.setInlineSize(256);
    col.setPartSize(4000);
    col.setStripeSize(ndb_blob_striping() ? 8 : 0);
    break;
  mysql_type_long_blob:
  case MYSQL_TYPE_LONG_BLOB:  
    if ((field->flags & BINARY_FLAG) && cs == &my_charset_bin)
      col.setType(NDBCOL::Blob);
    else {
      col.setType(NDBCOL::Text);
      col.setCharset(cs);
    }
    col.setInlineSize(256);
    col.setPartSize(8000);
    col.setStripeSize(ndb_blob_striping() ? 4 : 0);
    break;
  // Other types
  case MYSQL_TYPE_ENUM:
    col.setType(NDBCOL::Char);
    col.setLength(field->pack_length());
    break;
  case MYSQL_TYPE_SET:         
    col.setType(NDBCOL::Char);
    col.setLength(field->pack_length());
    break;
  case MYSQL_TYPE_BIT:
  {
    int no_of_bits= field->field_length;
    col.setType(NDBCOL::Bit);
    if (!no_of_bits)
      col.setLength(1);
      else
        col.setLength(no_of_bits);
    break;
  }
  case MYSQL_TYPE_NULL:        
    goto mysql_type_unsupported;
  mysql_type_unsupported:
  default:
    DBUG_RETURN(HA_ERR_UNSUPPORTED);
  }
  // Set nullable and pk
  col.setNullable(field->maybe_null());
  col.setPrimaryKey(field->flags & PRI_KEY_FLAG);
  // Set autoincrement
  if (field->flags & AUTO_INCREMENT_FLAG) 
  {
#ifndef DBUG_OFF
    char buff[22];
#endif
    col.setAutoIncrement(TRUE);
    ulonglong value= create_info->auto_increment_value ?
      create_info->auto_increment_value : (ulonglong) 1;
    DBUG_PRINT("info", ("Autoincrement key, initial: %s", llstr(value, buff)));
    col.setAutoIncrementInitialValue(value);
  }
  else
    col.setAutoIncrement(FALSE);
 
  switch (field->field_storage_type()) {
  case(HA_SM_DEFAULT):
  default:
    if (create_info->default_storage_media == HA_SM_DISK)
      type= NDBCOL::StorageTypeDisk;
    else
      type= NDBCOL::StorageTypeMemory;
    break;
  case(HA_SM_DISK):
    type= NDBCOL::StorageTypeDisk;
    break;
  case(HA_SM_MEMORY):
    type= NDBCOL::StorageTypeMemory;
    break;
  }

  switch (field->column_format()) {
  case(COLUMN_FORMAT_TYPE_FIXED):
    dynamic= FALSE;
    break;
  case(COLUMN_FORMAT_TYPE_DYNAMIC):
    dynamic= TRUE;
    break;
  case(COLUMN_FORMAT_TYPE_DEFAULT):
  default:
    if (create_info->row_type == ROW_TYPE_DEFAULT)
      dynamic= default_format;
    else
      dynamic= (create_info->row_type == ROW_TYPE_DYNAMIC);
    break;
  }
  DBUG_PRINT("info", ("Column %s is declared %s", field->field_name,
                      (dynamic) ? "dynamic" : "static"));
  if (type == NDBCOL::StorageTypeDisk)
  {
    if (dynamic)
    {
      DBUG_PRINT("info", ("Dynamic disk stored column %s changed to static",
                          field->field_name));
      dynamic= false;
    }
    if (thd && field->column_format() == COLUMN_FORMAT_TYPE_DYNAMIC)
    {
      push_warning_printf(thd, MYSQL_ERROR::WARN_LEVEL_WARN,
                          ER_ILLEGAL_HA_CREATE_OPTION,
                          "DYNAMIC column %s with "
                          "STORAGE DISK is not supported, "
                          "column will become FIXED",
                          field->field_name);
    }
  }

  switch (create_info->row_type) {
  case ROW_TYPE_FIXED:
    if (thd && (dynamic || field_type_forces_var_part(field->type())))
    {
      push_warning_printf(thd, MYSQL_ERROR::WARN_LEVEL_WARN,
                          ER_ILLEGAL_HA_CREATE_OPTION,
                          "Row format FIXED incompatible with "
                          "dynamic attribute %s",
                          field->field_name);
    }
    break;
  case ROW_TYPE_DYNAMIC:
    /*
      Future: make columns dynamic in this case
    */
    break;
  default:
    break;
  }

  DBUG_PRINT("info", ("Format %s, Storage %s", (dynamic)?"dynamic":"fixed",(type == NDBCOL::StorageTypeDisk)?"disk":"memory"));
  col.setStorageType(type);
  col.setDynamic(dynamic);

  DBUG_RETURN(0);
}

void ha_ndbcluster::update_create_info(HA_CREATE_INFO *create_info)
{
  DBUG_ENTER("update_create_info");
  TABLE_SHARE *share= table->s;
  if (share->mysql_version < MYSQL_VERSION_TABLESPACE_IN_FRM)
  {
     DBUG_PRINT("info", ("Restored an old table %s, pre-frm_version 7", 
	                 share->table_name.str));
     if (!create_info->tablespace && !share->tablespace)
     {
       DBUG_PRINT("info", ("Checking for tablespace in ndb"));
       THD *thd= current_thd;
       Ndb *ndb= check_ndb_in_thd(thd);
       NDBDICT *ndbdict= ndb->getDictionary();
       NdbError ndberr;
       Uint32 id;
       ndb->setDatabaseName(m_dbname);
       const NDBTAB *ndbtab= m_table;
       DBUG_ASSERT(ndbtab != NULL);
       if (!ndbtab->getTablespace(&id))
       {
         DBUG_VOID_RETURN;
       }
       {
         NdbDictionary::Tablespace ts= ndbdict->getTablespace(id);
         ndberr= ndbdict->getNdbError();
         if(ndberr.classification != NdbError::NoError)
           goto err;
	 const char *tablespace= ts.getName();
         DBUG_PRINT("info", ("Found tablespace '%s'", tablespace));
         uint tablespace_len= strlen(tablespace);
         if (tablespace_len != 0) 
         {
           share->tablespace= (char *) alloc_root(&share->mem_root,
                                                  tablespace_len+1);
           strxmov(share->tablespace, tablespace, NullS);
	   create_info->tablespace= share->tablespace;
         }
         DBUG_VOID_RETURN;
       }
err:
       my_errno= ndb_to_mysql_error(&ndberr);
    }
  }

  DBUG_VOID_RETURN;
}

/**
  Create a table in NDB Cluster
*/

int ha_ndbcluster::create(const char *name, 
                          TABLE *form, 
                          HA_CREATE_INFO *create_info)
{
  THD *thd= current_thd;
  NDBTAB tab;
  NDBCOL col;
  size_t pack_length, length;
  uint i, pk_length= 0;
  uchar *data= NULL, *pack_data= NULL;
  bool create_from_engine= (create_info->table_options & HA_OPTION_CREATE_FROM_ENGINE);
  bool is_truncate= (thd->lex->sql_command == SQLCOM_TRUNCATE);
  const char *tablespace= create_info->tablespace;
  bool use_disk= FALSE;
  NdbDictionary::Table::SingleUserMode single_user_mode= NdbDictionary::Table::SingleUserModeLocked;
  bool ndb_sys_table= FALSE;

  DBUG_ENTER("ha_ndbcluster::create");
  DBUG_PRINT("enter", ("name: %s", name));

  DBUG_ASSERT(*fn_rext((char*)name) == 0);
  set_dbname(name);
  set_tabname(name);

  if ((my_errno= check_ndb_connection(thd)))
    DBUG_RETURN(my_errno);
  
  Ndb *ndb= get_ndb(thd);
  NDBDICT *dict= ndb->getDictionary();

  DBUG_PRINT("info", ("Tablespace %s,%s", form->s->tablespace, create_info->tablespace));
  table= form;
  if (create_from_engine)
  {
    /*
      Table already exists in NDB and frm file has been created by 
      caller.
      Do Ndb specific stuff, such as create a .ndb file
    */
    if ((my_errno= write_ndb_file(name)))
      DBUG_RETURN(my_errno);
    ndbcluster_create_binlog_setup(thd, get_ndb(thd), name, strlen(name),
                                   m_dbname, m_tabname, FALSE);
    DBUG_RETURN(my_errno);
  }

  Thd_ndb *thd_ndb= get_thd_ndb(thd);

  if (!((thd_ndb->options & TNO_NO_LOCK_SCHEMA_OP) ||
        ndbcluster_has_global_schema_lock(thd_ndb)))
    DBUG_RETURN(ndbcluster_no_global_schema_lock_abort
                (thd, "ha_ndbcluster::create"));
  /*
    Don't allow table creation unless
    schema distribution table is setup
    ( unless it is a creation of the schema dist table itself )
  */
  if (!ndb_schema_share)
  {
    if (!(strcmp(m_dbname, NDB_REP_DB) == 0 &&
          strcmp(m_tabname, NDB_SCHEMA_TABLE) == 0))
    {
      DBUG_PRINT("info", ("Schema distribution table not setup"));
      DBUG_RETURN(HA_ERR_NO_CONNECTION);
    }
    single_user_mode = NdbDictionary::Table::SingleUserModeReadWrite;
    ndb_sys_table= TRUE;
  }
  if (!ndb_apply_status_share)
  {
    if ((strcmp(m_dbname, NDB_REP_DB) == 0 &&
         strcmp(m_tabname, NDB_APPLY_TABLE) == 0))
    {
      ndb_sys_table= TRUE;
    }
  }

  if (is_truncate)
  {
    {
      Ndb_table_guard ndbtab_g(dict, m_tabname);
      if (!(m_table= ndbtab_g.get_table()))
	ERR_RETURN(dict->getNdbError());
      m_table= NULL;
    }
    DBUG_PRINT("info", ("Dropping and re-creating table for TRUNCATE"));
    if ((my_errno= delete_table(name)))
      DBUG_RETURN(my_errno);
  }

  DBUG_PRINT("table", ("name: %s", m_tabname));  
  if (tab.setName(m_tabname))
  {
    DBUG_RETURN(my_errno= errno);
  }
  if (!ndb_sys_table)
  {
    if (thd->variables.ndb_table_temporary)
    {
      tab.setTemporary(TRUE);
      tab.setLogging(FALSE);
    }
    else if (thd->variables.ndb_table_no_logging)
    {
      tab.setLogging(FALSE);
    }
  }
  tab.setSingleUserMode(single_user_mode);

  // Save frm data for this table
  if (readfrm(name, &data, &length))
    DBUG_RETURN(1);
  if (packfrm(data, length, &pack_data, &pack_length))
  {
    my_free((char*)data, MYF(0));
    DBUG_RETURN(2);
  }
  DBUG_PRINT("info",
             ("setFrm data: 0x%lx  len: %lu", (long) pack_data,
              (ulong) pack_length));
  tab.setFrm(pack_data, pack_length);      
  my_free((char*)data, MYF(0));
  my_free((char*)pack_data, MYF(0));
  
  /*
    Handle table row type

    Default is to let table rows have var part reference so that online 
    add column can be performed in the future.  Explicitly setting row 
    type to fixed will omit var part reference, which will save data 
    memory in ndb, but at the cost of not being able to online add 
    column to this table
  */
  switch (create_info->row_type) {
  case ROW_TYPE_FIXED:
    tab.setForceVarPart(FALSE);
    break;
  case ROW_TYPE_DYNAMIC:
    /* fall through, treat as default */
  default:
    /* fall through, treat as default */
  case ROW_TYPE_DEFAULT:
    tab.setForceVarPart(TRUE);
    break;
  }

  /*
    Setup columns
  */
  for (i= 0; i < form->s->fields; i++) 
  {
    Field *field= form->field[i];
    DBUG_PRINT("info", ("name: %s  type: %u  storage: %u  format: %u  "
                        "pack_length: %d", 
                        field->field_name, field->real_type(),
                        field->field_storage_type(),
                        field->column_format(),
                        field->pack_length()));
    if ((my_errno= create_ndb_column(thd, col, field, create_info)))
      DBUG_RETURN(my_errno);

    if (!use_disk &&
        col.getStorageType() == NDBCOL::StorageTypeDisk)
      use_disk= TRUE;

    if (tab.addColumn(col))
    {
      DBUG_RETURN(my_errno= errno);
    }
    if (col.getPrimaryKey())
      pk_length += (field->pack_length() + 3) / 4;
  }

  if (use_disk)
  { 
    tab.setLogging(TRUE);
    tab.setTemporary(FALSE);
    if (tablespace)
      tab.setTablespaceName(tablespace);
    else
      tab.setTablespaceName("DEFAULT-TS");
  }
  else if (create_info->tablespace && 
           create_info->default_storage_media == HA_SM_MEMORY)
  {
    push_warning_printf(thd, MYSQL_ERROR::WARN_LEVEL_ERROR,
                        ER_ILLEGAL_HA_CREATE_OPTION,
                        ER(ER_ILLEGAL_HA_CREATE_OPTION),
                        ndbcluster_hton_name,
                        "TABLESPACE currently only supported for "
                        "STORAGE DISK"); 
    DBUG_RETURN(HA_ERR_UNSUPPORTED);
  }

  DBUG_PRINT("info", ("Table %s is %s stored with tablespace %s",
                      m_tabname,
                      (use_disk) ? "disk" : "memory",
                      (use_disk) ? tab.getTablespaceName() : "N/A"));
 
  KEY* key_info;
  for (i= 0, key_info= form->key_info; i < form->s->keys; i++, key_info++)
  {
    KEY_PART_INFO *key_part= key_info->key_part;
    KEY_PART_INFO *end= key_part + key_info->key_parts;
    for (; key_part != end; key_part++)
    {
      if (key_part->field->field_storage_type() == HA_SM_DISK)
      {
        push_warning_printf(thd, MYSQL_ERROR::WARN_LEVEL_ERROR,
                            ER_ILLEGAL_HA_CREATE_OPTION,
                            ER(ER_ILLEGAL_HA_CREATE_OPTION),
                            ndbcluster_hton_name,
                            "Index on field "
                            "declared with "
                            "STORAGE DISK is not supported");
        DBUG_RETURN(HA_ERR_UNSUPPORTED);
      }
      tab.getColumn(key_part->fieldnr-1)->setStorageType(
                             NdbDictionary::Column::StorageTypeMemory);
    }
  }

  // No primary key, create shadow key as 64 bit, auto increment  
  if (form->s->primary_key == MAX_KEY) 
  {
    DBUG_PRINT("info", ("Generating shadow key"));
    if (col.setName("$PK"))
    {
      DBUG_RETURN(my_errno= errno);
    }
    col.setType(NdbDictionary::Column::Bigunsigned);
    col.setLength(1);
    col.setNullable(FALSE);
    col.setPrimaryKey(TRUE);
    col.setAutoIncrement(TRUE);
    if (tab.addColumn(col))
    {
      DBUG_RETURN(my_errno= errno);
    }
    pk_length += 2;
  }
 
  // Make sure that blob tables don't have too big part size
  for (i= 0; i < form->s->fields; i++) 
  {
    /**
     * The extra +7 concists
     * 2 - words from pk in blob table
     * 5 - from extra words added by tup/dict??
     */
    switch (form->field[i]->real_type()) {
    case MYSQL_TYPE_GEOMETRY:
    case MYSQL_TYPE_BLOB:    
    case MYSQL_TYPE_MEDIUM_BLOB:   
    case MYSQL_TYPE_LONG_BLOB: 
    {
      NdbDictionary::Column * column= tab.getColumn(i);
      int size= pk_length + (column->getPartSize()+3)/4 + 7;
      if (size > NDB_MAX_TUPLE_SIZE_IN_WORDS && 
         (pk_length+7) < NDB_MAX_TUPLE_SIZE_IN_WORDS)
      {
        size= NDB_MAX_TUPLE_SIZE_IN_WORDS - pk_length - 7;
        column->setPartSize(4*size);
      }
      /**
       * If size > NDB_MAX and pk_length+7 >= NDB_MAX
       *   then the table can't be created anyway, so skip
       *   changing part size, and have error later
       */ 
    }
    default:
      break;
    }
  }

  // Check partition info
  partition_info *part_info= form->part_info;
  if ((my_errno= set_up_partition_info(part_info, form, (void*)&tab)))
  {
    DBUG_RETURN(my_errno);
  }

  // Create the table in NDB     
  if (dict->createTable(tab) != 0) 
  {
    const NdbError err= dict->getNdbError();
    set_ndb_err(thd, err);
    my_errno= ndb_to_mysql_error(&err);
    DBUG_RETURN(my_errno);
  }

  Ndb_table_guard ndbtab_g(dict, m_tabname);
  // temporary set m_table during create
  // reset at return
  m_table= ndbtab_g.get_table();
  // TODO check also that we have the same frm...
  if (!m_table)
  {
    /* purecov: begin deadcode */
    const NdbError err= dict->getNdbError();
    set_ndb_err(thd, err);
    my_errno= ndb_to_mysql_error(&err);
    DBUG_RETURN(my_errno);
    /* purecov: end */
  }

  DBUG_PRINT("info", ("Table %s/%s created successfully", 
                      m_dbname, m_tabname));

  // Create secondary indexes
  my_errno= create_indexes(thd, ndb, form);

  if (!my_errno)
    my_errno= write_ndb_file(name);
  else
  {
    /*
      Failed to create an index,
      drop the table (and all it's indexes)
    */
    while (dict->dropTableGlobal(*m_table))
    {
      switch (dict->getNdbError().status)
      {
        case NdbError::TemporaryError:
          if (!thd->killed) 
            continue; // retry indefinitly
          break;
        default:
          break;
      }
      break;
    }
    m_table = 0;
    DBUG_RETURN(my_errno);
  }

  if (!my_errno)
  {
    NDB_SHARE *share= 0;
    pthread_mutex_lock(&ndbcluster_mutex);
    /*
      First make sure we get a "fresh" share here, not an old trailing one...
    */
    {
      uint length= (uint) strlen(name);
      if ((share= (NDB_SHARE*) hash_search(&ndbcluster_open_tables,
                                           (uchar*) name, length)))
        handle_trailing_share(thd, share);
    }
    /*
      get a new share
    */

    /* ndb_share reference create */
    if (!(share= get_share(name, form, TRUE, TRUE)))
    {
      sql_print_error("NDB: allocating table share for %s failed", name);
      /* my_errno is set */
    }
    else
    {
      DBUG_PRINT("NDB_SHARE", ("%s binlog create  use_count: %u",
                               share->key, share->use_count));
    }
    pthread_mutex_unlock(&ndbcluster_mutex);

    while (!IS_TMP_PREFIX(m_tabname))
    {
#ifdef HAVE_NDB_BINLOG
      if (share)
        ndbcluster_read_binlog_replication(thd, ndb, share, m_table,
                                           ::server_id, form, TRUE);
#endif
      String event_name(INJECTOR_EVENT_LEN);
      ndb_rep_event_name(&event_name, m_dbname, m_tabname,
                         get_binlog_full(share));
      int do_event_op= ndb_binlog_running;

      if (!ndb_schema_share &&
          strcmp(share->db, NDB_REP_DB) == 0 &&
          strcmp(share->table_name, NDB_SCHEMA_TABLE) == 0)
        do_event_op= 1;

      /*
        Always create an event for the table, as other mysql servers
        expect it to be there.
      */
      if (!ndbcluster_create_event(thd, ndb, m_table, event_name.c_ptr(), share,
                                   share && do_event_op ? 2 : 1/* push warning */))
      {
        if (ndb_extra_logging)
          sql_print_information("NDB Binlog: CREATE TABLE Event: %s",
                                event_name.c_ptr());
        if (share && 
            ndbcluster_create_event_ops(thd, share,
                                        m_table, event_name.c_ptr()))
        {
          sql_print_error("NDB Binlog: FAILED CREATE TABLE event operations."
                          " Event: %s", name);
          /* a warning has been issued to the client */
        }
      }
      /*
        warning has been issued if ndbcluster_create_event failed
        and (share && do_event_op)
      */
      if (share && !do_event_op)
        set_binlog_nologging(share);
      ndbcluster_log_schema_op(thd,
                               thd->query, thd->query_length,
                               share->db, share->table_name,
                               m_table->getObjectId(),
                               m_table->getObjectVersion(),
                               (is_truncate) ?
			       SOT_TRUNCATE_TABLE : SOT_CREATE_TABLE, 
			       0, 0, 1);
      break;
    }
  }

  m_table= 0;
  DBUG_RETURN(my_errno);
}


int ha_ndbcluster::create_index(THD *thd, const char *name, KEY *key_info, 
                                NDB_INDEX_TYPE idx_type, uint idx_no)
{
  int error= 0;
  char unique_name[FN_LEN];
  static const char* unique_suffix= "$unique";
  DBUG_ENTER("ha_ndbcluster::create_ordered_index");
  DBUG_PRINT("info", ("Creating index %u: %s", idx_no, name));  

  if (idx_type == UNIQUE_ORDERED_INDEX || idx_type == UNIQUE_INDEX)
  {
    strxnmov(unique_name, FN_LEN, name, unique_suffix, NullS);
    DBUG_PRINT("info", ("Created unique index name \'%s\' for index %d",
                        unique_name, idx_no));
  }
    
  switch (idx_type){
  case PRIMARY_KEY_INDEX:
    // Do nothing, already created
    break;
  case PRIMARY_KEY_ORDERED_INDEX:
    error= create_ordered_index(thd, name, key_info);
    break;
  case UNIQUE_ORDERED_INDEX:
    if (!(error= create_ordered_index(thd, name, key_info)))
      error= create_unique_index(thd, unique_name, key_info);
    break;
  case UNIQUE_INDEX:
    if (check_index_fields_not_null(key_info))
    {
      push_warning_printf(thd, MYSQL_ERROR::WARN_LEVEL_WARN,
			  ER_NULL_COLUMN_IN_INDEX,
			  "Ndb does not support unique index on NULL valued attributes, index access with NULL value will become full table scan");
    }
    error= create_unique_index(thd, unique_name, key_info);
    break;
  case ORDERED_INDEX:
    if (key_info->algorithm == HA_KEY_ALG_HASH)
    {
      push_warning_printf(thd, MYSQL_ERROR::WARN_LEVEL_ERROR,
			  ER_ILLEGAL_HA_CREATE_OPTION,
			  ER(ER_ILLEGAL_HA_CREATE_OPTION),
			  ndbcluster_hton_name,
			  "Ndb does not support non-unique "
			  "hash based indexes");
      error= HA_ERR_UNSUPPORTED;
      break;
    }
    error= create_ordered_index(thd, name, key_info);
    break;
  default:
    DBUG_ASSERT(FALSE);
    break;
  }
  
  DBUG_RETURN(error);
}

int ha_ndbcluster::create_ordered_index(THD *thd, const char *name, 
                                        KEY *key_info)
{
  DBUG_ENTER("ha_ndbcluster::create_ordered_index");
  DBUG_RETURN(create_ndb_index(thd, name, key_info, FALSE));
}

int ha_ndbcluster::create_unique_index(THD *thd, const char *name, 
                                       KEY *key_info)
{

  DBUG_ENTER("ha_ndbcluster::create_unique_index");
  DBUG_RETURN(create_ndb_index(thd, name, key_info, TRUE));
}


/**
  Create an index in NDB Cluster.

  @todo
    Only temporary ordered indexes supported
*/

int ha_ndbcluster::create_ndb_index(THD *thd, const char *name, 
                                    KEY *key_info,
                                    bool unique)
{
  Ndb *ndb= get_ndb(thd);
  NdbDictionary::Dictionary *dict= ndb->getDictionary();
  KEY_PART_INFO *key_part= key_info->key_part;
  KEY_PART_INFO *end= key_part + key_info->key_parts;
  
  DBUG_ENTER("ha_ndbcluster::create_index");
  DBUG_PRINT("enter", ("name: %s ", name));

  NdbDictionary::Index ndb_index(name);
  if (unique)
    ndb_index.setType(NdbDictionary::Index::UniqueHashIndex);
  else 
  {
    ndb_index.setType(NdbDictionary::Index::OrderedIndex);
    // TODO Only temporary ordered indexes supported
    ndb_index.setLogging(FALSE); 
  }
  if (!m_table->getLogging())
    ndb_index.setLogging(FALSE); 
  if (((NDBTAB*)m_table)->getTemporary())
    ndb_index.setTemporary(TRUE); 
  if (ndb_index.setTable(m_tabname))
  {
    DBUG_RETURN(my_errno= errno);
  }

  for (; key_part != end; key_part++) 
  {
    Field *field= key_part->field;
    if (field->field_storage_type() == HA_SM_DISK)
    {
      push_warning_printf(thd, MYSQL_ERROR::WARN_LEVEL_ERROR,
                          ER_ILLEGAL_HA_CREATE_OPTION,
                          ER(ER_ILLEGAL_HA_CREATE_OPTION),
                          ndbcluster_hton_name,
                          "Index on field "
                          "declared with "
                          "STORAGE DISK is not supported");
      DBUG_RETURN(HA_ERR_UNSUPPORTED);
    }
    DBUG_PRINT("info", ("attr: %s", field->field_name));
    if (ndb_index.addColumnName(field->field_name))
    {
      DBUG_RETURN(my_errno= errno);
    }
  }
  
  if (dict->createIndex(ndb_index, *m_table))
    ERR_RETURN(dict->getNdbError());

  // Success
  DBUG_PRINT("info", ("Created index %s", name));
  DBUG_RETURN(0);  
}

/*
 Prepare for an on-line alter table
*/ 
void ha_ndbcluster::prepare_for_alter()
{
  /* ndb_share reference schema */
  ndbcluster_get_share(m_share); // Increase ref_count
  DBUG_PRINT("NDB_SHARE", ("%s binlog schema  use_count: %u",
                           m_share->key, m_share->use_count));
  set_ndb_share_state(m_share, NSS_ALTERED);
}

/*
  Add an index on-line to a table
*/
int ha_ndbcluster::add_index(TABLE *table_arg, 
                             KEY *key_info, uint num_of_keys)
{
  return add_index_impl(current_thd, table_arg, key_info, num_of_keys);
}

int ha_ndbcluster::add_index_impl(THD *thd, TABLE *table_arg, 
                                  KEY *key_info, uint num_of_keys)
{
  int error= 0;
  uint idx;
  DBUG_ENTER("ha_ndbcluster::add_index");
  DBUG_PRINT("enter", ("table %s", table_arg->s->table_name.str));
  DBUG_ASSERT(m_share->state == NSS_ALTERED);

  for (idx= 0; idx < num_of_keys; idx++)
  {
    KEY *key= key_info + idx;
    KEY_PART_INFO *key_part= key->key_part;
    KEY_PART_INFO *end= key_part + key->key_parts;
    NDB_INDEX_TYPE idx_type= get_index_type_from_key(idx, key_info, false);
    DBUG_PRINT("info", ("Adding index: '%s'", key_info[idx].name));
    // Add fields to key_part struct
    for (; key_part != end; key_part++)
      key_part->field= table->field[key_part->fieldnr];
    // Check index type
    // Create index in ndb
    if((error= create_index(thd, key_info[idx].name, key, idx_type, idx)))
      break;
  }
  DBUG_RETURN(error);  
}

/*
  Mark one or several indexes for deletion. and
  renumber the remaining indexes
*/
int ha_ndbcluster::prepare_drop_index(TABLE *table_arg, 
                                      uint *key_num, uint num_of_keys)
{
  DBUG_ENTER("ha_ndbcluster::prepare_drop_index");
  DBUG_ASSERT(m_share->state == NSS_ALTERED);
  // Mark indexes for deletion
  uint idx;
  for (idx= 0; idx < num_of_keys; idx++)
  {
    DBUG_PRINT("info", ("ha_ndbcluster::prepare_drop_index %u", *key_num));
    m_index[*key_num++].status= TO_BE_DROPPED;
  }
  // Renumber indexes
  THD *thd= current_thd;
  Thd_ndb *thd_ndb= get_thd_ndb(thd);
  Ndb *ndb= thd_ndb->ndb;
  renumber_indexes(ndb, table_arg);
  DBUG_RETURN(0);
}
 
/*
  Really drop all indexes marked for deletion
*/
int ha_ndbcluster::final_drop_index(TABLE *table_arg)
{
  int error;
  DBUG_ENTER("ha_ndbcluster::final_drop_index");
  DBUG_PRINT("info", ("ha_ndbcluster::final_drop_index"));
  // Really drop indexes
  THD *thd= current_thd;
  Thd_ndb *thd_ndb= get_thd_ndb(thd);
  Ndb *ndb= thd_ndb->ndb;
  error= drop_indexes(ndb, table_arg);
  DBUG_RETURN(error);
}

/*
  Find the base name in the format "<database>/<table>"
*/
static const char *get_base_name(const char *ptr)
{
  ptr+= strlen(ptr);
  while (*(--ptr) != '/');
  while (*(--ptr) != '/');
  return ptr+1;
}

/**
  Rename a table in NDB Cluster.
*/

int ha_ndbcluster::rename_table(const char *from, const char *to)
{
  THD *thd= current_thd;
  NDBDICT *dict;
  char old_dbname[FN_HEADLEN];
  char new_dbname[FN_HEADLEN];
  char new_tabname[FN_HEADLEN];
  const NDBTAB *orig_tab;
  int result;
  bool recreate_indexes= FALSE;
  NDBDICT::List index_list;

  DBUG_ENTER("ha_ndbcluster::rename_table");
  DBUG_PRINT("info", ("Renaming %s to %s", from, to));

  if (thd == injector_thd)
  {
    /*
      Table was renamed remotely is already
      renamed inside ndb.
      Just rename .ndb file.
     */
    DBUG_RETURN(handler::rename_table(from, to));
  }

  set_dbname(from, old_dbname);
  set_dbname(to, new_dbname);
  set_tabname(from);
  set_tabname(to, new_tabname);

  if (check_ndb_connection(thd))
    DBUG_RETURN(my_errno= HA_ERR_NO_CONNECTION);

#ifdef HAVE_NDB_BINLOG
  if (!ndbcluster_has_global_schema_lock(get_thd_ndb(thd)))
    DBUG_RETURN(ndbcluster_no_global_schema_lock_abort
                (thd, "ha_ndbcluster::rename_table"));
#endif

  Ndb *ndb= get_ndb(thd);
  ndb->setDatabaseName(old_dbname);
  dict= ndb->getDictionary();
  Ndb_table_guard ndbtab_g(dict, m_tabname);
  if (!(orig_tab= ndbtab_g.get_table()))
    ERR_RETURN(dict->getNdbError());

  if (my_strcasecmp(system_charset_info, new_dbname, old_dbname))
  {
    dict->listIndexes(index_list, *orig_tab);    
    recreate_indexes= TRUE;
  }
  // Change current database to that of target table
  set_dbname(to);
  if (ndb->setDatabaseName(m_dbname))
  {
    ERR_RETURN(ndb->getNdbError());
  }

  int ndb_table_id= orig_tab->getObjectId();
  int ndb_table_version= orig_tab->getObjectVersion();
  /* ndb_share reference temporary */
  NDB_SHARE *share= get_share(from, 0, FALSE);
  int is_old_table_tmpfile= IS_TMP_PREFIX(m_tabname);
  int is_new_table_tmpfile= IS_TMP_PREFIX(new_tabname);
  if (!is_new_table_tmpfile && !is_old_table_tmpfile)
  {
    /*
      this is a "real" rename table, i.e. not tied to an offline alter table
      - send new name == "to" in query field
    */
    ndbcluster_log_schema_op(thd, to, strlen(to),
                             old_dbname, m_tabname,
                             ndb_table_id, ndb_table_version,
                             SOT_RENAME_TABLE_PREPARE,
                             m_dbname, new_tabname, 1);
  }
  if (share)
  {
    DBUG_PRINT("NDB_SHARE", ("%s temporary  use_count: %u",
                             share->key, share->use_count));
    ndbcluster_prepare_rename_share(share, to);
    IF_DBUG(int r=) ndbcluster_rename_share(thd, share);
    DBUG_ASSERT(r == 0);
  }

  NdbDictionary::Table new_tab= *orig_tab;
  new_tab.setName(new_tabname);
  if (dict->alterTableGlobal(*orig_tab, new_tab) != 0)
  {
    NdbError ndb_error= dict->getNdbError();
    if (share)
    {
      IF_DBUG(int ret=) ndbcluster_undo_rename_share(thd, share);
      DBUG_ASSERT(ret == 0);
      /* ndb_share reference temporary free */
      DBUG_PRINT("NDB_SHARE", ("%s temporary free  use_count: %u",
                               share->key, share->use_count));
      free_share(&share);
    }
    ERR_RETURN(ndb_error);
  }

  // Rename .ndb file
  if ((result= handler::rename_table(from, to)))
  {
    // ToDo in 4.1 should rollback alter table...
    if (share)
    {
      /* ndb_share reference temporary free */
      DBUG_PRINT("NDB_SHARE", ("%s temporary  use_count: %u",
                               share->key, share->use_count));
      free_share(&share);
    }
    DBUG_RETURN(result);
  }

  /* handle old table */
  if (!is_old_table_tmpfile)
  {
    const char *ptr= get_base_name(from);
    ndbcluster_drop_event(thd, ndb, share, "rename table", ptr);
  }

  if (!result && !is_new_table_tmpfile)
  {
    Ndb_table_guard ndbtab_g2(dict, new_tabname);
    const NDBTAB *ndbtab= ndbtab_g2.get_table();
#ifdef HAVE_NDB_BINLOG
    if (share)
      ndbcluster_read_binlog_replication(thd, ndb, share, ndbtab,
                                         ::server_id, NULL, TRUE);
#endif
    /* always create an event for the table */
    String event_name(INJECTOR_EVENT_LEN);
    const char *ptr= get_base_name(to);
    ndb_rep_event_name(&event_name, ptr, 0, get_binlog_full(share));

    if (!ndbcluster_create_event(thd, ndb, ndbtab, event_name.c_ptr(), share,
                                 share && ndb_binlog_running ? 2 : 1/* push warning */))
    {
      if (ndb_extra_logging)
        sql_print_information("NDB Binlog: RENAME Event: %s",
                              event_name.c_ptr());
      if (share && (share->op == 0) &&
          ndbcluster_create_event_ops(thd, share, ndbtab, event_name.c_ptr()))
      {
        sql_print_error("NDB Binlog: FAILED create event operations "
                        "during RENAME. Event %s", event_name.c_ptr());
        /* a warning has been issued to the client */
      }
    }
    /*
      warning has been issued if ndbcluster_create_event failed
      and (share && ndb_binlog_running)
    */
    if (!is_old_table_tmpfile)
    {
      /* "real" rename table */
      ndbcluster_log_schema_op(thd, thd->query, thd->query_length,
                               old_dbname, m_tabname,
                               ndb_table_id, ndb_table_version,
                               SOT_RENAME_TABLE,
                               m_dbname, new_tabname, 1);
    }
    else
    {
      /* final phase of offline alter table */
      ndbcluster_log_schema_op(thd, thd->query, thd->query_length,
                               m_dbname, new_tabname,
                               ndb_table_id, ndb_table_version,
                               SOT_ALTER_TABLE_COMMIT,
                               0, 0, 1);

    }
  }

  // If we are moving tables between databases, we need to recreate
  // indexes
  if (recreate_indexes)
  {
    for (unsigned i = 0; i < index_list.count; i++) 
    {
        NDBDICT::List::Element& index_el = index_list.elements[i];
	// Recreate any indexes not stored in the system database
	if (my_strcasecmp(system_charset_info, 
			  index_el.database, NDB_SYSTEM_DATABASE))
	{
	  set_dbname(from);
	  ndb->setDatabaseName(m_dbname);
	  const NDBINDEX * index= dict->getIndexGlobal(index_el.name,  new_tab);
	  DBUG_PRINT("info", ("Creating index %s/%s",
			      index_el.database, index->getName()));
	  dict->createIndex(*index, new_tab);
	  DBUG_PRINT("info", ("Dropping index %s/%s",
			      index_el.database, index->getName()));
	  set_dbname(from);
	  ndb->setDatabaseName(m_dbname);
	  dict->dropIndexGlobal(*index);
	}
    }
  }
  if (share)
  {
    /* ndb_share reference temporary free */
    DBUG_PRINT("NDB_SHARE", ("%s temporary free  use_count: %u",
                             share->key, share->use_count));
    free_share(&share);
  }

  DBUG_RETURN(result);
}


/**
  Delete table from NDB Cluster.
*/

/* static version which does not need a handler */

int
ha_ndbcluster::delete_table(THD *thd, ha_ndbcluster *h, Ndb *ndb,
                            const char *path,
                            const char *db,
                            const char *table_name)
{
  DBUG_ENTER("ha_ndbcluster::ndbcluster_delete_table");
  NDBDICT *dict= ndb->getDictionary();
  int ndb_table_id= 0;
  int ndb_table_version= 0;
  /*
    Don't allow drop table unless
    schema distribution table is setup
  */
  if (!ndb_schema_share)
  {
    DBUG_PRINT("info", ("Schema distribution table not setup"));
    DBUG_ASSERT(ndb_schema_share);
    DBUG_RETURN(HA_ERR_NO_CONNECTION);
  }
  /* ndb_share reference temporary */
  NDB_SHARE *share= get_share(path, 0, FALSE);
  if (share)
  {
    DBUG_PRINT("NDB_SHARE", ("%s temporary  use_count: %u",
                             share->key, share->use_count));
  }

  /* Drop the table from NDB */
  
  int res= 0;
  if (h && h->m_table)
  {
retry_temporary_error1:
    if (dict->dropTableGlobal(*h->m_table) == 0)
    {
      ndb_table_id= h->m_table->getObjectId();
      ndb_table_version= h->m_table->getObjectVersion();
      DBUG_PRINT("info", ("success 1"));
    }
    else
    {
      switch (dict->getNdbError().status)
      {
        case NdbError::TemporaryError:
          if (!thd->killed) 
            goto retry_temporary_error1; // retry indefinitly
          break;
        default:
          break;
      }
      set_ndb_err(thd, dict->getNdbError());
      res= ndb_to_mysql_error(&dict->getNdbError());
      DBUG_PRINT("info", ("error(1) %u", res));
    }
    h->release_metadata(thd, ndb);
  }
  else
  {
    ndb->setDatabaseName(db);
    while (1)
    {
      Ndb_table_guard ndbtab_g(dict, table_name);
      if (ndbtab_g.get_table())
      {
    retry_temporary_error2:
        if (dict->dropTableGlobal(*ndbtab_g.get_table()) == 0)
        {
          ndb_table_id= ndbtab_g.get_table()->getObjectId();
          ndb_table_version= ndbtab_g.get_table()->getObjectVersion();
          DBUG_PRINT("info", ("success 2"));
          break;
        }
        else
        {
          switch (dict->getNdbError().status)
          {
            case NdbError::TemporaryError:
              if (!thd->killed) 
                goto retry_temporary_error2; // retry indefinitly
              break;
            default:
              if (dict->getNdbError().code == NDB_INVALID_SCHEMA_OBJECT)
              {
                ndbtab_g.invalidate();
                continue;
              }
              break;
          }
        }
      }
      set_ndb_err(thd, dict->getNdbError());
      res= ndb_to_mysql_error(&dict->getNdbError());
      DBUG_PRINT("info", ("error(2) %u", res));
      break;
    }
  }

  if (res)
  {
    /* the drop table failed for some reason, drop the share anyways */
    if (share)
    {
      pthread_mutex_lock(&ndbcluster_mutex);
      if (share->state != NSS_DROPPED)
      {
        /*
          The share kept by the server has not been freed, free it
        */
        share->state= NSS_DROPPED;
        /* ndb_share reference create free */
        DBUG_PRINT("NDB_SHARE", ("%s create free  use_count: %u",
                                 share->key, share->use_count));
        free_share(&share, TRUE);
      }
      /* ndb_share reference temporary free */
      DBUG_PRINT("NDB_SHARE", ("%s temporary free  use_count: %u",
                               share->key, share->use_count));
      free_share(&share, TRUE);
      pthread_mutex_unlock(&ndbcluster_mutex);
    }
    DBUG_RETURN(res);
  }

  /* stop the logging of the dropped table, and cleanup */

  /*
    drop table is successful even if table does not exist in ndb
    and in case table was actually not dropped, there is no need
    to force a gcp, and setting the event_name to null will indicate
    that there is no event to be dropped
  */
  int table_dropped= dict->getNdbError().code != 709;

  {
    const char *ptr= get_base_name(path);
    ndbcluster_handle_drop_table(thd, ndb, share, "delete table",
                                 table_dropped ? ptr : 0);
  }

  if (!IS_TMP_PREFIX(table_name) && share &&
      thd->lex->sql_command != SQLCOM_TRUNCATE)
  {
    ndbcluster_log_schema_op(thd,
                             thd->query, thd->query_length,
                             share->db, share->table_name,
                             ndb_table_id, ndb_table_version,
                             SOT_DROP_TABLE, 0, 0, 1);
  }

  if (share)
  {
    pthread_mutex_lock(&ndbcluster_mutex);
    if (share->state != NSS_DROPPED)
    {
      /*
        The share kept by the server has not been freed, free it
      */
      share->state= NSS_DROPPED;
      /* ndb_share reference create free */
      DBUG_PRINT("NDB_SHARE", ("%s create free  use_count: %u",
                               share->key, share->use_count));
      free_share(&share, TRUE);
    }
    /* ndb_share reference temporary free */
    DBUG_PRINT("NDB_SHARE", ("%s temporary free  use_count: %u",
                             share->key, share->use_count));
    free_share(&share, TRUE);
    pthread_mutex_unlock(&ndbcluster_mutex);
  }
  DBUG_RETURN(0);
}

int ha_ndbcluster::delete_table(const char *name)
{
  THD *thd= current_thd;
  Ndb *ndb;
  int error= 0;
  DBUG_ENTER("ha_ndbcluster::delete_table");
  DBUG_PRINT("enter", ("name: %s", name));

  if (thd == injector_thd)
  {
    /*
      Table was dropped remotely is already
      dropped inside ndb.
      Just drop local files.
     */
    DBUG_RETURN(handler::delete_table(name));
  }

  set_dbname(name);
  set_tabname(name);

  /*
    Don't allow drop table unless
    schema distribution table is setup
  */
  if (!ndb_schema_share)
  {
    DBUG_PRINT("info", ("Schema distribution table not setup"));
    error= HA_ERR_NO_CONNECTION;
    goto err;
  }

  if (check_ndb_connection(thd))
  {
    error= HA_ERR_NO_CONNECTION;
    goto err;
  }

  ndb= get_ndb(thd);

#ifdef HAVE_NDB_BINLOG
  if (!ndbcluster_has_global_schema_lock(get_thd_ndb(thd)))
    DBUG_RETURN(ndbcluster_no_global_schema_lock_abort
                (thd, "ha_ndbcluster::delete_table"));
#endif

  /*
    Drop table in ndb.
    If it was already gone it might have been dropped
    remotely, give a warning and then drop .ndb file.
   */
  if (!(error= delete_table(thd, this, ndb, name,
                            m_dbname, m_tabname)) ||
      error == HA_ERR_NO_SUCH_TABLE)
  {
    /* Call ancestor function to delete .ndb file */
    int error1= handler::delete_table(name);
    if (!error)
      error= error1;
  }

err:
  DBUG_RETURN(error);
}


void ha_ndbcluster::get_auto_increment(ulonglong offset, ulonglong increment,
                                       ulonglong nb_desired_values,
                                       ulonglong *first_value,
                                       ulonglong *nb_reserved_values)
{
  uint cache_size;
  Uint64 auto_value;
  THD *thd= current_thd;
  DBUG_ENTER("get_auto_increment");
  DBUG_PRINT("enter", ("m_tabname: %s", m_tabname));
  Ndb *ndb= get_ndb(table->in_use);
   
  if (m_rows_inserted > m_rows_to_insert)
  {
    /* We guessed too low */
    m_rows_to_insert+= m_autoincrement_prefetch;
  }
  uint remaining= m_rows_to_insert - m_rows_inserted;
  uint min_prefetch= 
    (remaining < thd->variables.ndb_autoincrement_prefetch_sz) ?
    thd->variables.ndb_autoincrement_prefetch_sz
    : remaining;
  cache_size= ((remaining < m_autoincrement_prefetch) ?
	       min_prefetch
	       : remaining);
  uint retries= NDB_AUTO_INCREMENT_RETRIES;
  int retry_sleep= 30; /* 30 milliseconds, transaction */
  for (;;)
  {
    Ndb_tuple_id_range_guard g(m_share);
    if (m_skip_auto_increment &&
        ndb->readAutoIncrementValue(m_table, g.range, auto_value) ||
        ndb->getAutoIncrementValue(m_table, g.range, auto_value, cache_size, increment, offset))
    {
      if (--retries &&
          ndb->getNdbError().status == NdbError::TemporaryError)
      {
        do_retry_sleep(retry_sleep);
        continue;
      }
      const NdbError err= ndb->getNdbError();
      sql_print_error("Error %lu in ::get_auto_increment(): %s",
                      (ulong) err.code, err.message);
      *first_value= ~(ulonglong) 0;
      DBUG_VOID_RETURN;
    }
    break;
  }
  *first_value= (longlong)auto_value;
  /* From the point of view of MySQL, NDB reserves one row at a time */
  *nb_reserved_values= 1;
  DBUG_VOID_RETURN;
}


/**
  Constructor for the NDB Cluster table handler .
*/

/*
  Normal flags for binlogging is that ndb has HA_HAS_OWN_BINLOGGING
  and preferes HA_BINLOG_ROW_CAPABLE
  Other flags are set under certain circumstaces in table_flags()
*/
#define HA_NDBCLUSTER_TABLE_FLAGS \
                HA_REC_NOT_IN_SEQ | \
                HA_NULL_IN_KEY | \
                HA_AUTO_PART_KEY | \
                HA_NO_PREFIX_CHAR_KEYS | \
                HA_NEED_READ_RANGE_BUFFER | \
                HA_CAN_GEOMETRY | \
                HA_CAN_BIT_FIELD | \
                HA_PRIMARY_KEY_REQUIRED_FOR_POSITION | \
                HA_PRIMARY_KEY_REQUIRED_FOR_DELETE | \
                HA_PARTIAL_COLUMN_READ | \
                HA_HAS_OWN_BINLOGGING | \
                HA_BINLOG_ROW_CAPABLE | \
                HA_HAS_RECORDS | \
                HA_ONLINE_ALTER


ha_ndbcluster::ha_ndbcluster(handlerton *hton, TABLE_SHARE *table_arg):
  handler(hton, table_arg),
  m_thd_ndb(NULL),
  m_active_cursor(NULL),
  m_table(NULL),
  m_ndb_record(0),
  m_ndb_hidden_key_record(0),
  m_table_info(NULL),
  m_table_flags(HA_NDBCLUSTER_TABLE_FLAGS),
  m_share(0),
  m_key_fields(NULL),
  m_part_info(NULL),
  m_user_defined_partitioning(FALSE),
  m_use_partition_pruning(FALSE),
  m_sorted(FALSE),
  m_use_write(FALSE),
  m_ignore_dup_key(FALSE),
  m_has_unique_index(FALSE),
  m_ignore_no_key(FALSE),
  m_read_before_write_removal_possible(FALSE),
  m_read_before_write_removal_used(FALSE),
  m_rows_updated(0),
  m_rows_deleted(0),
  m_rows_to_insert((ha_rows) 1),
  m_rows_inserted((ha_rows) 0),
  m_rows_changed((ha_rows) 0),
  m_delete_cannot_batch(FALSE),
  m_update_cannot_batch(FALSE),
  m_skip_auto_increment(TRUE),
  m_blobs_pending(0),
  m_blobs_buffer(0),
  m_blobs_buffer_size(0),
  m_dupkey((uint) -1),
  m_autoincrement_prefetch((ha_rows) NDB_DEFAULT_AUTO_PREFETCH),
  m_cond(NULL),
  m_multi_cursor(NULL)
{
  int i;
 
  DBUG_ENTER("ha_ndbcluster");

  m_tabname[0]= '\0';
  m_dbname[0]= '\0';

  stats.records= ~(ha_rows)0; // uninitialized
  stats.block_size= 1024;

  for (i= 0; i < MAX_KEY; i++)
    ndb_init_index(m_index[i]);

  DBUG_VOID_RETURN;
}


int ha_ndbcluster::ha_initialise()
{
  DBUG_ENTER("ha_ndbcluster::ha_initialise");
  if (check_ndb_in_thd(current_thd))
  {
    DBUG_RETURN(FALSE);
  }
  DBUG_RETURN(TRUE);
}

/**
  Destructor for NDB Cluster table handler.
*/

ha_ndbcluster::~ha_ndbcluster() 
{
  THD *thd= current_thd;
  Ndb *ndb= thd ? check_ndb_in_thd(thd) : g_ndb;
  DBUG_ENTER("~ha_ndbcluster");

  if (m_share)
  {
    /* ndb_share reference handler free */
    DBUG_PRINT("NDB_SHARE", ("%s handler free  use_count: %u",
                             m_share->key, m_share->use_count));
    free_share(&m_share);
  }
  release_metadata(thd, ndb);
  my_free(m_blobs_buffer, MYF(MY_ALLOW_ZERO_PTR));
  m_blobs_buffer= 0;

  // Check for open cursor/transaction
  DBUG_ASSERT(m_active_cursor == NULL);
  DBUG_ASSERT(m_thd_ndb == NULL);

  // Discard any generated condition
  DBUG_PRINT("info", ("Deleting generated condition"));
  if (m_cond)
  {
    delete m_cond;
    m_cond= NULL;
  }

  DBUG_VOID_RETURN;
}



void
ha_ndbcluster::column_bitmaps_signal(uint sig_type)
{
  THD *thd= table->in_use;
  bool write_query= (thd->lex->sql_command == SQLCOM_UPDATE ||
                     thd->lex->sql_command == SQLCOM_DELETE);
  DBUG_ENTER("column_bitmaps_signal");
  DBUG_PRINT("enter", ("read_set: 0x%lx  write_set: 0x%lx",
             (long) table->read_set->bitmap[0],
             (long) table->write_set->bitmap[0]));
  if (sig_type & HA_COMPLETE_TABLE_READ_BITMAP)
    bitmap_copy(&m_save_read_set, table->read_set);
  if (!write_query || (sig_type & HA_COMPLETE_TABLE_READ_BITMAP))
  {
    /*
      We need to make sure we always read all of the primary key.
      Otherwise we cannot support position() and rnd_pos().
  
      Alternatively, we could just set a flag, and in the reader methods set
      the extra bits as required if the flag is set, followed by clearing the
      flag.  This to save doing the work of setting bits twice or more.
      On the other hand this is quite fast in itself.
    */
    bitmap_union(table->read_set, m_pk_bitmap_p);
  }
  DBUG_VOID_RETURN;
}

/**
  Open a table for further use
  - fetch metadata for this table from NDB
  - check that table exists

  @retval
    0    ok
  @retval
    < 0  Table has changed
*/

int ha_ndbcluster::open(const char *name, int mode, uint test_if_locked)
{
  THD *thd= current_thd;
  int res;
  KEY *key;
  KEY_PART_INFO *key_part_info;
  uint key_parts, i, j;
  DBUG_ENTER("ha_ndbcluster::open");
  DBUG_PRINT("enter", ("name: %s  mode: %d  test_if_locked: %d",
                       name, mode, test_if_locked));
  
  /*
    Setup ref_length to make room for the whole 
    primary key to be written in the ref variable
  */
  
  if (bitmap_init(&m_save_read_set, NULL, table_share->fields, FALSE))
  {
    DBUG_RETURN(1);
  }
  if (table_share->primary_key != MAX_KEY) 
  {
    key= table->key_info+table_share->primary_key;
    ref_length= key->key_length;
  }
  else // (table_share->primary_key == MAX_KEY) 
  {
    if (m_user_defined_partitioning)
    {
      ref_length+= sizeof(m_part_id);
    }
  }

  DBUG_PRINT("info", ("ref_length: %d", ref_length));
  {
    char* bitmap_array;
    uint extra_hidden_keys= table_share->primary_key != MAX_KEY ? 0 : 1;
    uint n_keys= table_share->keys + extra_hidden_keys;
    uint ptr_size= sizeof(MY_BITMAP*) * (n_keys + 1 /* null termination */);
    uint map_size= sizeof(MY_BITMAP) * n_keys;
    m_key_fields= (MY_BITMAP**)my_malloc(ptr_size + map_size,
                                         MYF(MY_WME + MY_ZEROFILL));
    if (!m_key_fields)
    {
      local_close(thd, FALSE);
      DBUG_RETURN(1);
    } 
    bitmap_array= ((char*)m_key_fields) + ptr_size;
    for (i= 0; i < n_keys; i++)
    {
      my_bitmap_map *bitbuf= NULL;
      bool is_hidden_key= (i == table_share->keys);
      m_key_fields[i]= (MY_BITMAP*)bitmap_array;
      if (is_hidden_key || (i == table_share->primary_key))
      {
        m_pk_bitmap_p= m_key_fields[i];
        bitbuf= m_pk_bitmap_buf;
      }
      if (bitmap_init(m_key_fields[i], bitbuf,
                      table_share->fields, FALSE))
      {
        m_key_fields[i]= NULL;
        local_close(thd, FALSE);
        DBUG_RETURN(1);
      }
      if (!is_hidden_key)
      {
        key= table->key_info + i;
        key_part_info= key->key_part;
        key_parts= key->key_parts;
        for (j= 0; j < key_parts; j++, key_part_info++)
          bitmap_set_bit(m_key_fields[i], key_part_info->fieldnr-1);
      }
      else
      {
        uint field_no= table_share->fields;
        ((uchar *)m_pk_bitmap_buf)[field_no>>3]|= (1 << (field_no & 7));
      }
      bitmap_array+= sizeof(MY_BITMAP);
    }
    m_key_fields[i]= NULL;
  }

  // Init table lock structure 
  /* ndb_share reference handler */
  if (!(m_share=get_share(name, table)))
  {
    local_close(thd, FALSE);
    DBUG_RETURN(1);
  }
  DBUG_PRINT("NDB_SHARE", ("%s handler  use_count: %u",
                           m_share->key, m_share->use_count));
  thr_lock_data_init(&m_share->lock,&m_lock,(void*) 0);
  
  set_dbname(name);
  set_tabname(name);
  
  if ((res= check_ndb_connection(thd)) ||
      (res= get_metadata(thd, name)))
  {
    local_close(thd, FALSE);
    DBUG_RETURN(res);
  }
  if ((res= update_stats(thd, 1)) ||
      (res= info(HA_STATUS_CONST)))
  {
    local_close(thd, TRUE);
    DBUG_RETURN(res);
  }
  if (!ndb_binlog_tables_inited ||
      (ndb_binlog_running && !ndb_binlog_is_ready))
  {
    table->db_stat|= HA_READ_ONLY;
    sql_print_information("table '%s' opened read only", name);
  }
  DBUG_RETURN(0);
}

/*
 * Support for OPTIMIZE TABLE
 * reclaims unused space of deleted rows
 * and updates index statistics
 */
int ha_ndbcluster::optimize(THD* thd, HA_CHECK_OPT* check_opt)
{
  ulong error, stats_error= 0;
  uint delay= (uint) thd->variables.ndb_optimization_delay;

  error= ndb_optimize_table(thd, delay);
  stats_error= update_stats(thd, 1);
  return (error) ? error : stats_error;
}

int ha_ndbcluster::ndb_optimize_table(THD* thd, uint delay)
{
  Thd_ndb *thd_ndb= get_thd_ndb(thd);
  Ndb *ndb= thd_ndb->ndb;
  NDBDICT *dict= ndb->getDictionary();
  int result=0, error= 0;
  uint i;
  NdbDictionary::OptimizeTableHandle th;
  NdbDictionary::OptimizeIndexHandle ih;

  DBUG_ENTER("ndb_optimize_table");
  if ((error= dict->optimizeTable(*m_table, th)))
  {
    DBUG_PRINT("info",
               ("Optimze table %s returned %d", m_tabname, error));
    ERR_RETURN(ndb->getNdbError());
  }
  while((result= th.next()) == 1)
  {
    if (thd->killed)
      DBUG_RETURN(-1);
    my_sleep(1000*delay);
  }
  if (result == -1 || th.close() == -1)
  {
    DBUG_PRINT("info",
               ("Optimize table %s did not complete", m_tabname));
    ERR_RETURN(ndb->getNdbError());
  };
  for (i= 0; i < MAX_KEY; i++)
  {
    if (thd->killed)
      DBUG_RETURN(-1);
    if (m_index[i].status == ACTIVE)
    {
      const NdbDictionary::Index *index= m_index[i].index;
      const NdbDictionary::Index *unique_index= m_index[i].unique_index;
      
      if (index)
      {
        if ((error= dict->optimizeIndex(*index, ih)))
        {
          DBUG_PRINT("info",
                     ("Optimze index %s returned %d", 
                      index->getName(), error));
          ERR_RETURN(ndb->getNdbError());
          
        }
        while((result= ih.next()) == 1)
        {
          if (thd->killed)
            DBUG_RETURN(-1);
          my_sleep(1000*delay);        
        }
        if (result == -1 || ih.close() == -1)
        {
          DBUG_PRINT("info",
                     ("Optimize index %s did not complete", index->getName()));
          ERR_RETURN(ndb->getNdbError());
        }          
      }
      if (unique_index)
      {
        if ((error= dict->optimizeIndex(*unique_index, ih)))
        {
          DBUG_PRINT("info",
                     ("Optimze unique index %s returned %d", 
                      unique_index->getName(), error));
          ERR_RETURN(ndb->getNdbError());
        } 
        while((result= ih.next()) == 1)
        {
          if (thd->killed)
            DBUG_RETURN(-1);
          my_sleep(1000*delay);
        }
        if (result == -1 || ih.close() == -1)
        {
          DBUG_PRINT("info",
                     ("Optimize index %s did not complete", index->getName()));
          ERR_RETURN(ndb->getNdbError());
        }
      }
    }
  }
  DBUG_RETURN(0);
}

int ha_ndbcluster::analyze(THD* thd, HA_CHECK_OPT* check_opt)
{
  return update_stats(thd, 1);
}

/*
  Set partition info

  SYNOPSIS
    set_part_info()
    part_info

  RETURN VALUE
    NONE

  DESCRIPTION
    Set up partition info when handler object created
*/

void ha_ndbcluster::set_part_info(partition_info *part_info, bool early)
{
  DBUG_ENTER("ha_ndbcluster::set_part_info");
  m_part_info= part_info;
  if (!early)
  {
    m_use_partition_pruning= TRUE;
    if (!(m_part_info->part_type == HASH_PARTITION &&
          m_part_info->list_of_part_fields &&
          !m_part_info->is_sub_partitioned()))
    {
      /*
        PARTITION BY HASH, RANGE and LIST plus all subpartitioning variants
        all use MySQL defined partitioning. PARTITION BY KEY uses NDB native
        partitioning scheme.
      */
      m_user_defined_partitioning= TRUE;
    }
    if (m_part_info->part_type == HASH_PARTITION &&
        m_part_info->list_of_part_fields &&
        m_part_info->no_full_part_fields == 0)
    {
      /*
        CREATE TABLE t (....) ENGINE NDB PARTITON BY KEY();
        where no primary key is defined uses a hidden key as partition field
        and this makes it impossible to use any partition pruning. Partition
        pruning requires partitioning based on real fields, also the lack of
        a primary key means that all accesses to tables are based on either
        full table scans or index scans and they can never be pruned those
        scans given that the hidden key is unknown. In write_row, update_row,
        and delete_row the normal hidden key handling will fix things.
      */
      m_use_partition_pruning= FALSE;
    }
    DBUG_PRINT("info", ("m_use_partition_pruning = %d",
                         m_use_partition_pruning));
  }
  DBUG_VOID_RETURN;
}

/**
  Close the table
  - release resources setup by open()
 */

void ha_ndbcluster::local_close(THD *thd, bool release_metadata_flag)
{
  Ndb *ndb;
  DBUG_ENTER("ha_ndbcluster::local_close");
  if (m_key_fields)
  {
    MY_BITMAP **inx_bitmap;
    for (inx_bitmap= m_key_fields;
         (inx_bitmap != NULL) && ((*inx_bitmap) != NULL);
         inx_bitmap++)
      if ((*inx_bitmap)->bitmap != m_pk_bitmap_buf)
        bitmap_free(*inx_bitmap);
    my_free((char*)m_key_fields, MYF(0));
    m_key_fields= NULL;
  }
  bitmap_free(&m_save_read_set);
  if (m_share)
  {
    /* ndb_share reference handler free */
    DBUG_PRINT("NDB_SHARE", ("%s handler free  use_count: %u",
                             m_share->key, m_share->use_count));
    free_share(&m_share);
  }
  m_share= 0;
  if (release_metadata_flag)
  {
    ndb= thd ? check_ndb_in_thd(thd) : g_ndb;
    release_metadata(thd, ndb);
  }
  DBUG_VOID_RETURN;
}

int ha_ndbcluster::close(void)
{
  DBUG_ENTER("close");
  THD *thd= table->in_use;
  local_close(thd, TRUE);
  DBUG_RETURN(0);
}


/**
  @todo
  - Alt.1 If init fails because to many allocated Ndb 
  wait on condition for a Ndb object to be released.
  - Alt.2 Seize/release from pool, wait until next release 
*/
Thd_ndb* ha_ndbcluster::seize_thd_ndb()
{
  Thd_ndb *thd_ndb;
  DBUG_ENTER("seize_thd_ndb");

  thd_ndb= new Thd_ndb();
  if (thd_ndb == NULL)
  {
    my_errno= HA_ERR_OUT_OF_MEM;
    return NULL;
  }
  if (thd_ndb->ndb->init(max_transactions) != 0)
  {
    ERR_PRINT(thd_ndb->ndb->getNdbError());
    /*
      TODO 
      Alt.1 If init fails because to many allocated Ndb 
      wait on condition for a Ndb object to be released.
      Alt.2 Seize/release from pool, wait until next release 
    */
    delete thd_ndb;
    thd_ndb= NULL;
  }
  DBUG_RETURN(thd_ndb);
}


void ha_ndbcluster::release_thd_ndb(Thd_ndb* thd_ndb)
{
  DBUG_ENTER("release_thd_ndb");
  delete thd_ndb;
  DBUG_VOID_RETURN;
}


/**
  If this thread already has a Thd_ndb object allocated
  in current THD, reuse it. Otherwise
  seize a Thd_ndb object, assign it to current THD and use it.
 
*/

Ndb* check_ndb_in_thd(THD* thd)
{
  Thd_ndb *thd_ndb= get_thd_ndb(thd);
  if (!thd_ndb)
  {
    if (!(thd_ndb= ha_ndbcluster::seize_thd_ndb()))
      return NULL;
    set_thd_ndb(thd, thd_ndb);
  }
  return thd_ndb->ndb;
}



int ha_ndbcluster::check_ndb_connection(THD* thd)
{
  Ndb *ndb;
  DBUG_ENTER("check_ndb_connection");
  
  if (!(ndb= check_ndb_in_thd(thd)))
    DBUG_RETURN(HA_ERR_NO_CONNECTION);
  if (ndb->setDatabaseName(m_dbname))
  {
    ERR_RETURN(ndb->getNdbError());
  }
  DBUG_RETURN(0);
}


static int ndbcluster_close_connection(handlerton *hton, THD *thd)
{
  Thd_ndb *thd_ndb= get_thd_ndb(thd);
  DBUG_ENTER("ndbcluster_close_connection");
  if (thd_ndb)
  {
    ha_ndbcluster::release_thd_ndb(thd_ndb);
    set_thd_ndb(thd, NULL); // not strictly required but does not hurt either
  }
  DBUG_RETURN(0);
}


/**
  Try to discover one table from NDB.
*/

int ndbcluster_discover(handlerton *hton, THD* thd, const char *db, 
                        const char *name,
                        uchar **frmblob, 
                        size_t *frmlen)
{
  int error= 0;
  NdbError ndb_error;
  size_t len;
  uchar* data= NULL;
  Ndb* ndb;
  char key[FN_REFLEN];
  DBUG_ENTER("ndbcluster_discover");
  DBUG_PRINT("enter", ("db: %s, name: %s", db, name)); 

  if (!(ndb= check_ndb_in_thd(thd)))
    DBUG_RETURN(HA_ERR_NO_CONNECTION);  
  if (ndb->setDatabaseName(db))
  {
    ERR_RETURN(ndb->getNdbError());
  }
  NDBDICT* dict= ndb->getDictionary();
  build_table_filename(key, sizeof(key), db, name, "", 0);
  /* ndb_share reference temporary */
  NDB_SHARE *share= get_share(key, 0, FALSE);
  if (share)
  {
    DBUG_PRINT("NDB_SHARE", ("%s temporary  use_count: %u",
                             share->key, share->use_count));
  }
  if (share && get_ndb_share_state(share) == NSS_ALTERED)
  {
    // Frm has been altered on disk, but not yet written to ndb
    if (readfrm(key, &data, &len))
    {
      DBUG_PRINT("error", ("Could not read frm"));
      error= 1;
      goto err;
    }
  }
  else
  {
    Ndb_table_guard ndbtab_g(dict, name);
    const NDBTAB *tab= ndbtab_g.get_table();
    if (!tab)
    {
      const NdbError err= dict->getNdbError();
      if (err.code == 709 || err.code == 723)
      {
        error= -1;
        DBUG_PRINT("info", ("ndb_error.code: %u", ndb_error.code));
      }
      else
      {
        error= -1;
        ndb_error= err;
        DBUG_PRINT("info", ("ndb_error.code: %u", ndb_error.code));
      }
      goto err;
    }
    DBUG_PRINT("info", ("Found table %s", tab->getName()));
    
    len= tab->getFrmLength();  
    if (len == 0 || tab->getFrmData() == NULL)
    {
      DBUG_PRINT("error", ("No frm data found."));
      error= 1;
      goto err;
    }
    
    if (unpackfrm(&data, &len, (uchar*) tab->getFrmData()))
    {
      DBUG_PRINT("error", ("Could not unpack table"));
      error= 1;
      goto err;
    }
  }

  *frmlen= len;
  *frmblob= data;
  
  if (share)
  {
    /* ndb_share reference temporary free */
    DBUG_PRINT("NDB_SHARE", ("%s temporary free  use_count: %u",
                             share->key, share->use_count));
    free_share(&share);
  }

  DBUG_RETURN(0);
err:
  my_free((char*)data, MYF(MY_ALLOW_ZERO_PTR));
  if (share)
  {
    /* ndb_share reference temporary free */
    DBUG_PRINT("NDB_SHARE", ("%s temporary free  use_count: %u",
                             share->key, share->use_count));
    free_share(&share);
  }
  /*
    ndbcluster_silent - avoid "cluster disconnected error"
  */
  if (ndb_error.code && (!ndbcluster_silent || ndb_error.code != 4009))
  {
    ERR_RETURN(ndb_error);
  }
  DBUG_RETURN(error);
}

/**
  Check if a table exists in NDB.
*/

int ndbcluster_table_exists_in_engine(handlerton *hton, THD* thd, 
                                      const char *db,
                                      const char *name)
{
  Ndb* ndb;
  DBUG_ENTER("ndbcluster_table_exists_in_engine");
  DBUG_PRINT("enter", ("db: %s  name: %s", db, name));

  if (!(ndb= check_ndb_in_thd(thd)))
    DBUG_RETURN(HA_ERR_NO_CONNECTION);
  NDBDICT* dict= ndb->getDictionary();
  NdbDictionary::Dictionary::List list;
  if (dict->listObjects(list, NdbDictionary::Object::UserTable) != 0)
  {
    /*
      ndbcluster_silent
      - avoid "cluster failure" warning if cluster is not connected
    */
    if (ndbcluster_silent && dict->getNdbError().code == 4009)
      DBUG_RETURN(HA_ERR_NO_SUCH_TABLE);
    ERR_RETURN(dict->getNdbError());
  }
  for (uint i= 0 ; i < list.count ; i++)
  {
    NdbDictionary::Dictionary::List::Element& elmt= list.elements[i];
    if (my_strcasecmp(system_charset_info, elmt.database, db))
      continue;
    if (my_strcasecmp(system_charset_info, elmt.name, name))
      continue;
    DBUG_PRINT("info", ("Found table"));
    DBUG_RETURN(HA_ERR_TABLE_EXIST);
  }
  DBUG_RETURN(HA_ERR_NO_SUCH_TABLE);
}



extern "C" uchar* tables_get_key(const char *entry, size_t *length,
                                my_bool not_used __attribute__((unused)))
{
  *length= strlen(entry);
  return (uchar*) entry;
}


/**
  Drop a database in NDB Cluster

  @note
    add a dummy void function, since stupid handlerton is returning void instead of int...
*/
int ndbcluster_drop_database_impl(THD *thd, const char *path)
{
  DBUG_ENTER("ndbcluster_drop_database");
  char dbname[FN_HEADLEN];
  Ndb* ndb;
  NdbDictionary::Dictionary::List list;
  uint i;
  char *tabname;
  List<char> drop_list;
  int ret= 0;
  ha_ndbcluster::set_dbname(path, (char *)&dbname);
  DBUG_PRINT("enter", ("db: %s", dbname));
  
  if (!(ndb= check_ndb_in_thd(thd)))
    DBUG_RETURN(-1);
  
  // List tables in NDB
  NDBDICT *dict= ndb->getDictionary();
  if (dict->listObjects(list, 
                        NdbDictionary::Object::UserTable) != 0)
    DBUG_RETURN(-1);
  for (i= 0 ; i < list.count ; i++)
  {
    NdbDictionary::Dictionary::List::Element& elmt= list.elements[i];
    DBUG_PRINT("info", ("Found %s/%s in NDB", elmt.database, elmt.name));     
    
    // Add only tables that belongs to db
    if (my_strcasecmp(system_charset_info, elmt.database, dbname))
      continue;
    DBUG_PRINT("info", ("%s must be dropped", elmt.name));     
    drop_list.push_back(thd->strdup(elmt.name));
  }
  // Drop any tables belonging to database
  char full_path[FN_REFLEN];
  char *tmp= full_path +
    build_table_filename(full_path, sizeof(full_path), dbname, "", "", 0);
  if (ndb->setDatabaseName(dbname))
  {
    ERR_RETURN(ndb->getNdbError());
  }
  List_iterator_fast<char> it(drop_list);
  while ((tabname=it++))
  {
    tablename_to_filename(tabname, tmp, FN_REFLEN - (tmp - full_path)-1);
    VOID(pthread_mutex_lock(&LOCK_open));
    if (ha_ndbcluster::delete_table(thd, 0, ndb, full_path, dbname, tabname))
    {
      const NdbError err= dict->getNdbError();
      if (err.code != 709 && err.code != 723)
      {
        set_ndb_err(thd, err);
        ret= ndb_to_mysql_error(&err);
      }
    }
    VOID(pthread_mutex_unlock(&LOCK_open));
  }
  DBUG_RETURN(ret);      
}

static void ndbcluster_drop_database(handlerton *hton, char *path)
{
  THD *thd= current_thd;
  DBUG_ENTER("ndbcluster_drop_database");
  /*
    Don't allow drop database unless
    schema distribution table is setup
  */
  if (!ndb_schema_share)
  {
    DBUG_PRINT("info", ("Schema distribution table not setup"));
    DBUG_VOID_RETURN;
  }
  ndbcluster_drop_database_impl(thd, path);
  char db[FN_REFLEN];
  ha_ndbcluster::set_dbname(path, db);
  ndbcluster_log_schema_op(thd,
                           thd->query, thd->query_length,
                           db, "", 0, 0, SOT_DROP_DB, 0, 0, 0);
  DBUG_VOID_RETURN;
}

int ndb_create_table_from_engine(THD *thd, const char *db,
                                 const char *table_name)
{
  LEX *old_lex= thd->lex, newlex;
  thd->lex= &newlex;
  newlex.current_select= NULL;
  lex_start(thd);
  int res= ha_create_table_from_engine(thd, db, table_name);
  thd->lex= old_lex;
  return res;
}

/*
  find all tables in ndb and discover those needed
*/
int ndbcluster_find_all_files(THD *thd)
{
  Ndb* ndb;
  char key[FN_REFLEN];
  NDBDICT *dict;
  int unhandled, retries= 5, skipped;
  DBUG_ENTER("ndbcluster_find_all_files");

  if (!(ndb= check_ndb_in_thd(thd)))
    DBUG_RETURN(HA_ERR_NO_CONNECTION);

  dict= ndb->getDictionary();

  LINT_INIT(unhandled);
  LINT_INIT(skipped);
  do
  {
    NdbDictionary::Dictionary::List list;
    if (dict->listObjects(list, NdbDictionary::Object::UserTable) != 0)
      ERR_RETURN(dict->getNdbError());
    unhandled= 0;
    skipped= 0;
    retries--;
    for (uint i= 0 ; i < list.count ; i++)
    {
      NDBDICT::List::Element& elmt= list.elements[i];
      if (IS_TMP_PREFIX(elmt.name) || IS_NDB_BLOB_PREFIX(elmt.name))
      {
        DBUG_PRINT("info", ("Skipping %s.%s in NDB", elmt.database, elmt.name));
        continue;
      }
      DBUG_PRINT("info", ("Found %s.%s in NDB", elmt.database, elmt.name));
      if (elmt.state != NDBOBJ::StateOnline &&
          elmt.state != NDBOBJ::StateBackup &&
          elmt.state != NDBOBJ::StateBuilding)
      {
        sql_print_information("NDB: skipping setup table %s.%s, in state %d",
                              elmt.database, elmt.name, elmt.state);
        skipped++;
        continue;
      }

      ndb->setDatabaseName(elmt.database);
      Ndb_table_guard ndbtab_g(dict, elmt.name);
      const NDBTAB *ndbtab= ndbtab_g.get_table();
      if (!ndbtab)
      {
        if (retries == 0)
          sql_print_error("NDB: failed to setup table %s.%s, error: %d, %s",
                          elmt.database, elmt.name,
                          dict->getNdbError().code,
                          dict->getNdbError().message);
        unhandled++;
        continue;
      }

      if (ndbtab->getFrmLength() == 0)
        continue;
    
      /* check if database exists */
      char *end= key +
        build_table_filename(key, sizeof(key), elmt.database, "", "", 0);
      if (my_access(key, F_OK))
      {
        /* no such database defined, skip table */
        continue;
      }
      /* finalize construction of path */
      end+= tablename_to_filename(elmt.name, end,
                                  sizeof(key)-(end-key));
      uchar *data= 0, *pack_data= 0;
      size_t length, pack_length;
      int discover= 0;
      if (readfrm(key, &data, &length) ||
          packfrm(data, length, &pack_data, &pack_length))
      {
        discover= 1;
        sql_print_information("NDB: missing frm for %s.%s, discovering...",
                              elmt.database, elmt.name);
      }
      else if (cmp_frm(ndbtab, pack_data, pack_length))
      {
        /* ndb_share reference temporary */
        NDB_SHARE *share= get_share(key, 0, FALSE);
        if (share)
        {
          DBUG_PRINT("NDB_SHARE", ("%s temporary  use_count: %u",
                                   share->key, share->use_count));
        }
        if (!share || get_ndb_share_state(share) != NSS_ALTERED)
        {
          discover= 1;
          sql_print_information("NDB: mismatch in frm for %s.%s, discovering...",
                                elmt.database, elmt.name);
        }
        if (share)
        {
          /* ndb_share reference temporary free */
          DBUG_PRINT("NDB_SHARE", ("%s temporary free  use_count: %u",
                                   share->key, share->use_count));
          free_share(&share);
        }
      }
      my_free((char*) data, MYF(MY_ALLOW_ZERO_PTR));
      my_free((char*) pack_data, MYF(MY_ALLOW_ZERO_PTR));

      pthread_mutex_lock(&LOCK_open);
      if (discover)
      {
        /* ToDo 4.1 database needs to be created if missing */
        if (ndb_create_table_from_engine(thd, elmt.database, elmt.name))
        {
          /* ToDo 4.1 handle error */
        }
      }
      else
      {
        /* set up replication for this table */
        ndbcluster_create_binlog_setup(thd, ndb, key, end-key,
                                       elmt.database, elmt.name,
                                       TRUE);
      }
      pthread_mutex_unlock(&LOCK_open);
    }
  }
  while (unhandled && retries);

  DBUG_RETURN(-(skipped + unhandled));
}

int ndbcluster_find_files(handlerton *hton, THD *thd,
                          const char *db,
                          const char *path,
                          const char *wild, bool dir, List<LEX_STRING> *files)
{
  DBUG_ENTER("ndbcluster_find_files");
  DBUG_PRINT("enter", ("db: %s", db));
  { // extra bracket to avoid gcc 2.95.3 warning
  uint i;
  Ndb* ndb;
  char name[FN_REFLEN];
  HASH ndb_tables, ok_tables;
  NDBDICT::List list;

  if (!(ndb= check_ndb_in_thd(thd)))
    DBUG_RETURN(HA_ERR_NO_CONNECTION);

  if (dir)
    DBUG_RETURN(0); // Discover of databases not yet supported

#ifdef HAVE_NDB_BINLOG
  Ndbcluster_global_schema_lock_guard ndbcluster_global_schema_lock_guard(thd);
  if (ndbcluster_global_schema_lock_guard.lock())
    DBUG_RETURN(HA_ERR_NO_CONNECTION);
#endif

  // List tables in NDB
  NDBDICT *dict= ndb->getDictionary();
  if (dict->listObjects(list, 
                        NdbDictionary::Object::UserTable) != 0)
    ERR_RETURN(dict->getNdbError());

  if (hash_init(&ndb_tables, system_charset_info,list.count,0,0,
                (hash_get_key)tables_get_key,0,0))
  {
    DBUG_PRINT("error", ("Failed to init HASH ndb_tables"));
    DBUG_RETURN(-1);
  }

  if (hash_init(&ok_tables, system_charset_info,32,0,0,
                (hash_get_key)tables_get_key,0,0))
  {
    DBUG_PRINT("error", ("Failed to init HASH ok_tables"));
    hash_free(&ndb_tables);
    DBUG_RETURN(-1);
  }  

  for (i= 0 ; i < list.count ; i++)
  {
    NDBDICT::List::Element& elmt= list.elements[i];
    if (IS_TMP_PREFIX(elmt.name) || IS_NDB_BLOB_PREFIX(elmt.name))
    {
      DBUG_PRINT("info", ("Skipping %s.%s in NDB", elmt.database, elmt.name));
      continue;
    }
    DBUG_PRINT("info", ("Found %s/%s in NDB", elmt.database, elmt.name));

    // Add only tables that belongs to db
    if (my_strcasecmp(system_charset_info, elmt.database, db))
      continue;

    // Apply wildcard to list of tables in NDB
    if (wild)
    {
      if (lower_case_table_names)
      {
        if (wild_case_compare(files_charset_info, elmt.name, wild))
          continue;
      }
      else if (wild_compare(elmt.name,wild,0))
        continue;
    }
    DBUG_PRINT("info", ("Inserting %s into ndb_tables hash", elmt.name));     
    my_hash_insert(&ndb_tables, (uchar*)thd->strdup(elmt.name));
  }

  LEX_STRING *file_name;
  List_iterator<LEX_STRING> it(*files);
  List<char> delete_list;
  char *file_name_str;
  while ((file_name=it++))
  {
    bool file_on_disk= FALSE;
    DBUG_PRINT("info", ("%s", file_name->str));
    if (hash_search(&ndb_tables, (uchar*) file_name->str, file_name->length))
    {
      build_table_filename(name, sizeof(name), db, file_name->str, reg_ext, 0);
      if (my_access(name, F_OK))
      {
        pthread_mutex_lock(&LOCK_open);
        DBUG_PRINT("info", ("Table %s listed and need discovery",
                            file_name->str));
        if (ndb_create_table_from_engine(thd, db, file_name->str))
        {
          pthread_mutex_unlock(&LOCK_open);
          push_warning_printf(thd, MYSQL_ERROR::WARN_LEVEL_WARN,
                              ER_TABLE_EXISTS_ERROR,
                              "Discover of table %s.%s failed",
                              db, file_name->str);
          continue;
        }
        pthread_mutex_unlock(&LOCK_open);
      }
      DBUG_PRINT("info", ("%s existed in NDB _and_ on disk ", file_name->str));
      file_on_disk= TRUE;
    }
    
    // Check for .ndb file with this name
    build_table_filename(name, sizeof(name), db, file_name->str, ha_ndb_ext, 0);
    DBUG_PRINT("info", ("Check access for %s", name));
    if (my_access(name, F_OK))
    {
      DBUG_PRINT("info", ("%s did not exist on disk", name));     
      // .ndb file did not exist on disk, another table type
      if (file_on_disk)
      {
	// Ignore this ndb table 
 	uchar *record= hash_search(&ndb_tables, (uchar*) file_name->str,
                                   file_name->length);
	DBUG_ASSERT(record);
	hash_delete(&ndb_tables, record);
	push_warning_printf(thd, MYSQL_ERROR::WARN_LEVEL_WARN,
			    ER_TABLE_EXISTS_ERROR,
			    "Local table %s.%s shadows ndb table",
			    db, file_name->str);
      }
      continue;
    }
    if (file_on_disk) 
    {
      // File existed in NDB and as frm file, put in ok_tables list
      my_hash_insert(&ok_tables, (uchar*) file_name->str);
      continue;
    }
    DBUG_PRINT("info", ("%s existed on disk", name));     
    // The .ndb file exists on disk, but it's not in list of tables in ndb
    // Verify that handler agrees table is gone.
    if (ndbcluster_table_exists_in_engine(hton, thd, db, file_name->str) ==
        HA_ERR_NO_SUCH_TABLE)
    {
      DBUG_PRINT("info", ("NDB says %s does not exists", file_name->str));
      it.remove();
      // Put in list of tables to remove from disk
      delete_list.push_back(thd->strdup(file_name->str));
    }
  }

  /* setup logging to binlog for all discovered tables */
  {
    char *end, *end1= name +
      build_table_filename(name, sizeof(name), db, "", "", 0);
    for (i= 0; i < ok_tables.records; i++)
    {
      file_name_str= (char*)hash_element(&ok_tables, i);
      end= end1 +
        tablename_to_filename(file_name_str, end1, sizeof(name) - (end1 - name));
      pthread_mutex_lock(&LOCK_open);
      ndbcluster_create_binlog_setup(thd, ndb, name, end-name,
                                     db, file_name_str, TRUE);
      pthread_mutex_unlock(&LOCK_open);
    }
  }

  // Check for new files to discover
  DBUG_PRINT("info", ("Checking for new files to discover"));       
  List<char> create_list;
  for (i= 0 ; i < ndb_tables.records ; i++)
  {
    file_name_str= (char*) hash_element(&ndb_tables, i);
    if (!hash_search(&ok_tables, (uchar*) file_name_str, strlen(file_name_str)))
    {
      build_table_filename(name, sizeof(name), db, file_name_str, reg_ext, 0);
      if (my_access(name, F_OK))
      {
        DBUG_PRINT("info", ("%s must be discovered", file_name_str));
        // File is in list of ndb tables and not in ok_tables
        // This table need to be created
        create_list.push_back(thd->strdup(file_name_str));
      }
    }
  }

  if (!global_read_lock)
  {
    // Delete old files
    List_iterator_fast<char> it3(delete_list);
    while ((file_name_str= it3++))
    {
      DBUG_PRINT("info", ("Remove table %s/%s", db, file_name_str));
      // Delete the table and all related files
      TABLE_LIST table_list;
      bzero((char*) &table_list,sizeof(table_list));
      table_list.db= (char*) db;
      table_list.alias= table_list.table_name= (char*)file_name_str;
      (void)mysql_rm_table_part2(thd, &table_list,
                                 FALSE,   /* if_exists */
                                 FALSE,   /* drop_temporary */ 
                                 FALSE,   /* drop_view */
                                 TRUE     /* dont_log_query*/);

      /* Clear error message that is returned when table is deleted */
      thd->clear_error();
    }
  }

  pthread_mutex_lock(&LOCK_open);
  // Create new files
  List_iterator_fast<char> it2(create_list);
  while ((file_name_str=it2++))
  {  
    DBUG_PRINT("info", ("Table %s need discovery", file_name_str));
    if (ndb_create_table_from_engine(thd, db, file_name_str) == 0)
    {
      LEX_STRING *tmp_file_name= 0;
      tmp_file_name= thd->make_lex_string(tmp_file_name, file_name_str,
                                          strlen(file_name_str), TRUE);
      files->push_back(tmp_file_name); 
    }
  }

  pthread_mutex_unlock(&LOCK_open);

  hash_free(&ok_tables);
  hash_free(&ndb_tables);

  // Delete schema file from files
  if (!strcmp(db, NDB_REP_DB))
  {
    uint count = 0;
    while (count++ < files->elements)
    {
      file_name = (LEX_STRING *)files->pop();
      if (!strcmp(file_name->str, NDB_SCHEMA_TABLE))
      {
        DBUG_PRINT("info", ("skip %s.%s table, it should be hidden to user",
                   NDB_REP_DB, NDB_SCHEMA_TABLE));
        continue;
      }
      files->push_back(file_name); 
    }
  }
  } // extra bracket to avoid gcc 2.95.3 warning
  DBUG_RETURN(0);    
}


/*
  Initialise all gloal variables before creating 
  a NDB Cluster table handler
 */

/* Call back after cluster connect */
static int connect_callback()
{
  pthread_mutex_lock(&LOCK_ndb_util_thread);
  update_status_variables(NULL, &g_ndb_status,
                          g_ndb_cluster_connection);

  uint node_id, i= 0;
  Ndb_cluster_connection_node_iter node_iter;
  memset((void *)g_node_id_map, 0xFFFF, sizeof(g_node_id_map));
  while ((node_id= g_ndb_cluster_connection->get_next_node(node_iter)))
    g_node_id_map[node_id]= i++;

  pthread_cond_signal(&COND_ndb_util_thread);
  pthread_mutex_unlock(&LOCK_ndb_util_thread);
  return 0;
}

extern int ndb_dictionary_is_mysqld;
extern pthread_mutex_t LOCK_plugin;

static int ndbcluster_init(void *p)
{
  DBUG_ENTER("ndbcluster_init");

  if (ndbcluster_inited)
    DBUG_RETURN(FALSE);

  /*
    Below we create new THD's. They'll need LOCK_plugin, but it's taken now by
    plugin initialization code. Release it to avoid deadlocks.  It's safe, as
    there're no threads that may concurrently access plugin control structures.
  */
  pthread_mutex_unlock(&LOCK_plugin);

  pthread_mutex_init(&ndbcluster_mutex,MY_MUTEX_INIT_FAST);
  pthread_mutex_init(&LOCK_ndb_util_thread, MY_MUTEX_INIT_FAST);
  pthread_cond_init(&COND_ndb_util_thread, NULL);
  pthread_cond_init(&COND_ndb_util_ready, NULL);
  ndb_util_thread_running= -1;
  ndbcluster_terminating= 0;
  ndb_dictionary_is_mysqld= 1;
  ndbcluster_hton= (handlerton *)p;

  {
    handlerton *h= ndbcluster_hton;
    h->state=            SHOW_OPTION_YES;
    h->db_type=          DB_TYPE_NDBCLUSTER;
    h->close_connection= ndbcluster_close_connection;
    h->commit=           ndbcluster_commit;
    h->rollback=         ndbcluster_rollback;
    h->create=           ndbcluster_create_handler; /* Create a new handler */
    h->drop_database=    ndbcluster_drop_database;  /* Drop a database */
    h->panic=            ndbcluster_end;            /* Panic call */
    h->show_status=      ndbcluster_show_status;    /* Show status */
    h->alter_tablespace= ndbcluster_alter_tablespace;    /* Show status */
    h->partition_flags=  ndbcluster_partition_flags; /* Partition flags */
    h->alter_partition_flags=
      ndbcluster_alter_partition_flags;             /* Alter table flags */
    h->fill_files_table= ndbcluster_fill_files_table;
    ndbcluster_binlog_init_handlerton();
    h->flags=            HTON_CAN_RECREATE | HTON_TEMPORARY_NOT_SUPPORTED;
    h->discover=         ndbcluster_discover;
    h->find_files= ndbcluster_find_files;
    h->table_exists_in_engine= ndbcluster_table_exists_in_engine;
  }

  // Initialize ndb interface
  ndb_init_internal();

  /* allocate connection resources and connect to cluster */
  if (ndbcluster_connect(connect_callback))
  {
    DBUG_PRINT("error", ("Could not initiate connection to cluster"));
    goto ndbcluster_init_error;
  }

  (void) hash_init(&ndbcluster_open_tables,system_charset_info,32,0,0,
                   (hash_get_key) ndbcluster_get_key,0,0);
  /* start the ndb injector thread */
  if (ndbcluster_binlog_start())
  {
    DBUG_PRINT("error", ("Could start the injector thread"));
    goto ndbcluster_init_error;
  }

  ndb_cache_check_time = opt_ndb_cache_check_time;
  // Create utility thread
  pthread_t tmp;
  if (pthread_create(&tmp, &connection_attrib, ndb_util_thread_func, 0))
  {
    DBUG_PRINT("error", ("Could not create ndb utility thread"));
    hash_free(&ndbcluster_open_tables);
    pthread_mutex_destroy(&ndbcluster_mutex);
    pthread_mutex_destroy(&LOCK_ndb_util_thread);
    pthread_cond_destroy(&COND_ndb_util_thread);
    pthread_cond_destroy(&COND_ndb_util_ready);
    goto ndbcluster_init_error;
  }

  /* Wait for the util thread to start */
  pthread_mutex_lock(&LOCK_ndb_util_thread);
  while (ndb_util_thread_running < 0)
    pthread_cond_wait(&COND_ndb_util_ready, &LOCK_ndb_util_thread);
  pthread_mutex_unlock(&LOCK_ndb_util_thread);
  
  if (!ndb_util_thread_running)
  {
    DBUG_PRINT("error", ("ndb utility thread exited prematurely"));
    hash_free(&ndbcluster_open_tables);
    pthread_mutex_destroy(&ndbcluster_mutex);
    pthread_mutex_destroy(&LOCK_ndb_util_thread);
    pthread_cond_destroy(&COND_ndb_util_thread);
    pthread_cond_destroy(&COND_ndb_util_ready);
    goto ndbcluster_init_error;
  }

  pthread_mutex_lock(&LOCK_plugin);

  ndbcluster_inited= 1;
  DBUG_RETURN(FALSE);

ndbcluster_init_error:
  /* disconnect from cluster and free connection resources */
  ndbcluster_disconnect();
  ndbcluster_hton->state= SHOW_OPTION_DISABLED;               // If we couldn't use handler

  pthread_mutex_lock(&LOCK_plugin);

  DBUG_RETURN(TRUE);
}

int ndbcluster_binlog_end(THD *thd);

static int ndbcluster_end(handlerton *hton, ha_panic_function type)
{
  DBUG_ENTER("ndbcluster_end");

  if (!ndbcluster_inited)
    DBUG_RETURN(0);
  ndbcluster_inited= 0;

  /* wait for util and binlog thread to finish */
  ndbcluster_binlog_end(NULL);

  {
    pthread_mutex_lock(&ndbcluster_mutex);
    while (ndbcluster_open_tables.records)
    {
      NDB_SHARE *share=
        (NDB_SHARE*) hash_element(&ndbcluster_open_tables, 0);
#ifndef DBUG_OFF
      fprintf(stderr, "NDB: table share %s with use_count %d not freed\n",
              share->key, share->use_count);
#endif
      ndbcluster_real_free_share(&share);
    }
    pthread_mutex_unlock(&ndbcluster_mutex);
  }
  hash_free(&ndbcluster_open_tables);

  ndbcluster_disconnect();

  // cleanup ndb interface
  ndb_end_internal();

  pthread_mutex_destroy(&ndbcluster_mutex);
  pthread_mutex_destroy(&LOCK_ndb_util_thread);
  pthread_cond_destroy(&COND_ndb_util_thread);
  pthread_cond_destroy(&COND_ndb_util_ready);
  DBUG_RETURN(0);
}

void ha_ndbcluster::print_error(int error, myf errflag)
{
  DBUG_ENTER("ha_ndbcluster::print_error");
  DBUG_PRINT("enter", ("error: %d", error));

  if (error == HA_ERR_NO_PARTITION_FOUND)
    m_part_info->print_no_partition_found(table);
  else
    handler::print_error(error, errflag);
  DBUG_VOID_RETURN;
}


/**
  Static error print function called from static handler method
  ndbcluster_commit and ndbcluster_rollback.
*/

void ndbcluster_print_error(int error, const NdbOperation *error_op)
{
  DBUG_ENTER("ndbcluster_print_error");
  TABLE_SHARE share;
  const char *tab_name= (error_op) ? error_op->getTableName() : "";
  share.db.str= (char*) "";
  share.db.length= 0;
  share.table_name.str= (char *) tab_name;
  share.table_name.length= strlen(tab_name);
  ha_ndbcluster error_handler(ndbcluster_hton, &share);
  error_handler.print_error(error, MYF(0));
  DBUG_VOID_RETURN;
}

/**
  Set a given location from full pathname to database name.
*/

void ha_ndbcluster::set_dbname(const char *path_name, char *dbname)
{
  char *end, *ptr, *tmp_name;
  char tmp_buff[FN_REFLEN];
 
  tmp_name= tmp_buff;
  /* Scan name from the end */
  ptr= strend(path_name)-1;
  while (ptr >= path_name && *ptr != '\\' && *ptr != '/') {
    ptr--;
  }
  ptr--;
  end= ptr;
  while (ptr >= path_name && *ptr != '\\' && *ptr != '/') {
    ptr--;
  }
  uint name_len= end - ptr;
  memcpy(tmp_name, ptr + 1, name_len);
  tmp_name[name_len]= '\0';
#ifdef __WIN__
  /* Put to lower case */
  
  ptr= tmp_name;
  
  while (*ptr != '\0') {
    *ptr= tolower(*ptr);
    ptr++;
  }
#endif
  filename_to_tablename(tmp_name, dbname, FN_REFLEN);
}

/**
  Set m_dbname from full pathname to table file.
*/

void ha_ndbcluster::set_dbname(const char *path_name)
{
  set_dbname(path_name, m_dbname);
}

/**
  Set a given location from full pathname to table file.
*/

void
ha_ndbcluster::set_tabname(const char *path_name, char * tabname)
{
  char *end, *ptr, *tmp_name;
  char tmp_buff[FN_REFLEN];

  tmp_name= tmp_buff;
  /* Scan name from the end */
  end= strend(path_name)-1;
  ptr= end;
  while (ptr >= path_name && *ptr != '\\' && *ptr != '/') {
    ptr--;
  }
  uint name_len= end - ptr;
  memcpy(tmp_name, ptr + 1, end - ptr);
  tmp_name[name_len]= '\0';
#ifdef __WIN__
  /* Put to lower case */
  ptr= tmp_name;
  
  while (*ptr != '\0') {
    *ptr= tolower(*ptr);
    ptr++;
  }
#endif
  filename_to_tablename(tmp_name, tabname, FN_REFLEN);
}

/**
  Set m_tabname from full pathname to table file.
*/

void ha_ndbcluster::set_tabname(const char *path_name)
{
  set_tabname(path_name, m_tabname);
}


/* Determine roughly how many records are in the range specified */
ha_rows 
ha_ndbcluster::records_in_range(uint inx, key_range *min_key,
                                key_range *max_key)
{
  KEY *key_info= table->key_info + inx;
  uint key_length= key_info->key_length;
  NDB_INDEX_TYPE idx_type= get_index_type(inx);  

  DBUG_ENTER("records_in_range");
  // Prevent partial read of hash indexes by returning HA_POS_ERROR
  if ((idx_type == UNIQUE_INDEX || idx_type == PRIMARY_KEY_INDEX) &&
      ((min_key && min_key->length < key_length) ||
       (max_key && max_key->length < key_length)))
    DBUG_RETURN(HA_POS_ERROR);
  
  // Read from hash index with full key
  // This is a "const" table which returns only one record!      
  if ((idx_type != ORDERED_INDEX) &&
      ((min_key && min_key->length == key_length) || 
       (max_key && max_key->length == key_length)))
    DBUG_RETURN(1);
  
  if ((idx_type == PRIMARY_KEY_ORDERED_INDEX ||
       idx_type == UNIQUE_ORDERED_INDEX ||
       idx_type == ORDERED_INDEX) &&
      m_index[inx].index_stat != NULL) // --ndb-index-stat-enable=1
  {
    THD *thd= current_thd;
    NDB_INDEX_DATA& d=m_index[inx];
    const NDBINDEX* index= d.index;
    Ndb *ndb= get_ndb(thd);
    NdbTransaction* active_trans= m_thd_ndb ? m_thd_ndb->trans : 0;
    NdbTransaction* trans=NULL;
    int res=0;
    Uint64 rows;

    do
    {
      // We must provide approx table rows
      Uint64 table_rows=0;
      if (stats.records != ~(ha_rows)0 && stats.records != 0)
      {
        table_rows = stats.records;
        DBUG_PRINT("info", ("use info->records: %lu", (ulong) table_rows));
      }
      else
      {
        if (update_stats(thd, 1))
          break;
        table_rows= stats.records;
        DBUG_PRINT("info", ("use db row_count: %lu", (ulong) table_rows));
        if (table_rows == 0) {
          // Problem if autocommit=0
#ifdef ndb_get_table_statistics_uses_active_trans
          rows=0;
          break;
#endif
        }
      }

      /*
        Query the index statistics for our range.
      */
      if ((trans=active_trans) == NULL || 
	  trans->commitStatus() != NdbTransaction::Started)
      {
        DBUG_PRINT("info", ("no active trans"));
        if (! (trans=ndb->startTransaction()))
          ERR_BREAK(ndb->getNdbError(), res);
      }
      
      /* Create an IndexBound struct for the keys */
      NdbIndexScanOperation::IndexBound ib;
      compute_index_bounds(ib,
                           key_info,
                           min_key, 
                           max_key);

      ib.range_no= 0;

      // Decide if db should be contacted
      int flags=0;
      if (d.index_stat_query_count < d.index_stat_cache_entries ||
          (d.index_stat_update_freq != 0 &&
           d.index_stat_query_count % d.index_stat_update_freq == 0))
      {
        DBUG_PRINT("info", ("force stat from db"));
        flags|=NdbIndexStat::RR_UseDb;
      }
      if (d.index_stat->records_in_range(index, 
                                         trans, 
                                         d.ndb_record_key,
                                         m_ndb_record,
                                         &ib, 
                                         table_rows, 
                                         &rows, 
                                         flags) == -1)
        ERR_BREAK(d.index_stat->getNdbError(), res);
      d.index_stat_query_count++;
    } while (0);

    if (trans != active_trans && rows == 0)
      rows = 1;
    if (trans != active_trans && trans != NULL)
      ndb->closeTransaction(trans);
    if (res != 0)
      DBUG_RETURN(HA_POS_ERROR);
    DBUG_RETURN(rows);
  }

  DBUG_RETURN(10); /* Good guess when you don't know anything */
}

ulonglong ha_ndbcluster::table_flags(void) const
{
  THD *thd= current_thd;
  ulonglong f= m_table_flags;
  /*
    To allow for logging of ndb tables during stmt based logging;
    flag cabablity, but also turn off flag for OWN_BINLOGGING
  */
  if (thd->variables.binlog_format == BINLOG_FORMAT_STMT)
    f= (f | HA_BINLOG_STMT_CAPABLE) & ~HA_HAS_OWN_BINLOGGING;
  return f;
}
const char * ha_ndbcluster::table_type() const 
{
  return("NDBCLUSTER");
}
uint ha_ndbcluster::max_supported_record_length() const
{ 
  return NDB_MAX_TUPLE_SIZE;
}
uint ha_ndbcluster::max_supported_keys() const
{
  return MAX_KEY;
}
uint ha_ndbcluster::max_supported_key_parts() const 
{
  return NDB_MAX_NO_OF_ATTRIBUTES_IN_KEY;
}
uint ha_ndbcluster::max_supported_key_length() const
{
  return NDB_MAX_KEY_SIZE;
}
uint ha_ndbcluster::max_supported_key_part_length() const
{
  return NDB_MAX_KEY_SIZE;
}
bool ha_ndbcluster::low_byte_first() const
{ 
#ifdef WORDS_BIGENDIAN
  return FALSE;
#else
  return TRUE;
#endif
}
const char* ha_ndbcluster::index_type(uint key_number)
{
  switch (get_index_type(key_number)) {
  case ORDERED_INDEX:
  case UNIQUE_ORDERED_INDEX:
  case PRIMARY_KEY_ORDERED_INDEX:
    return "BTREE";
  case UNIQUE_INDEX:
  case PRIMARY_KEY_INDEX:
  default:
    return "HASH";
  }
}

uint8 ha_ndbcluster::table_cache_type()
{
  DBUG_ENTER("ha_ndbcluster::table_cache_type=HA_CACHE_TBL_ASKTRANSACT");
  DBUG_RETURN(HA_CACHE_TBL_ASKTRANSACT);
}


uint ndb_get_commitcount(THD *thd, char *dbname, char *tabname,
                         Uint64 *commit_count)
{
  char name[FN_REFLEN];
  NDB_SHARE *share;
  DBUG_ENTER("ndb_get_commitcount");

  build_table_filename(name, sizeof(name), dbname, tabname, "", 0);
  DBUG_PRINT("enter", ("name: %s", name));
  pthread_mutex_lock(&ndbcluster_mutex);
  if (!(share=(NDB_SHARE*) hash_search(&ndbcluster_open_tables,
                                       (uchar*) name,
                                       strlen(name))))
  {
    pthread_mutex_unlock(&ndbcluster_mutex);
    DBUG_PRINT("info", ("Table %s not found in ndbcluster_open_tables", name));
    DBUG_RETURN(1);
  }
  /* ndb_share reference temporary, free below */
  share->use_count++;
  DBUG_PRINT("NDB_SHARE", ("%s temporary  use_count: %u",
                           share->key, share->use_count));
  pthread_mutex_unlock(&ndbcluster_mutex);

  pthread_mutex_lock(&share->mutex);
  if (ndb_cache_check_time > 0)
  {
    if (share->commit_count != 0)
    {
      *commit_count= share->commit_count;
#ifndef DBUG_OFF
      char buff[22];
#endif
      DBUG_PRINT("info", ("Getting commit_count: %s from share",
                          llstr(share->commit_count, buff)));
      pthread_mutex_unlock(&share->mutex);
      /* ndb_share reference temporary free */
      DBUG_PRINT("NDB_SHARE", ("%s temporary free  use_count: %u",
                               share->key, share->use_count));
      free_share(&share);
      DBUG_RETURN(0);
    }
  }
  DBUG_PRINT("info", ("Get commit_count from NDB"));
  Ndb *ndb;
  if (!(ndb= check_ndb_in_thd(thd)))
    DBUG_RETURN(1);
  if (ndb->setDatabaseName(dbname))
  {
    ERR_RETURN(ndb->getNdbError());
  }
  uint lock= share->commit_count_lock;
  pthread_mutex_unlock(&share->mutex);

  struct Ndb_statistics stat;
  {
    Ndb_table_guard ndbtab_g(ndb->getDictionary(), tabname);
    if (ndbtab_g.get_table() == 0
        || ndb_get_table_statistics(NULL, 
                                    FALSE, 
                                    ndb, 
                                    ndbtab_g.get_table()->getDefaultRecord(),
                                    &stat))
    {
      /* ndb_share reference temporary free */
      DBUG_PRINT("NDB_SHARE", ("%s temporary free  use_count: %u",
                               share->key, share->use_count));
      free_share(&share);
      DBUG_RETURN(1);
    }
  }

  pthread_mutex_lock(&share->mutex);
  if (share->commit_count_lock == lock)
  {
#ifndef DBUG_OFF
    char buff[22];
#endif
    DBUG_PRINT("info", ("Setting commit_count to %s",
                        llstr(stat.commit_count, buff)));
    share->commit_count= stat.commit_count;
    *commit_count= stat.commit_count;
  }
  else
  {
    DBUG_PRINT("info", ("Discarding commit_count, comit_count_lock changed"));
    *commit_count= 0;
  }
  pthread_mutex_unlock(&share->mutex);
  /* ndb_share reference temporary free */
  DBUG_PRINT("NDB_SHARE", ("%s temporary free  use_count: %u",
                           share->key, share->use_count));
  free_share(&share);
  DBUG_RETURN(0);
}


/**
  Check if a cached query can be used.

  This is done by comparing the supplied engine_data to commit_count of
  the table.

  The commit_count is either retrieved from the share for the table, where
  it has been cached by the util thread. If the util thread is not started,
  NDB has to be contacetd to retrieve the commit_count, this will introduce
  a small delay while waiting for NDB to answer.


  @param thd            thread handle
  @param full_name      concatenation of database name,
                        the null character '\\0', and the table name
  @param full_name_len  length of the full name,
                        i.e. len(dbname) + len(tablename) + 1
  @param engine_data    parameter retrieved when query was first inserted into
                        the cache. If the value of engine_data is changed,
                        all queries for this table should be invalidated.

  @retval
    TRUE  Yes, use the query from cache
  @retval
    FALSE No, don't use the cached query, and if engine_data
          has changed, all queries for this table should be invalidated

*/

static my_bool
ndbcluster_cache_retrieval_allowed(THD *thd,
                                   char *full_name, uint full_name_len,
                                   ulonglong *engine_data)
{
  Uint64 commit_count;
  char *dbname= full_name;
  char *tabname= dbname+strlen(dbname)+1;
#ifndef DBUG_OFF
  char buff[22], buff2[22];
#endif
  DBUG_ENTER("ndbcluster_cache_retrieval_allowed");
  DBUG_PRINT("enter", ("dbname: %s, tabname: %s",
                       dbname, tabname));

  if (thd->options & (OPTION_NOT_AUTOCOMMIT | OPTION_BEGIN))
  {
    /* Don't allow qc to be used if table has been previously
       modified in transaction */
    Thd_ndb *thd_ndb= get_thd_ndb(thd);
    if (!thd_ndb->changed_tables.is_empty())
    {
      NDB_SHARE* share;
      List_iterator_fast<NDB_SHARE> it(thd_ndb->changed_tables);
      while ((share= it++))
      {
        if (strcmp(share->table_name, tabname) == 0 &&
            strcmp(share->db, dbname) == 0)
        {
          DBUG_PRINT("exit", ("No, transaction has changed table"));
          DBUG_RETURN(FALSE);
        }
      }
    }
  }

  if (ndb_get_commitcount(thd, dbname, tabname, &commit_count))
  {
    *engine_data= 0; /* invalidate */
    DBUG_PRINT("exit", ("No, could not retrieve commit_count"));
    DBUG_RETURN(FALSE);
  }
  DBUG_PRINT("info", ("*engine_data: %s, commit_count: %s",
                      llstr(*engine_data, buff), llstr(commit_count, buff2)));
  if (commit_count == 0)
  {
    *engine_data= 0; /* invalidate */
    DBUG_PRINT("exit", ("No, local commit has been performed"));
    DBUG_RETURN(FALSE);
  }
  else if (*engine_data != commit_count)
  {
    *engine_data= commit_count; /* invalidate */
     DBUG_PRINT("exit", ("No, commit_count has changed"));
     DBUG_RETURN(FALSE);
   }

  DBUG_PRINT("exit", ("OK to use cache, engine_data: %s",
                      llstr(*engine_data, buff)));
  DBUG_RETURN(TRUE);
}


/**
  Register a table for use in the query cache.

  Fetch the commit_count for the table and return it in engine_data,
  this will later be used to check if the table has changed, before
  the cached query is reused.

  @param thd            thread handle
  @param full_name      concatenation of database name,
                        the null character '\\0', and the table name
  @param full_name_len  length of the full name,
                        i.e. len(dbname) + len(tablename) + 1
  @param engine_callback  function to be called before using cache on
                          this table
  @param[out] engine_data    commit_count for this table

  @retval
    TRUE  Yes, it's ok to cahce this query
  @retval
    FALSE No, don't cach the query
*/

my_bool
ha_ndbcluster::register_query_cache_table(THD *thd,
                                          char *full_name, uint full_name_len,
                                          qc_engine_callback *engine_callback,
                                          ulonglong *engine_data)
{
  Uint64 commit_count;
#ifndef DBUG_OFF
  char buff[22];
#endif
  DBUG_ENTER("ha_ndbcluster::register_query_cache_table");
  DBUG_PRINT("enter",("dbname: %s, tabname: %s",
		      m_dbname, m_tabname));

  if (thd->options & (OPTION_NOT_AUTOCOMMIT | OPTION_BEGIN))
  {
    /* Don't allow qc to be used if table has been previously
       modified in transaction */
    Thd_ndb *thd_ndb= get_thd_ndb(thd);
    if (!thd_ndb->changed_tables.is_empty())
    {
      DBUG_ASSERT(m_share);
      NDB_SHARE* share;
      List_iterator_fast<NDB_SHARE> it(thd_ndb->changed_tables);
      while ((share= it++))
      {
        if (m_share == share)
        {
          DBUG_PRINT("exit", ("No, transaction has changed table"));
          DBUG_RETURN(FALSE);
        }
      }
    }
  }

  if (ndb_get_commitcount(thd, m_dbname, m_tabname, &commit_count))
  {
    *engine_data= 0;
    DBUG_PRINT("exit", ("Error, could not get commitcount"));
    DBUG_RETURN(FALSE);
  }
  *engine_data= commit_count;
  *engine_callback= ndbcluster_cache_retrieval_allowed;
  DBUG_PRINT("exit", ("commit_count: %s", llstr(commit_count, buff)));
  DBUG_RETURN(commit_count > 0);
}


/**
  Handling the shared NDB_SHARE structure that is needed to
  provide table locking.

  It's also used for sharing data with other NDB handlers
  in the same MySQL Server. There is currently not much
  data we want to or can share.
*/

static uchar *ndbcluster_get_key(NDB_SHARE *share, size_t *length,
                                my_bool not_used __attribute__((unused)))
{
  *length= share->key_length;
  return (uchar*) share->key;
}


#ifndef DBUG_OFF

static void print_share(const char* where, NDB_SHARE* share)
{
  fprintf(DBUG_FILE,
          "%s %s.%s: use_count: %u, commit_count: %lu\n",
          where, share->db, share->table_name, share->use_count,
          (ulong) share->commit_count);
  fprintf(DBUG_FILE,
          "  - key: %s, key_length: %d\n",
          share->key, share->key_length);

  Ndb_event_data *event_data= 0;
  if (share->event_data)
    event_data= share->event_data;
  else if (share->op)
    event_data= (Ndb_event_data *) share->op->getCustomData();
  if (event_data)
  {
    fprintf(DBUG_FILE,
            "  - event_data->table: %p %s.%s\n",
            event_data->table, event_data->table->s->db.str,
            event_data->table->s->table_name.str);
  }
}


static void print_ndbcluster_open_tables()
{
  DBUG_LOCK_FILE;
  fprintf(DBUG_FILE, ">ndbcluster_open_tables\n");
  for (uint i= 0; i < ndbcluster_open_tables.records; i++)
    print_share("",
                (NDB_SHARE*)hash_element(&ndbcluster_open_tables, i));
  fprintf(DBUG_FILE, "<ndbcluster_open_tables\n");
  DBUG_UNLOCK_FILE;
}

#endif


#define dbug_print_open_tables()                \
  DBUG_EXECUTE("info",                          \
               print_ndbcluster_open_tables(););

#define dbug_print_share(t, s)                  \
  DBUG_LOCK_FILE;                               \
  DBUG_EXECUTE("info",                          \
               print_share((t), (s)););         \
  DBUG_UNLOCK_FILE;


/*
  For some reason a share is still around, try to salvage the situation
  by closing all cached tables. If the share still exists, there is an
  error somewhere but only report this to the error log.  Keep this
  "trailing share" but rename it since there are still references to it
  to avoid segmentation faults.  There is a risk that the memory for
  this trailing share leaks.
  
  Must be called with previous pthread_mutex_lock(&ndbcluster_mutex)
*/
int handle_trailing_share(THD *thd, NDB_SHARE *share, int have_lock_open)
{
  static ulong trailing_share_id= 0;
  DBUG_ENTER("handle_trailing_share");

  /* ndb_share reference temporary, free below */
  ++share->use_count;
  if (ndb_extra_logging > 9)
    sql_print_information ("handle_trailing_share: %s use_count: %u", share->key, share->use_count);
  DBUG_PRINT("NDB_SHARE", ("%s temporary  use_count: %u",
                           share->key, share->use_count));
  pthread_mutex_unlock(&ndbcluster_mutex);

  TABLE_LIST table_list;
  bzero((char*) &table_list,sizeof(table_list));
  table_list.db= share->db;
  table_list.alias= table_list.table_name= share->table_name;
  if (have_lock_open)
    safe_mutex_assert_owner(&LOCK_open);
  else
    VOID(pthread_mutex_lock(&LOCK_open));    
  close_cached_tables(thd, &table_list, TRUE, FALSE, FALSE);
  if (!have_lock_open)
    VOID(pthread_mutex_unlock(&LOCK_open));    

  pthread_mutex_lock(&ndbcluster_mutex);
  /* ndb_share reference temporary free */
  DBUG_PRINT("NDB_SHARE", ("%s temporary free  use_count: %u",
                           share->key, share->use_count));
  if (!--share->use_count)
  {
    if (ndb_extra_logging > 9)
      sql_print_information ("handle_trailing_share: %s use_count: %u", share->key, share->use_count);
    if (ndb_extra_logging)
      sql_print_information("NDB_SHARE: trailing share "
                            "%s(connect_count: %u) "
                            "released by close_cached_tables at "
                            "connect_count: %u",
                            share->key,
                            share->connect_count,
                            g_ndb_cluster_connection->get_connect_count());
    ndbcluster_real_free_share(&share);
    DBUG_RETURN(0);
  }
  if (ndb_extra_logging > 9)
    sql_print_information ("handle_trailing_share: %s use_count: %u", share->key, share->use_count);

  /*
    share still exists, if share has not been dropped by server
    release that share
  */
  if (share->state != NSS_DROPPED)
  {
    share->state= NSS_DROPPED;
    /* ndb_share reference create free */
    DBUG_PRINT("NDB_SHARE", ("%s create free  use_count: %u",
                             share->key, share->use_count));
    --share->use_count;
    if (ndb_extra_logging > 9)
      sql_print_information ("handle_trailing_share: %s use_count: %u", share->key, share->use_count);

    if (share->use_count == 0)
    {
      if (ndb_extra_logging)
        sql_print_information("NDB_SHARE: trailing share "
                              "%s(connect_count: %u) "
                              "released after NSS_DROPPED check "
                              "at connect_count: %u",
                              share->key,
                              share->connect_count,
                              g_ndb_cluster_connection->get_connect_count());
      ndbcluster_real_free_share(&share);
      DBUG_RETURN(0);
    }
  }

  DBUG_PRINT("info", ("NDB_SHARE: %s already exists use_count=%d, op=0x%lx.",
                      share->key, share->use_count, (long) share->op));
  /* 
     Ignore table shares only opened by util thread
   */
  if (!((share->use_count == 1) && share->util_thread))
  {
    sql_print_warning("NDB_SHARE: %s already exists use_count=%d."
                      " Moving away for safety, but possible memleak.",
                      share->key, share->use_count);
  }
  dbug_print_open_tables();

  /*
    Ndb share has not been released as it should
  */
#ifdef NOT_YET
  DBUG_ASSERT(FALSE);
#endif

  /*
    This is probably an error.  We can however save the situation
    at the cost of a possible mem leak, by "renaming" the share
    - First remove from hash
  */
  hash_delete(&ndbcluster_open_tables, (uchar*) share);

  /*
    now give it a new name, just a running number
    if space is not enough allocate some more
  */
  {
    const uint min_key_length= 10;
    if (share->key_length < min_key_length)
    {
      share->key= (char*) alloc_root(&share->mem_root, min_key_length + 1);
      share->key_length= min_key_length;
    }
    share->key_length=
      my_snprintf(share->key, min_key_length + 1, "#leak%lu",
                  trailing_share_id++);
  }
  /* Keep it for possible the future trailing free */
  my_hash_insert(&ndbcluster_open_tables, (uchar*) share);

  DBUG_RETURN(0);
}

/*
  Rename share is used during rename table.
*/
int ndbcluster_prepare_rename_share(NDB_SHARE *share, const char *new_key)
{
  /*
    allocate and set the new key, db etc
    enough space for key, db, and table_name
  */
  uint new_length= (uint) strlen(new_key);
  share->new_key= (char*) alloc_root(&share->mem_root, 2 * (new_length + 1));
  strmov(share->new_key, new_key);
  return 0;
}

int ndbcluster_undo_rename_share(THD *thd, NDB_SHARE *share)
{
  share->new_key= share->old_names;
  ndbcluster_rename_share(thd, share);
  return 0;
}

int ndbcluster_rename_share(THD *thd, NDB_SHARE *share, int have_lock_open)
{
  NDB_SHARE *tmp;
  pthread_mutex_lock(&ndbcluster_mutex);
  uint new_length= (uint) strlen(share->new_key);
  DBUG_PRINT("ndbcluster_rename_share", ("old_key: %s  old__length: %d",
                              share->key, share->key_length));
  if ((tmp= (NDB_SHARE*) hash_search(&ndbcluster_open_tables,
                                     (uchar*) share->new_key, new_length)))
    handle_trailing_share(thd, tmp, have_lock_open);

  /* remove the share from hash */
  hash_delete(&ndbcluster_open_tables, (uchar*) share);
  dbug_print_open_tables();

  /* save old stuff if insert should fail */
  uint old_length= share->key_length;
  char *old_key= share->key;

  share->key= share->new_key;
  share->key_length= new_length;

  if (my_hash_insert(&ndbcluster_open_tables, (uchar*) share))
  {
    // ToDo free the allocated stuff above?
    DBUG_PRINT("error", ("ndbcluster_rename_share: my_hash_insert %s failed",
                         share->key));
    share->key= old_key;
    share->key_length= old_length;
    if (my_hash_insert(&ndbcluster_open_tables, (uchar*) share))
    {
      sql_print_error("ndbcluster_rename_share: failed to recover %s", share->key);
      DBUG_PRINT("error", ("ndbcluster_rename_share: my_hash_insert %s failed",
                           share->key));
    }
    dbug_print_open_tables();
    pthread_mutex_unlock(&ndbcluster_mutex);
    return -1;
  }
  dbug_print_open_tables();

  share->db= share->key + new_length + 1;
  ha_ndbcluster::set_dbname(share->new_key, share->db);
  share->table_name= share->db + strlen(share->db) + 1;
  ha_ndbcluster::set_tabname(share->new_key, share->table_name);

  dbug_print_share("ndbcluster_rename_share:", share);
  Ndb_event_data *event_data= 0;
  if (share->event_data)
    event_data= share->event_data;
  else if (share->op)
    event_data= (Ndb_event_data *) share->op->getCustomData();
  if (event_data && event_data->table)
  {
    event_data->table->s->db.str= share->db;
    event_data->table->s->db.length= strlen(share->db);
    event_data->table->s->table_name.str= share->table_name;
    event_data->table->s->table_name.length= strlen(share->table_name);
  }
  /* else rename will be handled when the ALTER event comes */
  share->old_names= old_key;
  // ToDo free old_names after ALTER EVENT

  if (ndb_extra_logging > 9)
    sql_print_information ("ndbcluster_rename_share: %s-%s use_count: %u", old_key, share->key, share->use_count);

  pthread_mutex_unlock(&ndbcluster_mutex);
  return 0;
}

/*
  Increase refcount on existing share.
  Always returns share and cannot fail.
*/
NDB_SHARE *ndbcluster_get_share(NDB_SHARE *share)
{
  pthread_mutex_lock(&ndbcluster_mutex);
  share->use_count++;

  dbug_print_open_tables();
  dbug_print_share("ndbcluster_get_share:", share);
  if (ndb_extra_logging > 9)
    sql_print_information ("ndbcluster_get_share: %s use_count: %u", share->key, share->use_count);
  pthread_mutex_unlock(&ndbcluster_mutex);
  return share;
}


/*
  Get a share object for key

  Returns share for key, and increases the refcount on the share.

  create_if_not_exists == TRUE:
    creates share if it does not alreade exist
    returns 0 only due to out of memory, and then sets my_error

  create_if_not_exists == FALSE:
    returns 0 if share does not exist

  have_lock == TRUE, pthread_mutex_lock(&ndbcluster_mutex) already taken
*/

NDB_SHARE *ndbcluster_get_share(const char *key, TABLE *table,
                                bool create_if_not_exists,
                                bool have_lock)
{
  NDB_SHARE *share;
  uint length= (uint) strlen(key);
  DBUG_ENTER("ndbcluster_get_share");
  DBUG_PRINT("enter", ("key: '%s'", key));

  if (!have_lock)
    pthread_mutex_lock(&ndbcluster_mutex);
  if (!(share= (NDB_SHARE*) hash_search(&ndbcluster_open_tables,
                                        (uchar*) key,
                                        length)))
  {
    if (!create_if_not_exists)
    {
      DBUG_PRINT("error", ("get_share: %s does not exist", key));
      if (!have_lock)
        pthread_mutex_unlock(&ndbcluster_mutex);
      DBUG_RETURN(0);
    }
    if ((share= (NDB_SHARE*) my_malloc(sizeof(*share),
                                       MYF(MY_WME | MY_ZEROFILL))))
    {
      MEM_ROOT **root_ptr=
        my_pthread_getspecific_ptr(MEM_ROOT**, THR_MALLOC);
      MEM_ROOT *old_root= *root_ptr;
      init_sql_alloc(&share->mem_root, 1024, 0);
      *root_ptr= &share->mem_root; // remember to reset before return
      share->state= NSS_INITIAL;
      /* enough space for key, db, and table_name */
      share->key= (char*) alloc_root(*root_ptr, 2 * (length + 1));
      share->key_length= length;
      strmov(share->key, key);
      if (my_hash_insert(&ndbcluster_open_tables, (uchar*) share))
      {
        free_root(&share->mem_root, MYF(0));
        my_free((uchar*) share, 0);
        *root_ptr= old_root;
        if (!have_lock)
          pthread_mutex_unlock(&ndbcluster_mutex);
        DBUG_RETURN(0);
      }
      thr_lock_init(&share->lock);
      pthread_mutex_init(&share->mutex, MY_MUTEX_INIT_FAST);
      share->commit_count= 0;
      share->commit_count_lock= 0;
      share->db= share->key + length + 1;
      ha_ndbcluster::set_dbname(key, share->db);
      share->table_name= share->db + strlen(share->db) + 1;
      ha_ndbcluster::set_tabname(key, share->table_name);
      if (ndbcluster_binlog_init_share(current_thd, share, table))
      {
        DBUG_PRINT("error", ("get_share: %s could not init share", key));
        ndbcluster_real_free_share(&share);
        *root_ptr= old_root;
        if (!have_lock)
          pthread_mutex_unlock(&ndbcluster_mutex);
        DBUG_RETURN(0);
      }
      *root_ptr= old_root;
    }
    else
    {
      DBUG_PRINT("error", ("get_share: failed to alloc share"));
      if (!have_lock)
        pthread_mutex_unlock(&ndbcluster_mutex);
      my_error(ER_OUTOFMEMORY, MYF(0), sizeof(*share));
      DBUG_RETURN(0);
    }
  }
  share->use_count++;
  if (ndb_extra_logging > 9)
    sql_print_information ("ndbcluster_get_share: %s use_count: %u", share->key, share->use_count);

  dbug_print_open_tables();
  dbug_print_share("ndbcluster_get_share:", share);
  if (!have_lock)
    pthread_mutex_unlock(&ndbcluster_mutex);
  DBUG_RETURN(share);
}


void ndbcluster_real_free_share(NDB_SHARE **share)
{
  DBUG_ENTER("ndbcluster_real_free_share");
  dbug_print_share("ndbcluster_real_free_share:", *share);

  if (ndb_extra_logging > 9)
    sql_print_information ("ndbcluster_real_free_share: %s use_count: %u", (*share)->key, (*share)->use_count);

  hash_delete(&ndbcluster_open_tables, (uchar*) *share);
  thr_lock_delete(&(*share)->lock);
  pthread_mutex_destroy(&(*share)->mutex);

#ifdef HAVE_NDB_BINLOG
  if ((*share)->m_cfn_share && (*share)->m_cfn_share->m_ex_tab && g_ndb)
  {
    NDBDICT *dict= g_ndb->getDictionary();
    dict->removeTableGlobal(*(*share)->m_cfn_share->m_ex_tab, 0);
    (*share)->m_cfn_share->m_ex_tab= 0;
  }
#endif
  (*share)->new_op= 0;
  if ((*share)->event_data)
  {
    delete (*share)->event_data;
    (*share)->event_data= 0;
  }
  free_root(&(*share)->mem_root, MYF(0));
  my_free((uchar*) *share, MYF(0));
  *share= 0;

  dbug_print_open_tables();
  DBUG_VOID_RETURN;
}


void ndbcluster_free_share(NDB_SHARE **share, bool have_lock)
{
  if (!have_lock)
    pthread_mutex_lock(&ndbcluster_mutex);
  if (!--(*share)->use_count)
  {
    if (ndb_extra_logging > 9)
      sql_print_information ("ndbcluster_free_share: %s use_count: %u", (*share)->key, (*share)->use_count);
    ndbcluster_real_free_share(share);
  }
  else
  {
    if (ndb_extra_logging > 9)
      sql_print_information ("ndbcluster_free_share: %s use_count: %u", (*share)->key, (*share)->use_count);
    dbug_print_open_tables();
    dbug_print_share("ndbcluster_free_share:", *share);
  }
  if (!have_lock)
    pthread_mutex_unlock(&ndbcluster_mutex);
}


struct ndb_table_statistics_row {
  Uint64 rows;
  Uint64 commits;
  Uint32 size;
  Uint64 fixed_mem;
  Uint64 var_mem;
};

int ha_ndbcluster::update_stats(THD *thd, bool do_read_stat)
{
  struct Ndb_statistics stat;
  Thd_ndb *thd_ndb= get_thd_ndb(thd);
  DBUG_ENTER("ha_ndbcluster::update_stats");
  if (do_read_stat || !m_share)
  {
    Ndb *ndb= thd_ndb->ndb;
    if (ndb->setDatabaseName(m_dbname))
    {
      DBUG_RETURN(my_errno= HA_ERR_OUT_OF_MEM);
    }
    if (int err= ndb_get_table_statistics(this, TRUE, ndb,
                                          m_ndb_record, &stat))
    {
      DBUG_RETURN(err);
    }
    if (m_share)
    {
      pthread_mutex_lock(&m_share->mutex);
      m_share->stat= stat;
      pthread_mutex_unlock(&m_share->mutex);
    }
  }
  else
  {
    pthread_mutex_lock(&m_share->mutex);
    stat= m_share->stat;
    pthread_mutex_unlock(&m_share->mutex);
  }
  struct Ndb_local_table_statistics *local_info= m_table_info;
  int no_uncommitted_rows_count;
  if (thd_ndb->m_error || !local_info)
    no_uncommitted_rows_count= 0;
  else
    no_uncommitted_rows_count= local_info->no_uncommitted_rows_count;
  stats.mean_rec_length= stat.row_size;
  stats.data_file_length= stat.fragment_memory;
  stats.records= stat.row_count + no_uncommitted_rows_count;
  DBUG_PRINT("exit", ("stats.records: %d  "
                      "stat->row_count: %d  "
                      "no_uncommitted_rows_count: %d",
                      (int)stats.records,
                      (int)stat.row_count,
                      (int)no_uncommitted_rows_count));
  DBUG_RETURN(0);
}

static 
int
ndb_get_table_statistics(ha_ndbcluster* file, bool report_error, Ndb* ndb,
                         const NdbRecord *record,
                         struct Ndb_statistics * ndbstat)
{
  Thd_ndb *thd_ndb= get_thd_ndb(current_thd);
  NdbTransaction* pTrans;
  NdbError error;
  int retries= 100;
  int reterr= 0;
  int retry_sleep= 30; /* 30 milliseconds */
  const char *dummyRowPtr;
  const Uint32 extraCols= 5;
  NdbOperation::GetValueSpec extraGets[extraCols];
  Uint64 rows, commits, fixed_mem, var_mem;
  Uint32 size;
#ifndef DBUG_OFF
  char buff[22], buff2[22], buff3[22], buff4[22];
#endif
  DBUG_ENTER("ndb_get_table_statistics");

  DBUG_ASSERT(record != 0);
  
  /* We use the passed in NdbRecord just to get access to the
     table, we mask out any/all columns it may have and add
     our reads as extraGets.  This is necessary as they are
     all pseudo-columns
  */
  extraGets[0].column= NdbDictionary::Column::ROW_COUNT;
  extraGets[0].appStorage= &rows;
  extraGets[1].column= NdbDictionary::Column::COMMIT_COUNT;
  extraGets[1].appStorage= &commits;
  extraGets[2].column= NdbDictionary::Column::ROW_SIZE;
  extraGets[2].appStorage= &size;
  extraGets[3].column= NdbDictionary::Column::FRAGMENT_FIXED_MEMORY;
  extraGets[3].appStorage= &fixed_mem;
  extraGets[4].column= NdbDictionary::Column::FRAGMENT_VARSIZED_MEMORY;
  extraGets[4].appStorage= &var_mem;

  const Uint32 codeWords= 1;
  Uint32 codeSpace[ codeWords ];
  NdbInterpretedCode code(NULL, // Table is irrelevant
                          &codeSpace[0],
                          codeWords);
  if ((code.interpret_exit_last_row() != 0) ||
      (code.finalise() != 0))
  {
    reterr= code.getNdbError().code;
    DBUG_PRINT("exit", ("failed, reterr: %u, NdbError %u(%s)", reterr,
                        error.code, error.message));
    DBUG_RETURN(reterr);
  }

  do
  {
    Uint32 count= 0;
    Uint64 sum_rows= 0;
    Uint64 sum_commits= 0;
    Uint64 sum_row_size= 0;
    Uint64 sum_mem= 0;
    NdbScanOperation*pOp;
    int check;

    if ((pTrans= ndb->startTransaction()) == NULL)
    {
      error= ndb->getNdbError();
      goto retry;
    }

    NdbScanOperation::ScanOptions options;
    options.optionsPresent= NdbScanOperation::ScanOptions::SO_BATCH |
                            NdbScanOperation::ScanOptions::SO_GETVALUE |
                            NdbScanOperation::ScanOptions::SO_INTERPRETED;
    /* Set batch_size=1, as we need only one row per fragment. */
    options.batch= 1;
    options.extraGetValues= &extraGets[0];
    options.numExtraGetValues= extraCols;
    options.interpretedCode= &code;

    if ((pOp= pTrans->scanTable(record, NdbOperation::LM_CommittedRead,
                                empty_mask,
                                &options,
                                sizeof(NdbScanOperation::ScanOptions))) == NULL)
    {
      error= pTrans->getNdbError();
      goto retry;
    }
    
    thd_ndb->m_execute_count++;
    DBUG_PRINT("info", ("execute_count: %u", thd_ndb->m_execute_count));
    if (pTrans->execute(NdbTransaction::NoCommit,
                        NdbOperation::AbortOnError,
                        TRUE) == -1)
    {
      error= pTrans->getNdbError();
      goto retry;
    }
    
    while ((check= pOp->nextResult(&dummyRowPtr, TRUE, TRUE)) == 0)
    {
      DBUG_PRINT("info", ("nextResult rows: %d  commits: %d",
                          (int)rows, (int)commits));
      sum_rows+= rows;
      sum_commits+= commits;
      if (sum_row_size < size)
        sum_row_size= size;
      sum_mem+= fixed_mem + var_mem;
      count++;
    }
    
    if (check == -1)
    {
      error= pOp->getNdbError();
      goto retry;
    }

    pOp->close(TRUE);

    ndb->closeTransaction(pTrans);

    ndbstat->row_count= sum_rows;
    ndbstat->commit_count= sum_commits;
    ndbstat->row_size= sum_row_size;
    ndbstat->fragment_memory= sum_mem;

    DBUG_PRINT("exit", ("records: %s  commits: %s "
                        "row_size: %s  mem: %s count: %u",
			llstr(sum_rows, buff),
                        llstr(sum_commits, buff2),
                        llstr(sum_row_size, buff3),
                        llstr(sum_mem, buff4),
                        count));

    DBUG_RETURN(0);
retry:
    if(report_error)
    {
      if (file && pTrans)
      {
        reterr= file->ndb_err(pTrans);
      }
      else
      {
        const NdbError& tmp= error;
        ERR_PRINT(tmp);
        reterr= ndb_to_mysql_error(&tmp);
      }
    }
    else
      reterr= error.code;

    if (pTrans)
    {
      ndb->closeTransaction(pTrans);
      pTrans= NULL;
    }
    if (error.status == NdbError::TemporaryError && retries--)
    {
      do_retry_sleep(retry_sleep);
      continue;
    }
    break;
  } while(1);
  DBUG_PRINT("exit", ("failed, reterr: %u, NdbError %u(%s)", reterr,
                      error.code, error.message));
  DBUG_RETURN(reterr);
}

/**
  Create a .ndb file to serve as a placeholder indicating 
  that the table with this name is a ndb table.
*/

int ha_ndbcluster::write_ndb_file(const char *name)
{
  File file;
  bool error=1;
  char path[FN_REFLEN];
  
  DBUG_ENTER("write_ndb_file");
  DBUG_PRINT("enter", ("name: %s", name));

#ifndef EMBEDDED_LIBRARY
  (void)strxnmov(path, FN_REFLEN-1, 
                 mysql_data_home,"/",name,ha_ndb_ext,NullS);
#else
  (void)strxnmov(path, FN_REFLEN-1, name,ha_ndb_ext, NullS);
#endif

  if ((file=my_create(path, CREATE_MODE,O_RDWR | O_TRUNC,MYF(MY_WME))) >= 0)
  {
    // It's an empty file
    error=0;
    my_close(file,MYF(0));
  }
  DBUG_RETURN(error);
}


bool 
ha_ndbcluster::null_value_index_search(KEY_MULTI_RANGE *ranges,
				       KEY_MULTI_RANGE *end_range,
				       HANDLER_BUFFER *buffer)
{
  DBUG_ENTER("null_value_index_search");
  KEY* key_info= table->key_info + active_index;
  KEY_MULTI_RANGE *range= ranges;
  ulong reclength= table->s->reclength;
  uchar *curr= (uchar*)buffer->buffer;
  uchar *end_of_buffer= (uchar*)buffer->buffer_end;

  /* All passed ranges whose results could fit into the 
   * buffer are examined, although some may later be
   * marked for skipping, wasting buffer space.
   */
  assert(!(range->range_flag & SKIP_RANGE));
  
  for (; range<end_range && curr+reclength <= end_of_buffer; 
       range++)
  {
    const uchar *key= range->start_key.key;
    uint key_len= range->start_key.length;
    if (check_null_in_key(key_info, key, key_len))
      DBUG_RETURN(TRUE);
    curr += reclength;
  }
  DBUG_RETURN(FALSE);
}

void ha_ndbcluster::check_read_before_write_removal()
{
  bool use_removal= TRUE;
  DBUG_ENTER("check_read_before_write_removal");
  DBUG_ASSERT(m_read_before_write_removal_possible);
  /*
    We are doing an update or delete and it is possible that we
    can ignore the read before the update or delete. This is
    possible here since we are not updating the primary key and
    if the index used is unique or primary and if the WHERE clause
    only involves fields from this index we are ok to go. At this
    moment we can only updates where all SET expressions are
    constants. Thus no read set will come from SET expressions.
  */
  if (table_share->primary_key == active_index)
  {
    if (!bitmap_cmp(&m_save_read_set, m_pk_bitmap_p))
      use_removal= FALSE;
  }
  else
  {
    KEY *key= table->key_info + active_index;
    if (!(key->flags & HA_NOSAME))
    {
      /* Optimisation not applicable on non-unique indexes */
      use_removal= FALSE;
    }
    else if (!bitmap_cmp(&m_save_read_set,
                         m_key_fields[active_index]))
    {
      use_removal= FALSE;
    }
  }
  m_read_before_write_removal_used= use_removal;
  DBUG_PRINT("info", ("m_read_before_write_removal_used: %d",
                      m_read_before_write_removal_used));
  DBUG_VOID_RETURN;
}


/*
  This is used to check if an ordered index scan is needed for a range in
  a multi range read.
  If a scan is not needed, we use a faster primary/unique key operation
  instead.
*/
static my_bool
read_multi_needs_scan(NDB_INDEX_TYPE cur_index_type, const KEY *key_info,
                      const KEY_MULTI_RANGE *r)
{
  if (cur_index_type == ORDERED_INDEX)
    return TRUE;
  if (cur_index_type == PRIMARY_KEY_INDEX ||
      cur_index_type == UNIQUE_INDEX)
    return FALSE;
  DBUG_ASSERT(cur_index_type == PRIMARY_KEY_ORDERED_INDEX ||
              cur_index_type == UNIQUE_ORDERED_INDEX);
  if (r->start_key.length != key_info->key_length ||
      r->start_key.flag != HA_READ_KEY_EXACT)
    return TRUE;                                // Not exact match, need scan
  if (cur_index_type == UNIQUE_ORDERED_INDEX &&
      check_null_in_key(key_info, r->start_key.key,r->start_key.length))
    return TRUE;                                // Can't use for NULL values
  return FALSE;
}

int
ha_ndbcluster::read_multi_range_first(KEY_MULTI_RANGE **found_range_p,
                                      KEY_MULTI_RANGE *ranges, 
                                      uint range_count,
                                      bool sorted, 
                                      HANDLER_BUFFER *buffer)
{
  KEY* key_info= table->key_info + active_index;
  NDB_INDEX_TYPE cur_index_type= get_index_type(active_index);
  ulong reclength= table_share->reclength;
  const NdbOperation* op;
  Thd_ndb *thd_ndb= m_thd_ndb;
  NdbTransaction *trans= m_thd_ndb->trans;

  DBUG_ENTER("ha_ndbcluster::read_multi_range_first");
  DBUG_PRINT("info", ("blob fields=%d read_set=0x%x", table_share->blob_fields, table->read_set->bitmap[0]));

  /**
   * blobs and unique hash index with NULL can't be batched currently
   */
  if (uses_blob_value(table->read_set) ||
      (cur_index_type ==  UNIQUE_INDEX &&
       has_null_in_unique_index(active_index) &&
       null_value_index_search(ranges, ranges+range_count, buffer))
      || m_delete_cannot_batch || m_update_cannot_batch)
  {
    DBUG_PRINT("info", ("read_multi_range not possible, falling back to default handler implementation"));
    m_disable_multi_read= TRUE;
    DBUG_RETURN(handler::read_multi_range_first(found_range_p, 
                                                ranges, 
                                                range_count,
                                                sorted, 
                                                buffer));
  }
  thd_ndb->query_state|= NDB_QUERY_MULTI_READ_RANGE;
  m_disable_multi_read= FALSE;

  /*
   * Copy arguments into member variables
   */
  m_multi_ranges= ranges;
  multi_range_curr= ranges;
  multi_range_end= ranges+range_count;
  multi_range_sorted= sorted;
  multi_range_buffer= buffer;

  /*
   * read multi range will read ranges as follows (if not ordered)
   *
   * input    read order
   * ======   ==========
   * pk-op 1  pk-op 1
   * pk-op 2  pk-op 2
   * range 3  range (3,5) NOTE result rows will be intermixed
   * pk-op 4  pk-op 4
   * range 5
   * pk-op 6  pk-op 6
   */   

  /*
    We first loop over all ranges, converting into primary/unique key
    operations if possible, and counting ranges that require an
    ordered index scan. If the supplied HANDLER_BUFFER is too small, we
    may also need to do only part of the multi read at once.

    Afterwards, we create the ordered index scan cursor (if needed).
  */

  DBUG_ASSERT(cur_index_type != UNDEFINED_INDEX);

  m_multi_cursor= 0;
  const NdbOperation* lastOp= trans ? trans->getLastDefinedOperation() : 0;
  NdbOperation::LockMode lm= 
    (NdbOperation::LockMode)get_ndb_lock_type(m_lock.type, table->read_set);
  uchar *row_buf= (uchar *)buffer->buffer;
  const uchar *end_of_buffer= buffer->buffer_end;
  uint num_scan_ranges= 0;
  uint i;
  int error;
  bool any_real_read= FALSE;

  if (m_read_before_write_removal_possible)
    check_read_before_write_removal();
  for (i= 0; i < range_count; i++)
  {
    KEY_MULTI_RANGE *r= &ranges[i];

    part_id_range part_spec;
    if (m_use_partition_pruning)
    {
      get_partition_set(table, table->record[0], active_index, &r->start_key,
                        &part_spec);
      DBUG_PRINT("info", ("part_spec.start_part: %u  part_spec.end_part: %u",
                          part_spec.start_part, part_spec.end_part));
      /*
        If partition pruning has found no partition in set
        we can skip this scan
      */
      if (part_spec.start_part > part_spec.end_part)
      {
        /*
          We can skip this partition since the key won't fit into any
          partition
        */
        r->range_flag|= SKIP_RANGE;
        row_buf += reclength;
        continue;
      }
      if (!trans)
      {
        if (part_spec.start_part == part_spec.end_part)
        {
          if (unlikely((trans= start_transaction_part_id(part_spec.start_part, error)) == NULL))
          {
            DBUG_RETURN(error);
          }
        }
        else if (unlikely((trans= start_transaction(error)) == NULL))
        {
          DBUG_RETURN(error);
        }
      }
    }
    else if (!trans)
    {
      if (unlikely((trans= start_transaction(error)) == NULL))
      {
        DBUG_RETURN(error);
      }
    }
    r->range_flag&= ~(uint)SKIP_RANGE;

    if (read_multi_needs_scan(cur_index_type, key_info, r))
    {
      any_real_read= TRUE;
      /*
        If we reach the limit of ranges allowed in a single scan: stop
        here, send what we have so far, and continue when done with that.
      */
      DBUG_PRINT("info", ("Reached the limit of ranges allowed in a single"
                          "scan, any_real_read= TRUE"));
      if (i > NdbIndexScanOperation::MaxRangeNo)
        break;

      /* Create the scan operation for the first scan range. */
      if (!m_multi_cursor)
      {
        /* Do a multi-range index scan for ranges not done by primary/unique key. */
        NdbScanOperation::ScanOptions options;
        NdbInterpretedCode code(m_table);

        options.optionsPresent=
          NdbScanOperation::ScanOptions::SO_SCANFLAGS |
          NdbScanOperation::ScanOptions::SO_PARALLEL;

        options.scan_flags= 
          NdbScanOperation::SF_ReadRangeNo |
          NdbScanOperation::SF_MultiRange;

        if (lm == NdbOperation::LM_Read)
          options.scan_flags|= NdbScanOperation::SF_KeyInfo;
        if (sorted)
          options.scan_flags|= NdbScanOperation::SF_OrderBy;

        options.parallel=parallelism;

        NdbOperation::GetValueSpec gets[2];
        if (table_share->primary_key == MAX_KEY)
          get_hidden_fields_scan(&options, gets);

        if (m_cond && m_cond->generate_scan_filter(&code, &options))
          ERR_RETURN(code.getNdbError());

        /* Define scan */
        NdbIndexScanOperation *scanOp= trans->scanIndex
          (m_index[active_index].ndb_record_key,
           m_ndb_record, 
           lm,
           (uchar *)(table->read_set->bitmap),
           NULL, /* All bounds specified below */
           &options,
           sizeof(NdbScanOperation::ScanOptions));

        if (!scanOp)
          ERR_RETURN(trans->getNdbError());

        m_multi_cursor= scanOp;

        /*
          We do not get_blob_values() here, as when using blobs we always
          fallback to non-batched multi range read (see if statement at
          top of this function).
        */

        /* We set m_next_row=0 to say that no row was fetched from the scan yet. */
        m_next_row= 0;
      }

      /* Include this range in the ordered index scan. */
      NdbIndexScanOperation::IndexBound bound;
      compute_index_bounds(bound, key_info, &r->start_key, &r->end_key);
      bound.range_no= i;

      if (m_multi_cursor->setBound(m_index[active_index].ndb_record_key,
                                   bound))
      {
        ERR_RETURN(trans->getNdbError());
      }

      r->range_flag&= ~(uint)UNIQUE_RANGE;
      num_scan_ranges++;
    }
    else
    {
      /*
        Convert to primary/unique key operation.

        If there is not enough buffer for reading the row: stop here, send
        what we have so far, and continue when done with that.
      */
      if (row_buf + reclength > end_of_buffer)
        break;

      if (m_read_before_write_removal_used)
      {
        r->range_flag|= READ_KEY_FROM_RANGE;
        continue;
      }
      else
      {
        any_real_read= TRUE;
        DBUG_PRINT("info", ("m_read_before_write_removal_used == FALSE, "
                            "any_real_read= TRUE"));
      }
      r->range_flag|= UNIQUE_RANGE;

      Uint32 partitionId;
      Uint32* ppartitionId = NULL;

      if (m_user_defined_partitioning &&
          (cur_index_type == PRIMARY_KEY_ORDERED_INDEX ||
           cur_index_type == PRIMARY_KEY_INDEX))
      {
        partitionId=part_spec.start_part;
        ppartitionId=&partitionId;
      }

      DBUG_PRINT("info", ("Generating Pk/Unique key read for range %u",
                          i));
      if (!(op= pk_unique_index_read_key(active_index,
                                         r->start_key.key,
                                         row_buf, lm,
                                         ppartitionId)))
        ERR_RETURN(trans->getNdbError());

      row_buf+= reclength;
    }
  }
  DBUG_ASSERT(i > 0 || i == range_count);       // Require progress
  m_multi_range_defined_end= ranges + i;

  buffer->end_of_used_area= row_buf;

  if (any_real_read)
  {
    /* Get pointer to first range key operation (not scans) */
    const NdbOperation* rangeOp= lastOp ? lastOp->next() : 
      trans->getFirstDefinedOperation();
    
    DBUG_PRINT("info", ("Executing reads"));

    if (execute_no_commit_ie(m_thd_ndb, trans) == 0)
    {
      m_multi_range_result_ptr= buffer->buffer;
      
      /* We must check the result of any primary or unique key
       * ranges now, as these operations may be invalidated by 
       * further execute+releaseOperations calls on this transaction by 
       * different handler objects.
       */
      KEY_MULTI_RANGE* rangeInfo= multi_range_curr;
      
      for (;rangeInfo < m_multi_range_defined_end; rangeInfo++)
      {
        DBUG_PRINT("info", ("range flag is %u", rangeInfo->range_flag));
        if (rangeInfo->range_flag & SKIP_RANGE)
          continue; 
        
        if ((rangeInfo->range_flag & UNIQUE_RANGE) &&
            (!(rangeInfo->range_flag & READ_KEY_FROM_RANGE)))
        {
          assert(rangeOp != NULL);
          if (rangeOp->getNdbError().code == 0)
          {
            /* Successful read, results are in buffer.
             */
            rangeInfo->range_flag &= ~(uint)EMPTY_RANGE;
            
            DBUG_PRINT("info", ("Unique range op has result"));
          }
          else
          {
            NdbError err= rangeOp->getNdbError();
            
            if (err.classification !=
                NdbError::NoDataFound)
              DBUG_RETURN(ndb_err(trans));
            
            DBUG_PRINT("info", ("Unique range op has no result"));
            /* Indicate to read_multi_range_next that this
             * result is empty
             */
            rangeInfo->range_flag |= EMPTY_RANGE;
          }
          
          /* Move to next completed operation */
          rangeOp= trans->getNextCompletedOperation(rangeOp);
        }
        
        /* For scan ranges, do nothing here */
      }
    }
    else
      ERR_RETURN(trans->getNdbError());
  }
  
  DBUG_RETURN(read_multi_range_next(found_range_p));
}

int
ha_ndbcluster::read_multi_range_next(KEY_MULTI_RANGE ** multi_range_found_p)
{
  DBUG_ENTER("ha_ndbcluster::read_multi_range_next");
  if (m_disable_multi_read)
  {
    DBUG_RETURN(handler::read_multi_range_next(multi_range_found_p));
  }

  const ulong reclength= table_share->reclength;

  while (multi_range_curr < m_multi_range_defined_end)
  {
    if (multi_range_curr->range_flag & SKIP_RANGE)
    {
      /* Nothing in this range, move to next one, skipping a buffer
       'slot'
      */
      m_multi_range_result_ptr += reclength;
      multi_range_curr++;
    }
    else if (multi_range_curr->range_flag & READ_KEY_FROM_RANGE)
    {
      DBUG_PRINT("info", ("using read before write removal optimisation"));
      KEY* key_info= table->key_info + active_index;
      key_restore(table->record[0], (uchar*)multi_range_curr->start_key.key,
                  key_info, key_info->key_length);
      table->status= 0;
      multi_range_curr++;
      DBUG_RETURN(0);
    }
    else if (multi_range_curr->range_flag & UNIQUE_RANGE)
    {
      /*
        Move to next range; we can have at most one record from a unique range.
      */
      KEY_MULTI_RANGE *old_multi_range_curr= multi_range_curr;
      multi_range_curr= old_multi_range_curr + 1;
      /*
        Clear m_active_cursor; it is used as a flag in update_row() /
        delete_row() to know whether the current tuple is from a scan
        or pk operation.
      */
      m_active_cursor= NULL;
      const uchar *src_row= m_multi_range_result_ptr;
      m_multi_range_result_ptr= src_row + table_share->reclength;

      if (!(old_multi_range_curr->range_flag & EMPTY_RANGE))
      {
        *multi_range_found_p= old_multi_range_curr;
        memcpy(table->record[0], src_row, table_share->reclength);
        DBUG_RETURN(0);
      }

      /* No row found, so fall through to try the next range. */
    }
    else
    {
      /* An index scan range. */
      {
        int res;
        if ((res= read_multi_range_fetch_next()) != 0)
          DBUG_RETURN(res);
      }
      if (!m_next_row)
      {
        /*
          The whole scan is done, and the cursor has been closed.
          So nothing more for this range. Move to next.
        */
        multi_range_curr++;
      }
      else
      {
        int current_range_no= m_current_range_no;
        int expected_range_no;
        /*
          For a sorted index scan, we will receive rows in increasing range_no
          order, so we can return ranges in order, pausing when range_no
          indicate that the currently processed range (multi_range_curr) is
          done.

          But for unsorted scan, we may receive a high range_no from one
          fragment followed by a low range_no from another fragment. So we
          need to process all index scan ranges together.
        */
        if (!multi_range_sorted ||
            (expected_range_no= multi_range_curr - m_multi_ranges)
                == current_range_no)
        {
          *multi_range_found_p= m_multi_ranges + current_range_no;
          /* Copy out data from the new row. */
          unpack_record(table->record[0], m_next_row);
          /*
            Mark that we have used this row, so we need to fetch a new
            one on the next call.
          */
          m_next_row= 0;
          /*
            Set m_active_cursor; it is used as a flag in update_row() /
            delete_row() to know whether the current tuple is from a scan or
            pk operation.
          */
          m_active_cursor= m_multi_cursor;

          DBUG_RETURN(0);
        }
        else if (current_range_no > expected_range_no)
        {
          /* Nothing more in scan for this range. Move to next. */
          multi_range_curr++;
        }
        else
        {
          /*
            Should not happen. Ranges should be returned from NDB API in
            the order we requested them.
          */
          DBUG_ASSERT(0);
          multi_range_curr++;                     // Attempt to carry on
        }
      }
    }
  }

  if (multi_range_curr == multi_range_end)
  {
    m_thd_ndb->query_state&= NDB_QUERY_NORMAL;
    DBUG_RETURN(HA_ERR_END_OF_FILE);
  }

  /*
    Read remaining ranges
  */
  DBUG_RETURN(read_multi_range_first(multi_range_found_p, 
                                     multi_range_curr,
                                     multi_range_end - multi_range_curr, 
                                     multi_range_sorted,
                                     multi_range_buffer));
}

/*
  Fetch next row from the ordered index cursor in multi range scan.

  We keep the next row in m_next_row, and the range_no of the
  next row in m_current_range_no. This is used in sorted index scan
  to correctly interleave rows from primary/unique key operations with
  rows from the scan.
*/
int
ha_ndbcluster::read_multi_range_fetch_next()
{
  NdbIndexScanOperation *cursor= (NdbIndexScanOperation *)m_multi_cursor;

  if (!cursor)
    return 0;                                   // Scan already done.

  if (!m_next_row)
  {
    int res= fetch_next(cursor);
    if (res == 0)
    {
      m_current_range_no= cursor->get_range_no();
    }
    else if (res == 1)
    {
      /* We have fetched the last row from the scan. */
      cursor->close(FALSE, TRUE);
      m_active_cursor= 0;
      m_multi_cursor= 0;
      m_next_row= 0;
      return 0;
    }
    else
    {
      /* An error. */
      return res;
    }
  }
  return 0;
}

/**
  @param[in] comment  table comment defined by user

  @return
    table comment + additional
*/
char*
ha_ndbcluster::update_table_comment(
                                /* out: table comment + additional */
        const char*     comment)/* in:  table comment defined by user */
{
  THD *thd= current_thd;
  uint length= strlen(comment);
  if (length > 64000 - 3)
  {
    return((char*)comment); /* string too long */
  }

  Ndb* ndb;
  if (!(ndb= get_ndb(thd)))
  {
    return((char*)comment);
  }

  if (ndb->setDatabaseName(m_dbname))
  {
    return((char*)comment);
  }
  const NDBTAB* tab= m_table;
  DBUG_ASSERT(tab != NULL);

  char *str;
  const char *fmt="%s%snumber_of_replicas: %d";
  const unsigned fmt_len_plus_extra= length + strlen(fmt);
  if ((str= (char*) my_malloc(fmt_len_plus_extra, MYF(0))) == NULL)
  {
    sql_print_error("ha_ndbcluster::update_table_comment: "
                    "my_malloc(%u) failed", (unsigned int)fmt_len_plus_extra);
    return (char*)comment;
  }

  my_snprintf(str,fmt_len_plus_extra,fmt,comment,
              length > 0 ? " ":"",
              tab->getReplicaCount());
  return str;
}


/**
  Utility thread main loop.
*/
pthread_handler_t ndb_util_thread_func(void *arg __attribute__((unused)))
{
  THD *thd; /* needs to be first for thread_stack */
  struct timespec abstime;
  Thd_ndb *thd_ndb= NULL;
  uint share_list_size= 0;
  NDB_SHARE **share_list= NULL;

  my_thread_init();
  DBUG_ENTER("ndb_util_thread");
  DBUG_PRINT("enter", ("ndb_cache_check_time: %lu", ndb_cache_check_time));
 
   pthread_mutex_lock(&LOCK_ndb_util_thread);

  thd= new THD; /* note that contructor of THD uses DBUG_ */
  if (thd == NULL)
  {
    my_errno= HA_ERR_OUT_OF_MEM;
    DBUG_RETURN(NULL);
  }
  THD_CHECK_SENTRY(thd);
  pthread_detach_this_thread();
  ndb_util_thread= pthread_self();

  thd->thread_stack= (char*)&thd; /* remember where our stack is */
  if (thd->store_globals())
    goto ndb_util_thread_fail;
  lex_start(thd);
  thd->init_for_queries();
  thd->version=refresh_version;
  thd->main_security_ctx.host_or_ip= "";
  thd->client_capabilities = 0;
  my_net_init(&thd->net, 0);
  thd->main_security_ctx.master_access= ~0;
  thd->main_security_ctx.priv_user = 0;

  CHARSET_INFO *charset_connection;
  charset_connection= get_charset_by_csname("utf8",
                                            MY_CS_PRIMARY, MYF(MY_WME));
  thd->variables.character_set_client= charset_connection;
  thd->variables.character_set_results= charset_connection;
  thd->variables.collation_connection= charset_connection;
  thd->update_charset();

  /* Signal successful initialization */
  ndb_util_thread_running= 1;
  pthread_cond_signal(&COND_ndb_util_ready);
  pthread_mutex_unlock(&LOCK_ndb_util_thread);

  /*
    wait for mysql server to start
  */
  pthread_mutex_lock(&LOCK_server_started);
  while (!mysqld_server_started)
  {
    set_timespec(abstime, 1);
    pthread_cond_timedwait(&COND_server_started, &LOCK_server_started,
	                       &abstime);
    if (ndbcluster_terminating)
    {
      pthread_mutex_unlock(&LOCK_server_started);
      pthread_mutex_lock(&LOCK_ndb_util_thread);
      goto ndb_util_thread_end;
    }
  }
  pthread_mutex_unlock(&LOCK_server_started);

  /*
    Wait for cluster to start
  */
  pthread_mutex_lock(&LOCK_ndb_util_thread);
  while (!g_ndb_status.cluster_node_id && (ndbcluster_hton->slot != ~(uint)0))
  {
    /* ndb not connected yet */
    pthread_cond_wait(&COND_ndb_util_thread, &LOCK_ndb_util_thread);
    if (ndbcluster_terminating)
      goto ndb_util_thread_end;
  }
  pthread_mutex_unlock(&LOCK_ndb_util_thread);

  /* Get thd_ndb for this thread */
  if (!(thd_ndb= ha_ndbcluster::seize_thd_ndb()))
  {
    sql_print_error("Could not allocate Thd_ndb object");
    pthread_mutex_lock(&LOCK_ndb_util_thread);
    goto ndb_util_thread_end;
  }
  set_thd_ndb(thd, thd_ndb);
  thd_ndb->options|= TNO_NO_LOG_SCHEMA_OP;

  if (ndb_extra_logging && ndb_binlog_running)
    sql_print_information("NDB Binlog: Ndb tables initially read only.");
  /* create tables needed by the replication */
  ndbcluster_setup_binlog_table_shares(thd);

  set_timespec(abstime, 0);
  for (;;)
  {
    pthread_mutex_lock(&LOCK_ndb_util_thread);
    if (!ndbcluster_terminating)
      pthread_cond_timedwait(&COND_ndb_util_thread,
                             &LOCK_ndb_util_thread,
                             &abstime);
    if (ndbcluster_terminating) /* Shutting down server */
      goto ndb_util_thread_end;
    pthread_mutex_unlock(&LOCK_ndb_util_thread);
#ifdef NDB_EXTRA_DEBUG_UTIL_THREAD
    DBUG_PRINT("ndb_util_thread", ("Started, ndb_cache_check_time: %lu",
                                   ndb_cache_check_time));
#endif

    /*
      Check that the ndb_apply_status_share and ndb_schema_share 
      have been created.
      If not try to create it
    */
    if (!ndb_binlog_tables_inited)
      ndbcluster_setup_binlog_table_shares(thd);

    if (ndb_cache_check_time == 0)
    {
      /* Wake up in 1 second to check if value has changed */
      set_timespec(abstime, 1);
      continue;
    }

    /* Lock mutex and fill list with pointers to all open tables */
    NDB_SHARE *share;
    pthread_mutex_lock(&ndbcluster_mutex);
    uint i, open_count, record_count= ndbcluster_open_tables.records;
    if (share_list_size < record_count)
    {
      NDB_SHARE ** new_share_list= new NDB_SHARE * [record_count];
      if (!new_share_list)
      {
        sql_print_warning("ndb util thread: malloc failure, "
                          "query cache not maintained properly");
        pthread_mutex_unlock(&ndbcluster_mutex);
        goto next;                               // At least do not crash
      }
      delete [] share_list;
      share_list_size= record_count;
      share_list= new_share_list;
    }
    for (i= 0, open_count= 0; i < record_count; i++)
    {
      share= (NDB_SHARE *)hash_element(&ndbcluster_open_tables, i);
      if ((share->use_count - (int) (share->op != 0) - (int) (share->op != 0))
          <= 0)
        continue; // injector thread is the only user, skip statistics
      /* ndb_share reference temporary, free below */
      share->use_count++; /* Make sure the table can't be closed */
      share->util_thread= true;
      DBUG_PRINT("NDB_SHARE", ("%s temporary  use_count: %u",
                               share->key, share->use_count));
      DBUG_PRINT("ndb_util_thread",
                 ("Found open table[%d]: %s, use_count: %d",
                  i, share->table_name, share->use_count));

      /* Store pointer to table */
      share_list[open_count++]= share;
    }
    pthread_mutex_unlock(&ndbcluster_mutex);

    /* Iterate through the open files list */
    for (i= 0; i < open_count; i++)
    {
      share= share_list[i];
      if ((share->use_count - (int) (share->op != 0) - (int) (share->op != 0))
          <= 1)
      {
        /*
          Util thread and injector thread is the only user, skip statistics
	*/
        /* ndb_share reference temporary free */
        DBUG_PRINT("NDB_SHARE", ("%s temporary free  use_count: %u",
                                 share->key, share->use_count));
        
        pthread_mutex_lock(&ndbcluster_mutex);
        share->util_thread= false;
        free_share(&share, true);
        pthread_mutex_unlock(&ndbcluster_mutex);
        continue;
      }
      DBUG_PRINT("ndb_util_thread",
                 ("Fetching commit count for: %s", share->key));

      struct Ndb_statistics stat;
      uint lock;
      pthread_mutex_lock(&share->mutex);
      lock= share->commit_count_lock;
      pthread_mutex_unlock(&share->mutex);
      {
        /* Contact NDB to get commit count for table */
        Ndb* ndb= thd_ndb->ndb;
        if (ndb->setDatabaseName(share->db))
        {
          goto loop_next;
        }
        Ndb_table_guard ndbtab_g(ndb->getDictionary(), share->table_name);
        if (ndbtab_g.get_table() &&
            ndb_get_table_statistics(NULL, FALSE, ndb,
                                     ndbtab_g.get_table()->getDefaultRecord(), 
                                     &stat) == 0)
        {
#ifndef DBUG_OFF
          char buff[22], buff2[22];
#endif
          DBUG_PRINT("info",
                     ("Table: %s  commit_count: %s  rows: %s",
                      share->key,
                      llstr(stat.commit_count, buff),
                      llstr(stat.row_count, buff2)));
        }
        else
        {
          DBUG_PRINT("ndb_util_thread",
                     ("Error: Could not get commit count for table %s",
                      share->key));
          stat.commit_count= 0;
        }
      }
  loop_next:
      pthread_mutex_lock(&share->mutex);
      if (share->commit_count_lock == lock)
        share->commit_count= stat.commit_count;
      pthread_mutex_unlock(&share->mutex);

      /* ndb_share reference temporary free */
      DBUG_PRINT("NDB_SHARE", ("%s temporary free  use_count: %u",
                               share->key, share->use_count));
      pthread_mutex_lock(&ndbcluster_mutex);
      share->util_thread= false;
      free_share(&share, true);
      pthread_mutex_unlock(&ndbcluster_mutex);
    }
next:
    /* Calculate new time to wake up */
    int secs= 0;
    int msecs= ndb_cache_check_time;

    struct timeval tick_time;
    gettimeofday(&tick_time, 0);
    abstime.tv_sec=  tick_time.tv_sec;
    abstime.tv_nsec= tick_time.tv_usec * 1000;

    if (msecs >= 1000){
      secs=  msecs / 1000;
      msecs= msecs % 1000;
    }

    abstime.tv_sec+=  secs;
    abstime.tv_nsec+= msecs * 1000000;
    if (abstime.tv_nsec >= 1000000000) {
      abstime.tv_sec+=  1;
      abstime.tv_nsec-= 1000000000;
    }
  }

  pthread_mutex_lock(&LOCK_ndb_util_thread);

ndb_util_thread_end:
  net_end(&thd->net);
ndb_util_thread_fail:
  if (share_list)
    delete [] share_list;
  if (thd_ndb)
  {
    ha_ndbcluster::release_thd_ndb(thd_ndb);
    set_thd_ndb(thd, NULL);
  }
  thd->cleanup();
  delete thd;
  
  /* signal termination */
  ndb_util_thread_running= 0;
  pthread_cond_signal(&COND_ndb_util_ready);
  pthread_mutex_unlock(&LOCK_ndb_util_thread);
  DBUG_PRINT("exit", ("ndb_util_thread"));
  my_thread_end();
  pthread_exit(0);
  DBUG_RETURN(NULL);
}

/*
  Condition pushdown
*/
/**
  Push a condition to ndbcluster storage engine for evaluation 
  during table   and index scans. The conditions will be stored on a stack
  for possibly storing several conditions. The stack can be popped
  by calling cond_pop, handler::extra(HA_EXTRA_RESET) (handler::reset())
  will clear the stack.
  The current implementation supports arbitrary AND/OR nested conditions
  with comparisons between columns and constants (including constant
  expressions and function calls) and the following comparison operators:
  =, !=, >, >=, <, <=, "is null", and "is not null".
  
  @retval
    NULL The condition was supported and will be evaluated for each 
         row found during the scan
  @retval
    cond The condition was not supported and all rows will be returned from
         the scan for evaluation (and thus not saved on stack)
*/
const 
COND* 
ha_ndbcluster::cond_push(const COND *cond) 
{ 
  DBUG_ENTER("cond_push");
  if (!m_cond) 
    m_cond= new ha_ndbcluster_cond;
  if (!m_cond)
  {
    my_errno= HA_ERR_OUT_OF_MEM;
    DBUG_RETURN(NULL);
  }
  DBUG_EXECUTE("where",print_where((COND *)cond, m_tabname, QT_ORDINARY););
  DBUG_RETURN(m_cond->cond_push(cond, table, (NDBTAB *)m_table));
}

/**
  Pop the top condition from the condition stack of the handler instance.
*/
void 
ha_ndbcluster::cond_pop() 
{ 
  if (m_cond)
    m_cond->cond_pop();
}


/*
  Implements the SHOW NDB STATUS command.
*/
bool
ndbcluster_show_status(handlerton *hton, THD* thd, stat_print_fn *stat_print,
                       enum ha_stat_type stat_type)
{
  char buf[IO_SIZE];
  uint buflen;
  DBUG_ENTER("ndbcluster_show_status");
  
  if (stat_type != HA_ENGINE_STATUS)
  {
    DBUG_RETURN(FALSE);
  }

  Ndb* ndb= check_ndb_in_thd(thd);
  Thd_ndb *thd_ndb= get_thd_ndb(thd);
  struct st_ndb_status ns;
  if (ndb)
    update_status_variables(thd_ndb, &ns, thd_ndb->connection);
  else
    update_status_variables(NULL, &ns, g_ndb_cluster_connection);

  buflen=
    my_snprintf(buf, sizeof(buf),
                "cluster_node_id=%ld, "
                "connected_host=%s, "
                "connected_port=%ld, "
                "number_of_data_nodes=%ld, "
                "number_of_ready_data_nodes=%ld, "
                "connect_count=%ld",
                ns.cluster_node_id,
                ns.connected_host,
                ns.connected_port,
                ns.number_of_data_nodes,
                ns.number_of_ready_data_nodes,
                ns.connect_count);
  if (stat_print(thd, ndbcluster_hton_name, ndbcluster_hton_name_length,
                 STRING_WITH_LEN("connection"), buf, buflen))
    DBUG_RETURN(TRUE);

  if (ndb)
  {
    Ndb::Free_list_usage tmp;
    tmp.m_name= 0;
    while (ndb->get_free_list_usage(&tmp))
    {
      buflen=
        my_snprintf(buf, sizeof(buf),
                  "created=%u, free=%u, sizeof=%u",
                  tmp.m_created, tmp.m_free, tmp.m_sizeof);
      if (stat_print(thd, ndbcluster_hton_name, ndbcluster_hton_name_length,
                     tmp.m_name, strlen(tmp.m_name), buf, buflen))
        DBUG_RETURN(TRUE);
    }
  }
  ndbcluster_show_status_binlog(thd, stat_print, stat_type);

  DBUG_RETURN(FALSE);
}


/*
  Create a table in NDB Cluster
 */
static uint get_no_fragments(ulonglong max_rows)
{
#if MYSQL_VERSION_ID >= 50000
  uint acc_row_size= 25 + /*safety margin*/ 2;
#else
  uint acc_row_size= pk_length*4;
  /* add acc overhead */
  if (pk_length <= 8)  /* main page will set the limit */
    acc_row_size+= 25 + /*safety margin*/ 2;
  else                /* overflow page will set the limit */
    acc_row_size+= 4 + /*safety margin*/ 4;
#endif
  ulonglong acc_fragment_size= 512*1024*1024;
#if MYSQL_VERSION_ID >= 50100
  return (max_rows*acc_row_size)/acc_fragment_size+1;
#else
  return ((max_rows*acc_row_size)/acc_fragment_size+1
	  +1/*correct rounding*/)/2;
#endif
}


/*
  Routine to adjust default number of partitions to always be a multiple
  of number of nodes and never more than 4 times the number of nodes.

*/
static bool adjusted_frag_count(uint no_fragments, uint no_nodes,
                                uint &reported_frags)
{
  uint i= 0;
  reported_frags= no_nodes;
  while (reported_frags < no_fragments && ++i < 4 &&
         (reported_frags + no_nodes) < MAX_PARTITIONS) 
    reported_frags+= no_nodes;
  return (reported_frags < no_fragments);
}

int ha_ndbcluster::get_default_no_partitions(HA_CREATE_INFO *create_info)
{
  ha_rows max_rows, min_rows;
  if (create_info)
  {
    max_rows= create_info->max_rows;
    min_rows= create_info->min_rows;
  }
  else
  {
    max_rows= table_share->max_rows;
    min_rows= table_share->min_rows;
  }
  uint reported_frags;
  uint no_fragments=
    get_no_fragments(max_rows >= min_rows ? max_rows : min_rows);
  uint no_nodes= g_ndb_cluster_connection->no_db_nodes();
  if (adjusted_frag_count(no_fragments, no_nodes, reported_frags))
  {
    push_warning(current_thd,
                 MYSQL_ERROR::WARN_LEVEL_WARN, ER_UNKNOWN_ERROR,
    "Ndb might have problems storing the max amount of rows specified");
  }
  return (int)reported_frags;
}

uint32 ha_ndbcluster::calculate_key_hash_value(Field **field_array)
{
  Uint32 hash_value;
  struct Ndb::Key_part_ptr key_data[MAX_REF_PARTS];
  struct Ndb::Key_part_ptr *key_data_ptr= &key_data[0];
  Uint32 i= 0;
  int ret_val;
  Uint64 tmp[4096];
  void *buf= (void*)&tmp[0];
  Ndb *ndb= m_thd_ndb->ndb;
  DBUG_ENTER("ha_ndbcluster::calculate_key_hash_value");

  do
  {
    Field *field= *field_array;
    uint len= field->data_length();
    DBUG_ASSERT(!field->is_real_null());
    if (field->real_type() == MYSQL_TYPE_VARCHAR)
      len+= ((Field_varstring*)field)->length_bytes;
    key_data[i].ptr= field->ptr;
    key_data[i++].len= len;
  } while (*(++field_array));
  key_data[i].ptr= 0;
  if ((ret_val= ndb->computeHash(&hash_value, m_table,
                                 key_data_ptr, buf, sizeof(tmp))))
  {
    DBUG_PRINT("info", ("ret_val = %d", ret_val));
    DBUG_ASSERT(FALSE);
    abort();
  }
  DBUG_RETURN(hash_value);
}

/*
  Set-up auto-partitioning for NDB Cluster

  SYNOPSIS
    set_auto_partitions()
    part_info                  Partition info struct to set-up
 
  RETURN VALUE
    NONE

  DESCRIPTION
    Set-up auto partitioning scheme for tables that didn't define any
    partitioning. We'll use PARTITION BY KEY() in this case which
    translates into partition by primary key if a primary key exists
    and partition by hidden key otherwise.
*/

void ha_ndbcluster::set_auto_partitions(partition_info *part_info)
{
  DBUG_ENTER("ha_ndbcluster::set_auto_partitions");
  part_info->list_of_part_fields= TRUE;
  part_info->part_type= HASH_PARTITION;
  switch (opt_ndb_distribution_id)
  {
  case ND_KEYHASH:
    part_info->linear_hash_ind= FALSE;
    break;
  case ND_LINHASH:
    part_info->linear_hash_ind= TRUE;
    break;
  }
  DBUG_VOID_RETURN;
}


int ha_ndbcluster::set_range_data(void *tab_ref, partition_info *part_info)
{
  NDBTAB *tab= (NDBTAB*)tab_ref;
  int32 *range_data= (int32*)my_malloc(part_info->no_parts*sizeof(int32),
                                       MYF(0));
  uint i;
  int error= 0;
  bool unsigned_flag= part_info->part_expr->unsigned_flag;
  DBUG_ENTER("set_range_data");

  if (!range_data)
  {
    mem_alloc_error(part_info->no_parts*sizeof(int32));
    DBUG_RETURN(1);
  }
  for (i= 0; i < part_info->no_parts; i++)
  {
    longlong range_val= part_info->range_int_array[i];
    if (unsigned_flag)
      range_val-= 0x8000000000000000ULL;
    if (range_val < INT_MIN32 || range_val >= INT_MAX32)
    {
      if ((i != part_info->no_parts - 1) ||
          (range_val != LONGLONG_MAX))
      {
        my_error(ER_LIMITED_PART_RANGE, MYF(0), "NDB");
        error= 1;
        goto error;
      }
      range_val= INT_MAX32;
    }
    range_data[i]= (int32)range_val;
  }
  tab->setRangeListData(range_data, sizeof(int32)*part_info->no_parts);
error:
  my_free((char*)range_data, MYF(0));
  DBUG_RETURN(error);
}

int ha_ndbcluster::set_list_data(void *tab_ref, partition_info *part_info)
{
  NDBTAB *tab= (NDBTAB*)tab_ref;
  int32 *list_data= (int32*)my_malloc(part_info->no_list_values * 2
                                      * sizeof(int32), MYF(0));
  uint32 *part_id, i;
  int error= 0;
  bool unsigned_flag= part_info->part_expr->unsigned_flag;
  DBUG_ENTER("set_list_data");

  if (!list_data)
  {
    mem_alloc_error(part_info->no_list_values*2*sizeof(int32));
    DBUG_RETURN(1);
  }
  for (i= 0; i < part_info->no_list_values; i++)
  {
    LIST_PART_ENTRY *list_entry= &part_info->list_array[i];
    longlong list_val= list_entry->list_value;
    if (unsigned_flag)
      list_val-= 0x8000000000000000ULL;
    if (list_val < INT_MIN32 || list_val > INT_MAX32)
    {
      my_error(ER_LIMITED_PART_RANGE, MYF(0), "NDB");
      error= 1;
      goto error;
    }
    list_data[2*i]= (int32)list_val;
    part_id= (uint32*)&list_data[2*i+1];
    *part_id= list_entry->partition_id;
  }
  tab->setRangeListData(list_data, 2*sizeof(int32)*part_info->no_list_values);
error:
  my_free((char*)list_data, MYF(0));
  DBUG_RETURN(error);
}

/*
  User defined partitioning set-up. We need to check how many fragments the
  user wants defined and which node groups to put those into. Later we also
  want to attach those partitions to a tablespace.

  All the functionality of the partition function, partition limits and so
  forth are entirely handled by the MySQL Server. There is one exception to
  this rule for PARTITION BY KEY where NDB handles the hash function and
  this type can thus be handled transparently also by NDB API program.
  For RANGE, HASH and LIST and subpartitioning the NDB API programs must
  implement the function to map to a partition.
*/

uint ha_ndbcluster::set_up_partition_info(partition_info *part_info,
                                          TABLE *table,
                                          void *tab_par)
{
  uint16 frag_data[MAX_PARTITIONS];
  char *ts_names[MAX_PARTITIONS];
  ulong fd_index= 0, i, j;
  NDBTAB *tab= (NDBTAB*)tab_par;
  NDBTAB::FragmentType ftype= NDBTAB::UserDefined;
  partition_element *part_elem;
  bool first= TRUE;
  uint tot_ts_name_len;
  List_iterator<partition_element> part_it(part_info->partitions);
  int error;
  DBUG_ENTER("ha_ndbcluster::set_up_partition_info");

  if (part_info->part_type == HASH_PARTITION &&
      part_info->list_of_part_fields == TRUE)
  {
    Field **fields= part_info->part_field_array;

    if (part_info->linear_hash_ind)
      ftype= NDBTAB::DistrKeyLin;
    else
      ftype= NDBTAB::DistrKeyHash;

    for (i= 0; i < part_info->part_field_list.elements; i++)
    {
      NDBCOL *col= tab->getColumn(fields[i]->field_index);
      DBUG_PRINT("info",("setting dist key on %s", col->getName()));
      col->setPartitionKey(TRUE);
    }
  }
  else 
  {
    if (!current_thd->variables.new_mode)
    {
      push_warning_printf(current_thd, MYSQL_ERROR::WARN_LEVEL_ERROR,
                          ER_ILLEGAL_HA_CREATE_OPTION,
                          ER(ER_ILLEGAL_HA_CREATE_OPTION),
                          ndbcluster_hton_name,
                          "LIST, RANGE and HASH partition disabled by default,"
                          " use --new option to enable");
      DBUG_RETURN(HA_ERR_UNSUPPORTED);
    }
   /*
      Create a shadow field for those tables that have user defined
      partitioning. This field stores the value of the partition
      function such that NDB can handle reorganisations of the data
      even when the MySQL Server isn't available to assist with
      calculation of the partition function value.
    */
    NDBCOL col;
    DBUG_PRINT("info", ("Generating partition func value field"));
    col.setName("$PART_FUNC_VALUE");
    col.setType(NdbDictionary::Column::Int);
    col.setLength(1);
    col.setNullable(FALSE);
    col.setPrimaryKey(FALSE);
    col.setAutoIncrement(FALSE);
    tab->addColumn(col);
    if (part_info->part_type == RANGE_PARTITION)
    {
      if ((error= set_range_data((void*)tab, part_info)))
      {
        DBUG_RETURN(error);
      }
    }
    else if (part_info->part_type == LIST_PARTITION)
    {
      if ((error= set_list_data((void*)tab, part_info)))
      {
        DBUG_RETURN(error);
      }
    }
  }
  tab->setFragmentType(ftype);
  i= 0;
  tot_ts_name_len= 0;
  do
  {
    uint ng;
    part_elem= part_it++;
    if (!part_info->is_sub_partitioned())
    {
      ng= part_elem->nodegroup_id;
      if (first && ng == UNDEF_NODEGROUP)
        ng= 0;
      ts_names[fd_index]= part_elem->tablespace_name;
      frag_data[fd_index++]= ng;
    }
    else
    {
      List_iterator<partition_element> sub_it(part_elem->subpartitions);
      j= 0;
      do
      {
        part_elem= sub_it++;
        ng= part_elem->nodegroup_id;
        if (first && ng == UNDEF_NODEGROUP)
          ng= 0;
        ts_names[fd_index]= part_elem->tablespace_name;
        frag_data[fd_index++]= ng;
      } while (++j < part_info->no_subparts);
    }
    first= FALSE;
  } while (++i < part_info->no_parts);
  tab->setDefaultNoPartitionsFlag(part_info->use_default_no_partitions);
  tab->setLinearFlag(part_info->linear_hash_ind);
  {
    ha_rows max_rows= table_share->max_rows;
    ha_rows min_rows= table_share->min_rows;
    if (max_rows < min_rows)
      max_rows= min_rows;
    if (max_rows != (ha_rows)0) /* default setting, don't set fragmentation */
    {
      tab->setMaxRows(max_rows);
      tab->setMinRows(min_rows);
    }
  }
  tab->setTablespaceNames(ts_names, fd_index*sizeof(char*));
  tab->setFragmentCount(fd_index);
  tab->setFragmentData(&frag_data, fd_index*2);
  DBUG_RETURN(0);
}


HA_ALTER_FLAGS supported_alter_operations()
{
  HA_ALTER_FLAGS alter_flags;
  return alter_flags |
    HA_ADD_INDEX |
    HA_DROP_INDEX |
    HA_ADD_UNIQUE_INDEX |
    HA_DROP_UNIQUE_INDEX |
    HA_ADD_COLUMN |
    HA_COLUMN_STORAGE |
    HA_COLUMN_FORMAT;
}

int ha_ndbcluster::check_if_supported_alter(TABLE *altered_table,
                                            HA_CREATE_INFO *create_info,
                                            HA_ALTER_FLAGS *alter_flags,
                                            uint table_changes)
{
  THD *thd= current_thd;
  HA_ALTER_FLAGS not_supported= ~(supported_alter_operations());
  uint i;
  const NDBTAB *tab= (const NDBTAB *) m_table;
  NDBCOL new_col;
  int pk= 0;
  int ai= 0;
  HA_ALTER_FLAGS add_column;
  HA_ALTER_FLAGS adding;
  HA_ALTER_FLAGS dropping;

  DBUG_ENTER("ha_ndbcluster::check_if_supported_alter");
  add_column= add_column | HA_ADD_COLUMN;
  adding= adding | HA_ADD_INDEX | HA_ADD_UNIQUE_INDEX;
  dropping= dropping | HA_DROP_INDEX | HA_DROP_UNIQUE_INDEX;

  if (thd->variables.ndb_use_copying_alter_table)
  {
    DBUG_PRINT("info", ("On-line alter table disabled"));
    DBUG_RETURN(HA_ALTER_NOT_SUPPORTED);
  }
#ifndef DBUG_OFF
  {
    char dbug_string[HA_MAX_ALTER_FLAGS+1];
    alter_flags->print(dbug_string);
    DBUG_PRINT("info", ("Not supported %s", dbug_string));
  }
#endif
  if ((*alter_flags & not_supported).is_set())
  {
    DBUG_PRINT("info", ("Detected unsupported change"));
    DBUG_RETURN(HA_ALTER_NOT_SUPPORTED);
  }

  if (alter_flags->is_set(HA_ADD_COLUMN))
  {
     NDBCOL col;
     Ndb *ndb= get_ndb(thd);
     NDBDICT *dict= ndb->getDictionary();
     ndb->setDatabaseName(m_dbname);
     const NDBTAB *old_tab= m_table;
     NdbDictionary::Table new_tab= *old_tab;
     partition_info *part_info= table->part_info;

     /*
        Check that we are only adding columns
     */
     if ((*alter_flags & ~add_column).is_set())
     {
       DBUG_PRINT("info", ("Only add column exclusively can be performed on-line"));
       DBUG_RETURN(HA_ALTER_NOT_SUPPORTED);
     }
     /*
        Check for extra fields for hidden primary key
        or user defined partitioning
     */
     if (table_share->primary_key == MAX_KEY ||
	 part_info->part_type != HASH_PARTITION ||
	 !part_info->list_of_part_fields)
       DBUG_RETURN(HA_ALTER_NOT_SUPPORTED);

     /* Find the new fields */
     for (uint i= table->s->fields; i < altered_table->s->fields; i++)
     {
       Field *field= altered_table->field[i];
       DBUG_PRINT("info", ("Found new field %s", field->field_name));
       DBUG_PRINT("info", ("storage_type %i, column_format %i",
			   (uint) field->field_storage_type(),
			   (uint) field->column_format()));
       /* Create new field to check if it can be added */
       if ((my_errno= create_ndb_column(0, col, field, create_info,
                                        COLUMN_FORMAT_TYPE_DYNAMIC)))
       {
         DBUG_PRINT("info", ("create_ndb_column returned %u", my_errno));
         DBUG_RETURN(my_errno);
       }
       new_tab.addColumn(col);
     }
     if (dict->supportedAlterTable(*old_tab, new_tab))
     {
       DBUG_PRINT("info", ("Adding column(s) supported on-line"));
     }
     else
     {
       DBUG_PRINT("info",("Adding column not supported on-line"));
       DBUG_RETURN(HA_ALTER_NOT_SUPPORTED);
     }
  }

  /*
    Check that we are not adding multiple indexes
  */
  if ((*alter_flags & adding).is_set())
  {
    if (((altered_table->s->keys - table->s->keys) != 1) ||
        (*alter_flags & dropping).is_set())
    {
       DBUG_PRINT("info",("Only one index can be added on-line"));
       DBUG_RETURN(HA_ALTER_NOT_SUPPORTED);
    }
  }

  /*
    Check that we are not dropping multiple indexes
  */
  if ((*alter_flags & dropping).is_set())
  {
    if (((table->s->keys - altered_table->s->keys) != 1) ||
        (*alter_flags & adding).is_set())
    {
       DBUG_PRINT("info",("Only one index can be dropped on-line"));
       DBUG_RETURN(HA_ALTER_NOT_SUPPORTED);
    }
  }

  for (i= 0; i < table->s->fields; i++)
  {
    Field *field= table->field[i];
    const NDBCOL *col= tab->getColumn(i);

    create_ndb_column(0, new_col, field, create_info);
    if (col->getStorageType() != new_col.getStorageType())
    {
      DBUG_PRINT("info", ("Column storage media is changed"));
      DBUG_RETURN(HA_ALTER_NOT_SUPPORTED);
    }

    if (field->flags & FIELD_IS_RENAMED)
    {
      DBUG_PRINT("info", ("Field has been renamed, copy table"));
      DBUG_RETURN(HA_ALTER_NOT_SUPPORTED);
    }

    if ((field->flags & FIELD_IN_ADD_INDEX) &&
        (col->getStorageType() == NdbDictionary::Column::StorageTypeDisk))
    {
      DBUG_PRINT("info", ("add/drop index not supported for disk stored column"));
      DBUG_RETURN(HA_ALTER_NOT_SUPPORTED);
    }

    if (field->flags & PRI_KEY_FLAG)
      pk=1;
    if (field->flags & FIELD_IN_ADD_INDEX)
      ai=1;
  }

  /* Check that auto_increment value was not changed */
  if ((create_info->used_fields & HA_CREATE_USED_AUTO) &&
      create_info->auto_increment_value != 0)
  {
    DBUG_PRINT("info", ("Auto_increment value changed"));
    DBUG_RETURN(HA_ALTER_NOT_SUPPORTED);
  }

  /* Check that row format didn't change */
  if ((create_info->used_fields & HA_CREATE_USED_AUTO) &&
      get_row_type() != create_info->row_type)
  {
    DBUG_PRINT("info", ("Row format changed"));
    DBUG_RETURN(HA_ALTER_NOT_SUPPORTED);
  }

  DBUG_PRINT("info", ("Ndb supports ALTER on-line"));
  DBUG_RETURN(HA_ALTER_SUPPORTED_WAIT_LOCK);
}

int ha_ndbcluster::alter_table_phase1(THD *thd,
                                      TABLE *altered_table,
                                      HA_CREATE_INFO *create_info,
                                      HA_ALTER_INFO *alter_info,
                                      HA_ALTER_FLAGS *alter_flags)
{
  int error= 0;
  uint i;
  Ndb *ndb= get_ndb(thd);
  NDBDICT *dict= ndb->getDictionary();
  ndb->setDatabaseName(m_dbname);
  NDB_ALTER_DATA *alter_data;
  const NDBTAB *old_tab;
  NdbDictionary::Table *new_tab;
  HA_ALTER_FLAGS adding;
  HA_ALTER_FLAGS dropping;

  DBUG_ENTER("alter_table_phase1");
  adding=  adding | HA_ADD_INDEX | HA_ADD_UNIQUE_INDEX;
  dropping= dropping | HA_DROP_INDEX | HA_DROP_UNIQUE_INDEX;

#ifdef HAVE_NDB_BINLOG
  if (!ndbcluster_has_global_schema_lock(get_thd_ndb(thd)))
    DBUG_RETURN(ndbcluster_no_global_schema_lock_abort
                (thd, "ha_ndbcluster::alter_table_phase1"));
#endif

  if (!(alter_data= new NDB_ALTER_DATA(dict, m_table)))
    DBUG_RETURN(HA_ERR_OUT_OF_MEM);
  old_tab= alter_data->old_table;
  new_tab= alter_data->new_table;
  alter_info->data= alter_data;
#ifndef DBUG_OFF
  {
    char dbug_string[HA_MAX_ALTER_FLAGS+1];
    alter_flags->print(dbug_string);
    DBUG_PRINT("info", ("altered_table %s, alter_flags %s",
                        altered_table->s->table_name.str,
                        (char *) dbug_string));
  }
#endif

  prepare_for_alter();

  if ((*alter_flags & adding).is_set())
  {
    KEY           *key_info;
    KEY           *key;
    uint          *idx_p;
    uint          *idx_end_p;
    KEY_PART_INFO *key_part;
    KEY_PART_INFO *part_end;
    DBUG_PRINT("info", ("Adding indexes"));
    key_info= (KEY*) thd->alloc(sizeof(KEY) * alter_info->index_add_count);
    key= key_info;
    for (idx_p=  alter_info->index_add_buffer,
	 idx_end_p= idx_p + alter_info->index_add_count;
	 idx_p < idx_end_p;
	 idx_p++, key++)
    {
      /* Copy the KEY struct. */
      *key= alter_info->key_info_buffer[*idx_p];
      /* Fix the key parts. */
      part_end= key->key_part + key->key_parts;
      for (key_part= key->key_part; key_part < part_end; key_part++)
	key_part->field= table->field[key_part->fieldnr];
    }
    if ((error= add_index_impl(thd, altered_table, key_info,
                               alter_info->index_add_count)))
    {
      /*
	Exchange the key_info for the error message. If we exchange
	key number by key name in the message later, we need correct info.
      */
      KEY *save_key_info= table->key_info;
      table->key_info= key_info;
      table->file->print_error(error, MYF(0));
      table->key_info= save_key_info;
      goto err;
    }
  }

  if ((*alter_flags & dropping).is_set())
  {
    uint          *key_numbers;
    uint          *keyno_p;
    uint          *idx_p;
    uint          *idx_end_p;
    DBUG_PRINT("info", ("Renumbering indexes"));
    /* The prepare_drop_index() method takes an array of key numbers. */
    key_numbers= (uint*) thd->alloc(sizeof(uint) * alter_info->index_drop_count);
    keyno_p= key_numbers;
    /* Get the number of each key. */
    for (idx_p= alter_info->index_drop_buffer,
	 idx_end_p= idx_p + alter_info->index_drop_count;
	 idx_p < idx_end_p;
	 idx_p++, keyno_p++)
      *keyno_p= *idx_p;
    /*
      Tell the handler to prepare for drop indexes.
      This re-numbers the indexes to get rid of gaps.
    */
    if ((error= prepare_drop_index(table, key_numbers,
				   alter_info->index_drop_count)))
    {
      table->file->print_error(error, MYF(0));
      goto err;
    }
  }

  if (alter_flags->is_set(HA_ADD_COLUMN))
  {
     NDBCOL col;

     /* Find the new fields */
     for (i= table->s->fields; i < altered_table->s->fields; i++)
     {
       Field *field= altered_table->field[i];
       DBUG_PRINT("info", ("Found new field %s", field->field_name));
       if ((my_errno= create_ndb_column(thd, col, field, create_info,
                                        COLUMN_FORMAT_TYPE_DYNAMIC)))
       {
         error= my_errno;
         goto err;
       }
       /*
	 If the user has not specified the field format
	 make it dynamic to enable on-line add attribute
       */
       if (field->column_format() == COLUMN_FORMAT_TYPE_DEFAULT &&
           create_info->row_type == ROW_TYPE_DEFAULT &&
           col.getDynamic())
       {
	 push_warning_printf(thd, MYSQL_ERROR::WARN_LEVEL_WARN,
                             ER_ILLEGAL_HA_CREATE_OPTION,
		             "Converted FIXED field to DYNAMIC "
			     "to enable on-line ADD COLUMN",
                             field->field_name);
	}
        new_tab->addColumn(col);
     }
  }

  DBUG_RETURN(0);
 err:
  set_ndb_share_state(m_share, NSS_INITIAL);
  /* ndb_share reference schema free */
  DBUG_PRINT("NDB_SHARE", ("%s binlog schema free  use_count: %u",
                           m_share->key, m_share->use_count));
  free_share(&m_share); // Decrease ref_count
  delete alter_data;
  DBUG_RETURN(error);
}

int ha_ndbcluster::alter_frm(THD *thd, const char *file, 
                             NDB_ALTER_DATA *alter_data)
{
  uchar *data= NULL, *pack_data= NULL;
  size_t length, pack_length;
  int error= 0;

  DBUG_ENTER("alter_frm");

  DBUG_PRINT("enter", ("file: %s", file));

  NDBDICT *dict= alter_data->dictionary;

  // TODO handle this
  DBUG_ASSERT(m_table != 0);

  DBUG_ASSERT(get_ndb_share_state(m_share) == NSS_ALTERED);
  if (readfrm(file, &data, &length) ||
      packfrm(data, length, &pack_data, &pack_length))
  {
    DBUG_PRINT("info", ("Missing frm for %s", m_tabname));
    my_free((char*)data, MYF(MY_ALLOW_ZERO_PTR));
    my_free((char*)pack_data, MYF(MY_ALLOW_ZERO_PTR));
    error= 1;
  }
  else
  {
    DBUG_PRINT("info", ("Table %s has changed, altering frm in ndb",
                        m_tabname));
    const NDBTAB *old_tab= alter_data->old_table;
    NdbDictionary::Table *new_tab= alter_data->new_table;

    new_tab->setFrm(pack_data, pack_length);
    if (dict->alterTableGlobal(*old_tab, *new_tab))
    {
      DBUG_PRINT("info", ("On-line alter of table %s failed", m_tabname));
      error= ndb_to_mysql_error(&dict->getNdbError());
    }
    my_free((char*)data, MYF(MY_ALLOW_ZERO_PTR));
    my_free((char*)pack_data, MYF(MY_ALLOW_ZERO_PTR));
  }

  /* ndb_share reference schema(?) free */
  DBUG_PRINT("NDB_SHARE", ("%s binlog schema(?) free  use_count: %u",
                           m_share->key, m_share->use_count));

  DBUG_RETURN(error);
}

int ha_ndbcluster::alter_table_phase2(THD *thd,
                                      TABLE *altered_table,
                                      HA_CREATE_INFO *create_info,
                                      HA_ALTER_INFO *alter_info,
                                      HA_ALTER_FLAGS *alter_flags)

{
  int error= 0;
  NDB_ALTER_DATA *alter_data= (NDB_ALTER_DATA *) alter_info->data;
  HA_ALTER_FLAGS dropping;

  DBUG_ENTER("alter_table_phase2");
  dropping= dropping  | HA_DROP_INDEX | HA_DROP_UNIQUE_INDEX;

#ifdef HAVE_NDB_BINLOG
  if (!ndbcluster_has_global_schema_lock(get_thd_ndb(thd)))
    DBUG_RETURN(ndbcluster_no_global_schema_lock_abort
                (thd, "ha_ndbcluster::alter_table_phase2"));
#endif

  if ((*alter_flags & dropping).is_set())
  {
    /* Tell the handler to finally drop the indexes. */
    if ((error= final_drop_index(table)))
    {
      print_error(error, MYF(0));
      goto err;
    }
  }

  DBUG_PRINT("info", ("getting frm file %s", altered_table->s->path.str));

  DBUG_ASSERT(alter_data);
  error= alter_frm(thd, altered_table->s->path.str, alter_data);
 err:
  if (error)
  {
    set_ndb_share_state(m_share, NSS_INITIAL);
    /* ndb_share reference schema free */
    DBUG_PRINT("NDB_SHARE", ("%s binlog schema free  use_count: %u",
                             m_share->key, m_share->use_count));
  }
  free_share(&m_share); // Decrease ref_count
  delete alter_data;
  DBUG_RETURN(error);
}

int ha_ndbcluster::alter_table_phase3(THD *thd, TABLE *table)
{
  DBUG_ENTER("alter_table_phase3");

<<<<<<< HEAD
=======
#ifdef HAVE_NDB_BINLOG
  if (!ndbcluster_has_global_schema_lock(get_thd_ndb(thd)))
    DBUG_RETURN(ndbcluster_no_global_schema_lock_abort
                (thd, "ha_ndbcluster::alter_table_phase3"));

>>>>>>> b5dd6221
  const char *db= table->s->db.str;
  const char *name= table->s->table_name.str;
  /*
    all mysqld's will read frms from disk and setup new
    event operation for the table (new_op)
  */
  ndbcluster_log_schema_op(thd, thd->query, thd->query_length,
                           db, name,
                           0, 0,
                           SOT_ONLINE_ALTER_TABLE_PREPARE,
                           0, 0, 0);
  /*
    all mysqld's will switch to using the new_op, and delete the old
    event operation
  */
  ndbcluster_log_schema_op(thd, thd->query, thd->query_length,
                           db, name,
                           0, 0,
                           SOT_ONLINE_ALTER_TABLE_COMMIT,
                           0, 0, 0);

  DBUG_RETURN(0);
}


bool set_up_tablespace(st_alter_tablespace *alter_info,
                       NdbDictionary::Tablespace *ndb_ts)
{
  ndb_ts->setName(alter_info->tablespace_name);
  ndb_ts->setExtentSize(alter_info->extent_size);
  ndb_ts->setDefaultLogfileGroup(alter_info->logfile_group_name);
  return FALSE;
}

bool set_up_datafile(st_alter_tablespace *alter_info,
                     NdbDictionary::Datafile *ndb_df)
{
  if (alter_info->max_size > 0)
  {
    my_error(ER_TABLESPACE_AUTO_EXTEND_ERROR, MYF(0));
    return TRUE;
  }
  ndb_df->setPath(alter_info->data_file_name);
  ndb_df->setSize(alter_info->initial_size);
  ndb_df->setTablespace(alter_info->tablespace_name);
  return FALSE;
}

bool set_up_logfile_group(st_alter_tablespace *alter_info,
                          NdbDictionary::LogfileGroup *ndb_lg)
{
  ndb_lg->setName(alter_info->logfile_group_name);
  ndb_lg->setUndoBufferSize(alter_info->undo_buffer_size);
  return FALSE;
}

bool set_up_undofile(st_alter_tablespace *alter_info,
                     NdbDictionary::Undofile *ndb_uf)
{
  ndb_uf->setPath(alter_info->undo_file_name);
  ndb_uf->setSize(alter_info->initial_size);
  ndb_uf->setLogfileGroup(alter_info->logfile_group_name);
  return FALSE;
}

int ndbcluster_alter_tablespace(handlerton *hton,
                                THD* thd, st_alter_tablespace *alter_info)
{
  int is_tablespace= 0;
  NdbError err;
  NDBDICT *dict;
  int error;
  const char *errmsg;
  Ndb *ndb;
  DBUG_ENTER("ha_ndbcluster::alter_tablespace");
  LINT_INIT(errmsg);

  ndb= check_ndb_in_thd(thd);
  if (ndb == NULL)
  {
    DBUG_RETURN(HA_ERR_NO_CONNECTION);
  }
  dict= ndb->getDictionary();

  switch (alter_info->ts_cmd_type){
  case (CREATE_TABLESPACE):
  {
    error= ER_CREATE_FILEGROUP_FAILED;
    
    NdbDictionary::Tablespace ndb_ts;
    NdbDictionary::Datafile ndb_df;
    NdbDictionary::ObjectId objid;
    if (set_up_tablespace(alter_info, &ndb_ts))
    {
      DBUG_RETURN(1);
    }
    if (set_up_datafile(alter_info, &ndb_df))
    {
      DBUG_RETURN(1);
    }
    errmsg= "TABLESPACE";
    if (dict->createTablespace(ndb_ts, &objid))
    {
      DBUG_PRINT("error", ("createTablespace returned %d", error));
      goto ndberror;
    }
    DBUG_PRINT("alter_info", ("Successfully created Tablespace"));
    errmsg= "DATAFILE";
    if (dict->createDatafile(ndb_df))
    {
      err= dict->getNdbError();
      NdbDictionary::Tablespace tmp= dict->getTablespace(ndb_ts.getName());
      if (dict->getNdbError().code == 0 &&
	  tmp.getObjectId() == objid.getObjectId() &&
	  tmp.getObjectVersion() == objid.getObjectVersion())
      {
	dict->dropTablespace(tmp);
      }
      
      DBUG_PRINT("error", ("createDatafile returned %d", error));
      goto ndberror2;
    }
    is_tablespace= 1;
    break;
  }
  case (ALTER_TABLESPACE):
  {
    error= ER_ALTER_FILEGROUP_FAILED;
    if (alter_info->ts_alter_tablespace_type == ALTER_TABLESPACE_ADD_FILE)
    {
      NdbDictionary::Datafile ndb_df;
      if (set_up_datafile(alter_info, &ndb_df))
      {
	DBUG_RETURN(1);
      }
      errmsg= " CREATE DATAFILE";
      if (dict->createDatafile(ndb_df))
      {
	goto ndberror;
      }
    }
    else if(alter_info->ts_alter_tablespace_type == ALTER_TABLESPACE_DROP_FILE)
    {
      NdbDictionary::Tablespace ts= dict->getTablespace(alter_info->tablespace_name);
      NdbDictionary::Datafile df= dict->getDatafile(0, alter_info->data_file_name);
      NdbDictionary::ObjectId objid;
      df.getTablespaceId(&objid);
      if (ts.getObjectId() == objid.getObjectId() && 
	  strcmp(df.getPath(), alter_info->data_file_name) == 0)
      {
	errmsg= " DROP DATAFILE";
	if (dict->dropDatafile(df))
	{
	  goto ndberror;
	}
      }
      else
      {
	DBUG_PRINT("error", ("No such datafile"));
	my_error(ER_ALTER_FILEGROUP_FAILED, MYF(0), " NO SUCH FILE");
	DBUG_RETURN(1);
      }
    }
    else
    {
      DBUG_PRINT("error", ("Unsupported alter tablespace: %d", 
			   alter_info->ts_alter_tablespace_type));
      DBUG_RETURN(HA_ADMIN_NOT_IMPLEMENTED);
    }
    is_tablespace= 1;
    break;
  }
  case (CREATE_LOGFILE_GROUP):
  {
    error= ER_CREATE_FILEGROUP_FAILED;
    NdbDictionary::LogfileGroup ndb_lg;
    NdbDictionary::Undofile ndb_uf;
    NdbDictionary::ObjectId objid;
    if (alter_info->undo_file_name == NULL)
    {
      /*
	REDO files in LOGFILE GROUP not supported yet
      */
      DBUG_RETURN(HA_ADMIN_NOT_IMPLEMENTED);
    }
    if (set_up_logfile_group(alter_info, &ndb_lg))
    {
      DBUG_RETURN(1);
    }
    errmsg= "LOGFILE GROUP";
    if (dict->createLogfileGroup(ndb_lg, &objid))
    {
      goto ndberror;
    }
    DBUG_PRINT("alter_info", ("Successfully created Logfile Group"));
    if (set_up_undofile(alter_info, &ndb_uf))
    {
      DBUG_RETURN(1);
    }
    errmsg= "UNDOFILE";
    if (dict->createUndofile(ndb_uf))
    {
      err= dict->getNdbError();
      NdbDictionary::LogfileGroup tmp= dict->getLogfileGroup(ndb_lg.getName());
      if (dict->getNdbError().code == 0 &&
	  tmp.getObjectId() == objid.getObjectId() &&
	  tmp.getObjectVersion() == objid.getObjectVersion())
      {
	dict->dropLogfileGroup(tmp);
      }
      goto ndberror2;
    }
    break;
  }
  case (ALTER_LOGFILE_GROUP):
  {
    error= ER_ALTER_FILEGROUP_FAILED;
    if (alter_info->undo_file_name == NULL)
    {
      /*
	REDO files in LOGFILE GROUP not supported yet
      */
      DBUG_RETURN(HA_ADMIN_NOT_IMPLEMENTED);
    }
    NdbDictionary::Undofile ndb_uf;
    if (set_up_undofile(alter_info, &ndb_uf))
    {
      DBUG_RETURN(1);
    }
    errmsg= "CREATE UNDOFILE";
    if (dict->createUndofile(ndb_uf))
    {
      goto ndberror;
    }
    break;
  }
  case (DROP_TABLESPACE):
  {
    error= ER_DROP_FILEGROUP_FAILED;
    errmsg= "TABLESPACE";
    if (dict->dropTablespace(dict->getTablespace(alter_info->tablespace_name)))
    {
      goto ndberror;
    }
    is_tablespace= 1;
    break;
  }
  case (DROP_LOGFILE_GROUP):
  {
    error= ER_DROP_FILEGROUP_FAILED;
    errmsg= "LOGFILE GROUP";
    if (dict->dropLogfileGroup(dict->getLogfileGroup(alter_info->logfile_group_name)))
    {
      goto ndberror;
    }
    break;
  }
  case (CHANGE_FILE_TABLESPACE):
  {
    DBUG_RETURN(HA_ADMIN_NOT_IMPLEMENTED);
  }
  case (ALTER_ACCESS_MODE_TABLESPACE):
  {
    DBUG_RETURN(HA_ADMIN_NOT_IMPLEMENTED);
  }
  default:
  {
    DBUG_RETURN(HA_ADMIN_NOT_IMPLEMENTED);
  }
  }
  if (is_tablespace)
    ndbcluster_log_schema_op(thd,
                             thd->query, thd->query_length,
                             "", alter_info->tablespace_name,
                             0, 0,
                             SOT_TABLESPACE, 0, 0, 0);
  else
    ndbcluster_log_schema_op(thd,
                             thd->query, thd->query_length,
                             "", alter_info->logfile_group_name,
                             0, 0,
                             SOT_LOGFILE_GROUP, 0, 0, 0);
  DBUG_RETURN(FALSE);

ndberror:
  err= dict->getNdbError();
ndberror2:
  set_ndb_err(thd, err);
  ndb_to_mysql_error(&err);
  
  my_error(error, MYF(0), errmsg);
  DBUG_RETURN(1);
}


bool ha_ndbcluster::get_no_parts(const char *name, uint *no_parts)
{
  THD *thd= current_thd;
  Ndb *ndb;
  NDBDICT *dict;
  int err;
  DBUG_ENTER("ha_ndbcluster::get_no_parts");
  LINT_INIT(err);

  set_dbname(name);
  set_tabname(name);
  for (;;)
  {
    if (check_ndb_connection(thd))
    {
      err= HA_ERR_NO_CONNECTION;
      break;
    }
    ndb= get_ndb(thd);
    ndb->setDatabaseName(m_dbname);
    Ndb_table_guard ndbtab_g(dict= ndb->getDictionary(), m_tabname);
    if (!ndbtab_g.get_table())
      ERR_BREAK(dict->getNdbError(), err);
    *no_parts= ndbtab_g.get_table()->getFragmentCount();
    DBUG_RETURN(FALSE);
  }

  print_error(err, MYF(0));
  DBUG_RETURN(TRUE);
}

static int ndbcluster_fill_files_table(handlerton *hton, 
                                       THD *thd, 
                                       TABLE_LIST *tables,
                                       COND *cond)
{
  TABLE* table= tables->table;
  Ndb *ndb= check_ndb_in_thd(thd);
  NdbDictionary::Dictionary* dict= ndb->getDictionary();
  NdbDictionary::Dictionary::List dflist;
  NdbError ndberr;
  uint i;
  DBUG_ENTER("ndbcluster_fill_files_table");

  dict->listObjects(dflist, NdbDictionary::Object::Datafile);
  ndberr= dict->getNdbError();
  if (ndberr.classification != NdbError::NoError)
    ERR_RETURN(ndberr);

  for (i= 0; i < dflist.count; i++)
  {
    NdbDictionary::Dictionary::List::Element& elt = dflist.elements[i];
    Ndb_cluster_connection_node_iter iter;
    uint id;
    
    g_ndb_cluster_connection->init_get_next_node(iter);

    while ((id= g_ndb_cluster_connection->get_next_node(iter)))
    {
      init_fill_schema_files_row(table);
      NdbDictionary::Datafile df= dict->getDatafile(id, elt.name);
      ndberr= dict->getNdbError();
      if(ndberr.classification != NdbError::NoError)
      {
        if (ndberr.classification == NdbError::SchemaError)
          continue;

        if (ndberr.classification == NdbError::UnknownResultError)
          continue;

        ERR_RETURN(ndberr);
      }
      NdbDictionary::Tablespace ts= dict->getTablespace(df.getTablespace());
      ndberr= dict->getNdbError();
      if (ndberr.classification != NdbError::NoError)
      {
        if (ndberr.classification == NdbError::SchemaError)
          continue;
        ERR_RETURN(ndberr);
      }

      table->field[IS_FILES_FILE_NAME]->set_notnull();
      table->field[IS_FILES_FILE_NAME]->store(elt.name, strlen(elt.name),
                                              system_charset_info);
      table->field[IS_FILES_FILE_TYPE]->set_notnull();
      table->field[IS_FILES_FILE_TYPE]->store("DATAFILE",8,
                                              system_charset_info);
      table->field[IS_FILES_TABLESPACE_NAME]->set_notnull();
      table->field[IS_FILES_TABLESPACE_NAME]->store(df.getTablespace(),
                                                    strlen(df.getTablespace()),
                                                    system_charset_info);
      table->field[IS_FILES_LOGFILE_GROUP_NAME]->set_notnull();
      table->field[IS_FILES_LOGFILE_GROUP_NAME]->
        store(ts.getDefaultLogfileGroup(),
              strlen(ts.getDefaultLogfileGroup()),
              system_charset_info);
      table->field[IS_FILES_ENGINE]->set_notnull();
      table->field[IS_FILES_ENGINE]->store(ndbcluster_hton_name,
                                           ndbcluster_hton_name_length,
                                           system_charset_info);

      table->field[IS_FILES_FREE_EXTENTS]->set_notnull();
      table->field[IS_FILES_FREE_EXTENTS]->store(df.getFree()
                                                 / ts.getExtentSize());
      table->field[IS_FILES_TOTAL_EXTENTS]->set_notnull();
      table->field[IS_FILES_TOTAL_EXTENTS]->store(df.getSize()
                                                  / ts.getExtentSize());
      table->field[IS_FILES_EXTENT_SIZE]->set_notnull();
      table->field[IS_FILES_EXTENT_SIZE]->store(ts.getExtentSize());
      table->field[IS_FILES_INITIAL_SIZE]->set_notnull();
      table->field[IS_FILES_INITIAL_SIZE]->store(df.getSize());
      table->field[IS_FILES_MAXIMUM_SIZE]->set_notnull();
      table->field[IS_FILES_MAXIMUM_SIZE]->store(df.getSize());
      table->field[IS_FILES_VERSION]->set_notnull();
      table->field[IS_FILES_VERSION]->store(df.getObjectVersion());

      table->field[IS_FILES_ROW_FORMAT]->set_notnull();
      table->field[IS_FILES_ROW_FORMAT]->store("FIXED", 5, system_charset_info);

      char extra[30];
      int len= my_snprintf(extra, sizeof(extra), "CLUSTER_NODE=%u", id);
      table->field[IS_FILES_EXTRA]->set_notnull();
      table->field[IS_FILES_EXTRA]->store(extra, len, system_charset_info);
      schema_table_store_record(thd, table);
    }
  }

  NdbDictionary::Dictionary::List uflist;
  dict->listObjects(uflist, NdbDictionary::Object::Undofile);
  ndberr= dict->getNdbError();
  if (ndberr.classification != NdbError::NoError)
    ERR_RETURN(ndberr);

  for (i= 0; i < uflist.count; i++)
  {
    NdbDictionary::Dictionary::List::Element& elt= uflist.elements[i];
    Ndb_cluster_connection_node_iter iter;
    unsigned id;

    g_ndb_cluster_connection->init_get_next_node(iter);

    while ((id= g_ndb_cluster_connection->get_next_node(iter)))
    {
      NdbDictionary::Undofile uf= dict->getUndofile(id, elt.name);
      ndberr= dict->getNdbError();
      if (ndberr.classification != NdbError::NoError)
      {
        if (ndberr.classification == NdbError::SchemaError)
          continue;
        if (ndberr.classification == NdbError::UnknownResultError)
          continue;
        ERR_RETURN(ndberr);
      }
      NdbDictionary::LogfileGroup lfg=
        dict->getLogfileGroup(uf.getLogfileGroup());
      ndberr= dict->getNdbError();
      if (ndberr.classification != NdbError::NoError)
      {
        if (ndberr.classification == NdbError::SchemaError)
          continue;
        ERR_RETURN(ndberr);
      }

      init_fill_schema_files_row(table);
      table->field[IS_FILES_FILE_NAME]->set_notnull();
      table->field[IS_FILES_FILE_NAME]->store(elt.name, strlen(elt.name),
                                              system_charset_info);
      table->field[IS_FILES_FILE_TYPE]->set_notnull();
      table->field[IS_FILES_FILE_TYPE]->store("UNDO LOG", 8,
                                              system_charset_info);
      NdbDictionary::ObjectId objid;
      uf.getLogfileGroupId(&objid);
      table->field[IS_FILES_LOGFILE_GROUP_NAME]->set_notnull();
      table->field[IS_FILES_LOGFILE_GROUP_NAME]->store(uf.getLogfileGroup(),
                                                  strlen(uf.getLogfileGroup()),
                                                       system_charset_info);
      table->field[IS_FILES_LOGFILE_GROUP_NUMBER]->set_notnull();
      table->field[IS_FILES_LOGFILE_GROUP_NUMBER]->store(objid.getObjectId());
      table->field[IS_FILES_ENGINE]->set_notnull();
      table->field[IS_FILES_ENGINE]->store(ndbcluster_hton_name,
                                           ndbcluster_hton_name_length,
                                           system_charset_info);

      table->field[IS_FILES_TOTAL_EXTENTS]->set_notnull();
      table->field[IS_FILES_TOTAL_EXTENTS]->store(uf.getSize()/4);
      table->field[IS_FILES_EXTENT_SIZE]->set_notnull();
      table->field[IS_FILES_EXTENT_SIZE]->store(4);

      table->field[IS_FILES_INITIAL_SIZE]->set_notnull();
      table->field[IS_FILES_INITIAL_SIZE]->store(uf.getSize());
      table->field[IS_FILES_MAXIMUM_SIZE]->set_notnull();
      table->field[IS_FILES_MAXIMUM_SIZE]->store(uf.getSize());

      table->field[IS_FILES_VERSION]->set_notnull();
      table->field[IS_FILES_VERSION]->store(uf.getObjectVersion());

      char extra[100];
      int len= my_snprintf(extra,sizeof(extra),"CLUSTER_NODE=%u;UNDO_BUFFER_SIZE=%lu",
                           id, (ulong) lfg.getUndoBufferSize());
      table->field[IS_FILES_EXTRA]->set_notnull();
      table->field[IS_FILES_EXTRA]->store(extra, len, system_charset_info);
      schema_table_store_record(thd, table);
    }
  }

  // now for LFGs
  NdbDictionary::Dictionary::List lfglist;
  dict->listObjects(lfglist, NdbDictionary::Object::LogfileGroup);
  ndberr= dict->getNdbError();
  if (ndberr.classification != NdbError::NoError)
    ERR_RETURN(ndberr);

  for (i= 0; i < lfglist.count; i++)
  {
    NdbDictionary::Dictionary::List::Element& elt= lfglist.elements[i];

    NdbDictionary::LogfileGroup lfg= dict->getLogfileGroup(elt.name);
    ndberr= dict->getNdbError();
    if (ndberr.classification != NdbError::NoError)
    {
      if (ndberr.classification == NdbError::SchemaError)
        continue;
      ERR_RETURN(ndberr);
    }

    init_fill_schema_files_row(table);
    table->field[IS_FILES_FILE_TYPE]->set_notnull();
    table->field[IS_FILES_FILE_TYPE]->store("UNDO LOG", 8,
                                            system_charset_info);

    table->field[IS_FILES_LOGFILE_GROUP_NAME]->set_notnull();
    table->field[IS_FILES_LOGFILE_GROUP_NAME]->store(elt.name,
                                                     strlen(elt.name),
                                                     system_charset_info);
    table->field[IS_FILES_LOGFILE_GROUP_NUMBER]->set_notnull();
    table->field[IS_FILES_LOGFILE_GROUP_NUMBER]->store(lfg.getObjectId());
    table->field[IS_FILES_ENGINE]->set_notnull();
    table->field[IS_FILES_ENGINE]->store(ndbcluster_hton_name,
                                         ndbcluster_hton_name_length,
                                         system_charset_info);

    table->field[IS_FILES_FREE_EXTENTS]->set_notnull();
    table->field[IS_FILES_FREE_EXTENTS]->store(lfg.getUndoFreeWords());
    table->field[IS_FILES_EXTENT_SIZE]->set_notnull();
    table->field[IS_FILES_EXTENT_SIZE]->store(4);

    table->field[IS_FILES_VERSION]->set_notnull();
    table->field[IS_FILES_VERSION]->store(lfg.getObjectVersion());

    char extra[100];
    int len= my_snprintf(extra,sizeof(extra),
                         "UNDO_BUFFER_SIZE=%lu",
                         (ulong) lfg.getUndoBufferSize());
    table->field[IS_FILES_EXTRA]->set_notnull();
    table->field[IS_FILES_EXTRA]->store(extra, len, system_charset_info);
    schema_table_store_record(thd, table);
  }
  DBUG_RETURN(0);
}

static int show_ndb_vars(THD *thd, SHOW_VAR *var, char *buff)
{
  if (!check_ndb_in_thd(thd))
    return -1;
  struct st_ndb_status *st;
  SHOW_VAR *st_var;
  {
    char *mem= (char*)sql_alloc(sizeof(struct st_ndb_status) +
                                sizeof(ndb_status_variables_dynamic));
    st= new (mem) st_ndb_status;
    st_var= (SHOW_VAR*)(mem + sizeof(struct st_ndb_status));
    memcpy(st_var, &ndb_status_variables_dynamic, sizeof(ndb_status_variables_dynamic));
    int i= 0;
    SHOW_VAR *tmp= &(ndb_status_variables_dynamic[0]);
    for (; tmp->value; tmp++, i++)
      st_var[i].value= mem + (tmp->value - (char*)&g_ndb_status);
  }
  {
    Thd_ndb *thd_ndb= get_thd_ndb(thd);
    Ndb_cluster_connection *c= thd_ndb->connection;
    update_status_variables(thd_ndb, st, c);
  }
  var->type= SHOW_ARRAY;
  var->value= (char *) st_var;
  return 0;
}

SHOW_VAR ndb_status_variables_export[]= {
  {"Ndb",          (char*) &show_ndb_vars,                 SHOW_FUNC},
  {"Ndb",          (char*) &ndb_status_variables_fixed,    SHOW_ARRAY},
  {"Ndb_conflict", (char*) &ndb_status_conflict_variables, SHOW_ARRAY},
  {NullS, NullS, SHOW_LONG}
};

struct st_mysql_storage_engine ndbcluster_storage_engine=
{ MYSQL_HANDLERTON_INTERFACE_VERSION };

mysql_declare_plugin(ndbcluster)
{
  MYSQL_STORAGE_ENGINE_PLUGIN,
  &ndbcluster_storage_engine,
  ndbcluster_hton_name,
  "MySQL AB",
  "Clustered, fault-tolerant tables",
  PLUGIN_LICENSE_GPL,
  ndbcluster_init, /* Plugin Init */
  NULL, /* Plugin Deinit */
  0x0100 /* 1.0 */,
  ndb_status_variables_export,/* status variables                */
  NULL,                       /* system variables                */
  NULL                        /* config options                  */
}
mysql_declare_plugin_end;

#endif<|MERGE_RESOLUTION|>--- conflicted
+++ resolved
@@ -6952,11 +6952,9 @@
   if (check_ndb_connection(thd))
     DBUG_RETURN(my_errno= HA_ERR_NO_CONNECTION);
 
-#ifdef HAVE_NDB_BINLOG
   if (!ndbcluster_has_global_schema_lock(get_thd_ndb(thd)))
     DBUG_RETURN(ndbcluster_no_global_schema_lock_abort
                 (thd, "ha_ndbcluster::rename_table"));
-#endif
 
   Ndb *ndb= get_ndb(thd);
   ndb->setDatabaseName(old_dbname);
@@ -7351,11 +7349,9 @@
 
   ndb= get_ndb(thd);
 
-#ifdef HAVE_NDB_BINLOG
   if (!ndbcluster_has_global_schema_lock(get_thd_ndb(thd)))
     DBUG_RETURN(ndbcluster_no_global_schema_lock_abort
                 (thd, "ha_ndbcluster::delete_table"));
-#endif
 
   /*
     Drop table in ndb.
@@ -8428,11 +8424,9 @@
   if (dir)
     DBUG_RETURN(0); // Discover of databases not yet supported
 
-#ifdef HAVE_NDB_BINLOG
   Ndbcluster_global_schema_lock_guard ndbcluster_global_schema_lock_guard(thd);
   if (ndbcluster_global_schema_lock_guard.lock())
     DBUG_RETURN(HA_ERR_NO_CONNECTION);
-#endif
 
   // List tables in NDB
   NDBDICT *dict= ndb->getDictionary();
@@ -11723,11 +11717,9 @@
   adding=  adding | HA_ADD_INDEX | HA_ADD_UNIQUE_INDEX;
   dropping= dropping | HA_DROP_INDEX | HA_DROP_UNIQUE_INDEX;
 
-#ifdef HAVE_NDB_BINLOG
   if (!ndbcluster_has_global_schema_lock(get_thd_ndb(thd)))
     DBUG_RETURN(ndbcluster_no_global_schema_lock_abort
                 (thd, "ha_ndbcluster::alter_table_phase1"));
-#endif
 
   if (!(alter_data= new NDB_ALTER_DATA(dict, m_table)))
     DBUG_RETURN(HA_ERR_OUT_OF_MEM);
@@ -11919,11 +11911,9 @@
   DBUG_ENTER("alter_table_phase2");
   dropping= dropping  | HA_DROP_INDEX | HA_DROP_UNIQUE_INDEX;
 
-#ifdef HAVE_NDB_BINLOG
   if (!ndbcluster_has_global_schema_lock(get_thd_ndb(thd)))
     DBUG_RETURN(ndbcluster_no_global_schema_lock_abort
                 (thd, "ha_ndbcluster::alter_table_phase2"));
-#endif
 
   if ((*alter_flags & dropping).is_set())
   {
@@ -11956,14 +11946,10 @@
 {
   DBUG_ENTER("alter_table_phase3");
 
-<<<<<<< HEAD
-=======
-#ifdef HAVE_NDB_BINLOG
   if (!ndbcluster_has_global_schema_lock(get_thd_ndb(thd)))
     DBUG_RETURN(ndbcluster_no_global_schema_lock_abort
                 (thd, "ha_ndbcluster::alter_table_phase3"));
 
->>>>>>> b5dd6221
   const char *db= table->s->db.str;
   const char *name= table->s->table_name.str;
   /*
