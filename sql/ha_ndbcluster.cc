/* Copyright (C) 2000-2003 MySQL AB

  This program is free software; you can redistribute it and/or modify
  it under the terms of the GNU General Public License as published by
  the Free Software Foundation; version 2 of the License.

  This program is distributed in the hope that it will be useful,
  but WITHOUT ANY WARRANTY; without even the implied warranty of
  MERCHANTABILITY or FITNESS FOR A PARTICULAR PURPOSE.  See the
  GNU General Public License for more details.

  You should have received a copy of the GNU General Public License
  along with this program; if not, write to the Free Software
  Foundation, Inc., 59 Temple Place, Suite 330, Boston, MA  02111-1307  USA
*/

/**
  @file

  @brief
  This file defines the NDB Cluster handler: the interface between
  MySQL and NDB Cluster
*/

#ifdef USE_PRAGMA_IMPLEMENTATION
#pragma implementation				// gcc: Class implementation
#endif

#include "mysql_priv.h"
#include "rpl_mi.h"

#include <my_dir.h>
#ifdef WITH_NDBCLUSTER_STORAGE_ENGINE
#include "ha_ndbcluster.h"
#include <ndbapi/NdbApi.hpp>
#include "ha_ndbcluster_cond.h"
#include <../util/Bitmask.hpp>
#include <ndbapi/NdbIndexStat.hpp>

#include "ha_ndbcluster_binlog.h"
#include "ha_ndbcluster_tables.h"
#include "ha_ndbcluster_connection.h"

#include <mysql/plugin.h>

#ifdef ndb_dynamite
#undef assert
#define assert(x) do { if(x) break; ::printf("%s %d: assert failed: %s\n", __FILE__, __LINE__, #x); ::fflush(stdout); ::signal(SIGABRT,SIG_DFL); ::abort(); ::kill(::getpid(),6); ::kill(::getpid(),9); } while (0)
#endif

// options from from mysqld.cc
extern ulong opt_ndb_cache_check_time;

// ndb interface initialization/cleanup
#ifdef  __cplusplus
extern "C" {
#endif
extern void ndb_init_internal();
extern void ndb_end_internal();
#ifdef  __cplusplus
}
#endif

const char *ndb_distribution_names[]= {"KEYHASH", "LINHASH", NullS};
TYPELIB ndb_distribution_typelib= { array_elements(ndb_distribution_names)-1,
                                    "", ndb_distribution_names, NULL };
const char *opt_ndb_distribution= ndb_distribution_names[ND_KEYHASH];
enum ndb_distribution opt_ndb_distribution_id= ND_KEYHASH;

// Default value for parallelism
static const int parallelism= 0;

// Default value for max number of transactions
// createable against NDB from this handler
static const int max_transactions= 3; // should really be 2 but there is a transaction to much allocated when loch table is used

static uint ndbcluster_partition_flags();
static int ndbcluster_init(void *);
static int ndbcluster_end(handlerton *hton, ha_panic_function flag);
static bool ndbcluster_show_status(handlerton *hton, THD*,
                                   stat_print_fn *,
                                   enum ha_stat_type);
static int ndbcluster_alter_tablespace(handlerton *hton,
                                       THD* thd, 
                                       st_alter_tablespace *info);
static int ndbcluster_fill_files_table(handlerton *hton,
                                       THD *thd, 
                                       TABLE_LIST *tables, 
                                       COND *cond);

handlerton *ndbcluster_hton;

static handler *ndbcluster_create_handler(handlerton *hton,
                                          TABLE_SHARE *table,
                                          MEM_ROOT *mem_root)
{
  return new (mem_root) ha_ndbcluster(hton, table);
}

static uint ndbcluster_partition_flags()
{
  return (HA_CAN_PARTITION | HA_CAN_UPDATE_PARTITION_KEY |
          HA_CAN_PARTITION_UNIQUE | HA_USE_AUTO_PARTITION);
}

static uint ndbcluster_alter_partition_flags()
{
  return HA_PARTITION_FUNCTION_SUPPORTED;
}

#define NDB_AUTO_INCREMENT_RETRIES 10
#define BATCH_FLUSH_SIZE (32768)

#define ERR_PRINT(err) \
  DBUG_PRINT("error", ("%d  message: %s", err.code, err.message))

#define ERR_RETURN(err)                  \
{                                        \
  const NdbError& tmp= err;              \
  set_ndb_err(current_thd, tmp);         \
  DBUG_RETURN(ndb_to_mysql_error(&tmp)); \
}

#define ERR_BREAK(err, code)             \
{                                        \
  const NdbError& tmp= err;              \
  set_ndb_err(current_thd, tmp);         \
  code= ndb_to_mysql_error(&tmp);        \
  break;                                 \
}

static int ndbcluster_inited= 0;
int ndbcluster_terminating= 0;

extern Ndb* g_ndb;

uchar g_node_id_map[max_ndb_nodes];

/// Handler synchronization
pthread_mutex_t ndbcluster_mutex;

/// Table lock handling
HASH ndbcluster_open_tables;

static uchar *ndbcluster_get_key(NDB_SHARE *share, size_t *length,
                                my_bool not_used __attribute__((unused)));
static
NdbRecord *
ndb_get_table_statistics_ndbrecord(NDBDICT *, const NDBTAB *);
static int ndb_get_table_statistics(ha_ndbcluster*, bool, Ndb*, const NDBTAB *, 
                                    struct Ndb_statistics *);
static int ndb_get_table_statistics(ha_ndbcluster*, bool, Ndb*,
                                    const NdbRecord *, struct Ndb_statistics *);


// Util thread variables
pthread_t ndb_util_thread;
int ndb_util_thread_running= 0;
pthread_mutex_t LOCK_ndb_util_thread;
pthread_cond_t COND_ndb_util_thread;
pthread_cond_t COND_ndb_util_ready;
pthread_handler_t ndb_util_thread_func(void *arg);
ulong ndb_cache_check_time;

/* Status variables shown with 'show status like 'Ndb%' */

struct st_ndb_status {
  st_ndb_status() { bzero(this, sizeof(struct st_ndb_status)); }
  long cluster_node_id;
  const char * connected_host;
  long connected_port;
  long number_of_replicas;
  long number_of_data_nodes;
  long number_of_ready_data_nodes;
  long connect_count;
};

static struct st_ndb_status g_ndb_status;

static int update_status_variables(st_ndb_status *ns, Ndb_cluster_connection *c)
{
  ns->connected_port= c->get_connected_port();
  ns->connected_host= c->get_connected_host();
  if (ns->cluster_node_id != (int) c->node_id())
  {
    ns->cluster_node_id= c->node_id();
    if (&g_ndb_status == ns && g_ndb_cluster_connection == c)
      sql_print_information("NDB: NodeID is %lu, management server '%s:%lu'",
                            ns->cluster_node_id, ns->connected_host,
                            ns->connected_port);
  }
  ns->number_of_replicas= 0;
  ns->number_of_ready_data_nodes= c->get_no_ready();
  ns->number_of_data_nodes= c->no_db_nodes();
  ns->connect_count= c->get_connect_count();
  return 0;
}

SHOW_VAR ndb_status_variables[]= {
  {"cluster_node_id",     (char*) &g_ndb_status.cluster_node_id,      SHOW_LONG},
  {"config_from_host",    (char*) &g_ndb_status.connected_host,       SHOW_CHAR_PTR},
  {"config_from_port",    (char*) &g_ndb_status.connected_port,       SHOW_LONG},
//{"number_of_replicas",  (char*) &g_ndb_status.number_of_replicas,   SHOW_LONG},
  {"number_of_data_nodes",(char*) &g_ndb_status.number_of_data_nodes, SHOW_LONG},
  {"cluster_connection_pool",(char*) &opt_ndb_cluster_connection_pool, SHOW_LONG},
  {NullS, NullS, SHOW_LONG}
};

/*
  Error handling functions
*/

/* Note for merge: old mapping table, moved to storage/ndb/ndberror.c */

static int ndb_to_mysql_error(const NdbError *ndberr)
{
  /* read the mysql mapped error code */
  int error= ndberr->mysql_code;

  switch (error)
  {
    /* errors for which we do not add warnings, just return mapped error code
    */
  case HA_ERR_NO_SUCH_TABLE:
  case HA_ERR_KEY_NOT_FOUND:
    return error;

    /* Mapping missing, go with the ndb error code*/
  case -1:
    error= ndberr->code;
    break;
    /* Mapping exists, go with the mapped code */
  default:
    break;
  }

  /*
    Push the NDB error message as warning
    - Used to be able to use SHOW WARNINGS toget more info on what the error is
    - Used by replication to see if the error was temporary
  */
  if (ndberr->status == NdbError::TemporaryError)
    push_warning_printf(current_thd, MYSQL_ERROR::WARN_LEVEL_ERROR,
			ER_GET_TEMPORARY_ERRMSG, ER(ER_GET_TEMPORARY_ERRMSG),
			ndberr->code, ndberr->message, "NDB");
  else
    push_warning_printf(current_thd, MYSQL_ERROR::WARN_LEVEL_ERROR,
			ER_GET_ERRMSG, ER(ER_GET_ERRMSG),
			ndberr->code, ndberr->message, "NDB");
  return error;
}

int execute_no_commit_ignore_no_key(ha_ndbcluster *h, NdbTransaction *trans)
{
  int res= trans->execute(NdbTransaction::NoCommit,
                          NdbOperation::AO_IgnoreError,
                          h->m_force_send);
  Thd_ndb *thd_ndb= h->m_thd_ndb;
  thd_ndb->m_unsent_bytes= 0;
  if (res == -1)
    return -1;

  const NdbError &err= trans->getNdbError();
  if (err.classification != NdbError::NoError &&
      err.classification != NdbError::ConstraintViolation &&
      err.classification != NdbError::NoDataFound)
    return -1;

  return 0;
}

inline
int execute_no_commit(ha_ndbcluster *h, NdbTransaction *trans)
{
  h->release_completed_operations(trans);
  if (h->m_ignore_no_key)
    return execute_no_commit_ignore_no_key(h,trans);
  else
  {
    int res= trans->execute(NdbTransaction::NoCommit,
                            NdbOperation::AbortOnError,
                            h->m_force_send);
    Thd_ndb *thd_ndb= h->m_thd_ndb;
    thd_ndb->m_unsent_bytes= 0;
    return res;
  }
}

inline
int execute_commit(ha_ndbcluster *h, NdbTransaction *trans)
{
  int res= trans->execute(NdbTransaction::Commit,
                          NdbOperation::AbortOnError,
                          h->m_force_send);
  Thd_ndb *thd_ndb= h->m_thd_ndb;
  thd_ndb->m_unsent_bytes= 0;
  return res;
}

inline
int execute_commit(THD *thd, NdbTransaction *trans)
{
  int res= trans->execute(NdbTransaction::Commit,
                          NdbOperation::AbortOnError,
                          thd->variables.ndb_force_send);
  Thd_ndb *thd_ndb= get_thd_ndb(thd);
  thd_ndb->m_unsent_bytes= 0;
  return res;
}

inline
int execute_no_commit_ie(ha_ndbcluster *h, NdbTransaction *trans)
{
  h->release_completed_operations(trans);
  int res= trans->execute(NdbTransaction::NoCommit,
                          NdbOperation::AO_IgnoreError,
                          h->m_force_send);
  Thd_ndb *thd_ndb= h->m_thd_ndb;
  thd_ndb->m_unsent_bytes= 0;
  return res;
}

/*
  Place holder for ha_ndbcluster thread specific data
*/
typedef struct st_thd_ndb_share {
  const void *key;
  struct Ndb_local_table_statistics stat;
} THD_NDB_SHARE;
static
uchar *thd_ndb_share_get_key(THD_NDB_SHARE *thd_ndb_share, size_t *length,
                            my_bool not_used __attribute__((unused)))
{
  *length= sizeof(thd_ndb_share->key);
  return (uchar*) &thd_ndb_share->key;
}

Thd_ndb::Thd_ndb()
{
  connection= ndb_get_cluster_connection();
  ndb= new Ndb(connection, "");
  lock_count= 0;
  start_stmt_count= 0;
  count= 0;
  trans= NULL;
  m_error= FALSE;
  m_error_code= 0;
  query_state&= NDB_QUERY_NORMAL;
  options= 0;
  (void) hash_init(&open_tables, &my_charset_bin, 5, 0, 0,
                   (hash_get_key)thd_ndb_share_get_key, 0, 0);
  m_unsent_bytes= 0;
  init_alloc_root(&m_batch_mem_root, BATCH_FLUSH_SIZE/4, 0);
}

Thd_ndb::~Thd_ndb()
{
  if (ndb)
  {
#ifndef DBUG_OFF
    Ndb::Free_list_usage tmp;
    tmp.m_name= 0;
    while (ndb->get_free_list_usage(&tmp))
    {
      uint leaked= (uint) tmp.m_created - tmp.m_free;
      if (leaked)
        fprintf(stderr, "NDB: Found %u %s%s that %s not been released\n",
                leaked, tmp.m_name,
                (leaked == 1)?"":"'s",
                (leaked == 1)?"has":"have");
    }
#endif
    delete ndb;
    ndb= NULL;
  }
  changed_tables.empty();
  hash_free(&open_tables);
  free_root(&m_batch_mem_root, MYF(0));
}

void
Thd_ndb::init_open_tables()
{
  count= 0;
  m_error= FALSE;
  m_error_code= 0;
  my_hash_reset(&open_tables);
}

inline
Ndb *ha_ndbcluster::get_ndb(THD *thd)
{
  return get_thd_ndb(thd)->ndb;
}

/*
 * manage uncommitted insert/deletes during transactio to get records correct
 */

void ha_ndbcluster::set_rec_per_key()
{
  DBUG_ENTER("ha_ndbcluster::set_rec_per_key");
  for (uint i=0 ; i < table_share->keys ; i++)
  {
    table->key_info[i].rec_per_key[table->key_info[i].key_parts-1]= 1;
  }
  DBUG_VOID_RETURN;
}

ha_rows ha_ndbcluster::records()
{
  DBUG_ENTER("ha_ndbcluster::records");
  DBUG_PRINT("info", ("id=%d, no_uncommitted_rows_count=%d",
                      ((const NDBTAB *)m_table)->getTableId(),
                      m_table_info->no_uncommitted_rows_count));

  if (update_stats(table->in_use, 1) == 0)
  {
    DBUG_RETURN(stats.records);
  }
  else
  {
    DBUG_RETURN(HA_POS_ERROR);
  }
}

void ha_ndbcluster::no_uncommitted_rows_execute_failure()
{
  DBUG_ENTER("ha_ndbcluster::no_uncommitted_rows_execute_failure");
  get_thd_ndb(current_thd)->m_error= TRUE;
  get_thd_ndb(current_thd)->m_error_code= 0;
  DBUG_VOID_RETURN;
}

void ha_ndbcluster::no_uncommitted_rows_update(int c)
{
  DBUG_ENTER("ha_ndbcluster::no_uncommitted_rows_update");
  struct Ndb_local_table_statistics *local_info= m_table_info;
  local_info->no_uncommitted_rows_count+= c;
  DBUG_PRINT("info", ("id=%d, no_uncommitted_rows_count=%d",
                      ((const NDBTAB *)m_table)->getTableId(),
                      local_info->no_uncommitted_rows_count));
  DBUG_VOID_RETURN;
}

void ha_ndbcluster::no_uncommitted_rows_reset(THD *thd)
{
  DBUG_ENTER("ha_ndbcluster::no_uncommitted_rows_reset");
  Thd_ndb *thd_ndb= get_thd_ndb(thd);
  thd_ndb->count++;
  thd_ndb->m_error= FALSE;
  thd_ndb->m_unsent_bytes= 0;
  DBUG_VOID_RETURN;
}

/*
  Sets the latest ndb error code on the thd_ndb object such that it
  can be retrieved later to know which ndb error caused the handler
  error.
*/
static void set_ndb_err(THD *thd, const NdbError &err)
{
  DBUG_ENTER("set_ndb_err");
  ERR_PRINT(err);

  Thd_ndb *thd_ndb= get_thd_ndb(thd);
  if (thd_ndb == NULL)
    DBUG_VOID_RETURN;
#ifdef NOT_YET
  /*
    Check if error code is overwritten, in this case the original
    failure cause will be lost.  E.g. if 4350 error is given. So
    push a warning so that it can be detected which is the root
    error cause.
  */
  if (thd_ndb->m_query_id == thd->query_id &&
      thd_ndb->m_error_code != 0 &&
      thd_ndb->m_error_code != err.code)
  {
    char buf[FN_REFLEN];
    ndb_error_string(thd_ndb->m_error_code, buf, sizeof(buf));
    push_warning_printf(thd, MYSQL_ERROR::WARN_LEVEL_ERROR,
			ER_GET_ERRMSG, ER(ER_GET_ERRMSG),
			thd_ndb->m_error_code, buf, "NDB");
  }
#endif
  thd_ndb->m_query_id= thd->query_id;
  thd_ndb->m_error_code= err.code;
  DBUG_VOID_RETURN;
}

int ha_ndbcluster::ndb_err(NdbTransaction *trans)
{
  THD *thd= current_thd;
  int res;
  NdbError err= trans->getNdbError();
  DBUG_ENTER("ndb_err");
  
  set_ndb_err(thd, err);

  switch (err.classification) {
  case NdbError::SchemaError:
  {
    // TODO perhaps we need to do more here, invalidate also in the cache
    m_table->setStatusInvalid();
    /* Close other open handlers not used by any thread */
    TABLE_LIST table_list;
    bzero((char*) &table_list,sizeof(table_list));
    table_list.db= m_dbname;
    table_list.alias= table_list.table_name= m_tabname;
    close_cached_tables(thd, &table_list, FALSE, FALSE, FALSE);
    break;
  }
  default:
    break;
  }
  res= ndb_to_mysql_error(&err);
  DBUG_PRINT("info", ("transformed ndbcluster error %d to mysql error %d", 
                      err.code, res));
  if (res == HA_ERR_FOUND_DUPP_KEY)
  {
    char *error_data= err.details;
    uint dupkey= MAX_KEY;

    for (uint i= 0; i < MAX_KEY; i++)
    {
      if (m_index[i].type == UNIQUE_INDEX || 
          m_index[i].type == UNIQUE_ORDERED_INDEX)
      {
        const NDBINDEX *unique_index=
          (const NDBINDEX *) m_index[i].unique_index;
        if (unique_index &&
            (char *) unique_index->getObjectId() == error_data)
        {
          dupkey= i;
          break;
        }
      }
    }
    if (m_rows_to_insert == 1)
    {
      /*
	We can only distinguish between primary and non-primary
	violations here, so we need to return MAX_KEY for non-primary
	to signal that key is unknown
      */
      m_dupkey= err.code == 630 ? table_share->primary_key : dupkey; 
    }
    else
    {
      /* We are batching inserts, offending key is not available */
      m_dupkey= (uint) -1;
    }
  }
  DBUG_RETURN(res);
}


/**
  Override the default get_error_message in order to add the 
  error message of NDB .
*/

bool ha_ndbcluster::get_error_message(int error, 
                                      String *buf)
{
  DBUG_ENTER("ha_ndbcluster::get_error_message");
  DBUG_PRINT("enter", ("error: %d", error));

  Ndb *ndb= check_ndb_in_thd(current_thd);
  if (!ndb)
    DBUG_RETURN(FALSE);

  const NdbError err= ndb->getNdbError(error);
  bool temporary= err.status==NdbError::TemporaryError;
  buf->set(err.message, strlen(err.message), &my_charset_bin);
  DBUG_PRINT("exit", ("message: %s, temporary: %d", buf->ptr(), temporary));
  DBUG_RETURN(temporary);
}


/**
  Check if MySQL field type forces var part in ndb storage
*/
static bool field_type_forces_var_part(enum_field_types type)
{
  switch (type) {
  case MYSQL_TYPE_VAR_STRING:
  case MYSQL_TYPE_VARCHAR:
    return TRUE;
  case MYSQL_TYPE_TINY_BLOB:
  case MYSQL_TYPE_BLOB:
  case MYSQL_TYPE_MEDIUM_BLOB:
  case MYSQL_TYPE_LONG_BLOB:
  case MYSQL_TYPE_GEOMETRY:
    return FALSE;
  default:
    return FALSE;
  }
}

/*
 * This is used for every additional row operation, to update the guesstimate
 * of pending bytes to send, and to check if it is now time to flush a batch.
 */
bool
ha_ndbcluster::add_row_check_if_batch_full_size(Thd_ndb *thd_ndb, uint size)
{
  if (thd_ndb->m_unsent_bytes == 0)
    free_root(&(thd_ndb->m_batch_mem_root), MY_MARK_BLOCKS_FREE);

  uint unsent= thd_ndb->m_unsent_bytes;
  unsent+= size;
  thd_ndb->m_unsent_bytes= unsent;
  return unsent >= BATCH_FLUSH_SIZE;
}

/*
  Return a generic buffer that will remain valid until after next execute.

  The memory is freed by the first call to add_row_check_if_batch_full_size()
  following any execute() call. The intention is that the memory is associated
  with one batch of operations during batched slave updates.

  Note in particular that using get_buffer() / copy_row_to_buffer() separately
  from add_row_check_if_batch_full_size() could make meory usage grow without
  limit, and that this sequence:

    execute()
    get_buffer() / copy_row_to_buffer()
    add_row_check_if_batch_full_size()
    ...
    execute()

  will free the memory already at add_row_check_if_batch_full_size() time, it
  will not remain valid until the second execute().
*/
uchar *
ha_ndbcluster::get_buffer(Thd_ndb *thd_ndb, uint size)
{
  return (uchar*)alloc_root(&(thd_ndb->m_batch_mem_root), size);
}

uchar *
ha_ndbcluster::copy_row_to_buffer(Thd_ndb *thd_ndb, const uchar *record)
{
  uchar *row= get_buffer(thd_ndb, table->s->reclength);
  if (unlikely(!row))
    return NULL;
  memcpy(row, record, table->s->reclength);
  return row;
}

int g_get_ndb_blobs_value(NdbBlob *ndb_blob, void *arg)
{
  ha_ndbcluster *ha= (ha_ndbcluster *)arg;
  DBUG_ENTER("g_get_ndb_blobs_value");
  DBUG_PRINT("info", ("destination row: %p", ha->m_blob_destination_record));

  /* Count the total length needed for blob data. */
  int isNull;
  if (ndb_blob->getNull(isNull) != 0)
    ERR_RETURN(ndb_blob->getNdbError());
  if (isNull == 0) {
    Uint64 len64= 0;
    if (ndb_blob->getLength(len64) != 0)
      ERR_RETURN(ndb_blob->getNdbError());
    /* Align to Uint64. */
    ha->m_blob_total_size+= (len64 + 7) & ~((Uint64)7);
    if (ha->m_blob_total_size > 0xffffffff)
    {
      DBUG_ASSERT(FALSE);
      DBUG_RETURN(-1);
    }
  }
  ha->m_blob_counter++;

  /*
    Wait until all blobs are active with reading, so we can allocate
    and use a common buffer containing all.
  */
  if (ha->m_blob_counter < ha->m_blob_expected_count)
    DBUG_RETURN(0);
  ha->m_blob_counter= 0;

  /* Re-allocate bigger blob buffer if necessary. */
  if (ha->m_blob_total_size > ha->m_blobs_buffer_size)
  {
    my_free(ha->m_blobs_buffer, MYF(MY_ALLOW_ZERO_PTR));
    DBUG_PRINT("info", ("allocate blobs buffer size %u",
                        (uint32)(ha->m_blob_total_size)));
    ha->m_blobs_buffer=
      (uchar*) my_malloc(ha->m_blob_total_size, MYF(MY_WME));
    if (ha->m_blobs_buffer == NULL)
    {
      ha->m_blobs_buffer_size= 0;
      DBUG_RETURN(-1);
    }
    ha->m_blobs_buffer_size= ha->m_blob_total_size;
  }

  /*
    Now read all blob data.
    If we know the destination mysqld row, we also set the blob null bit and
    pointer/length (if not, it will be done instead in unpack_record()).
  */
  uint32 offset= 0;
  for (uint i= 0; i < ha->table->s->fields; i++)
  {
    Field *field= ha->table->field[i];
    if (! (field->flags & BLOB_FLAG))
      continue;
    NdbValue value= ha->m_value[i];
    if (value.blob == NULL)
    {
      DBUG_PRINT("info",("[%u] skipped", i));
      continue;
    }
    Field_blob *field_blob= (Field_blob *)field;
    NdbBlob *ndb_blob= value.blob;
    int isNull;
    if (ndb_blob->getNull(isNull) != 0)
      ERR_RETURN(ndb_blob->getNdbError());
    if (isNull == 0) {
      Uint64 len64= 0;
      if (ndb_blob->getLength(len64) != 0)
        ERR_RETURN(ndb_blob->getNdbError());
      DBUG_ASSERT(len64 < 0xffffffff);
      uchar *buf= ha->m_blobs_buffer + offset;
      uint32 len= ha->m_blobs_buffer_size - offset;
      if (ndb_blob->readData(buf, len) != 0)
          ERR_RETURN(ndb_blob->getNdbError());
      DBUG_PRINT("info", ("[%u] offset: %u  buf: 0x%lx  len=%u",
                          i, offset, (long) buf, len));
      DBUG_ASSERT(len == len64);
      if (ha->m_blob_destination_record)
      {
        my_ptrdiff_t ptrdiff=
          ha->m_blob_destination_record - ha->table->record[0];
        field_blob->move_field_offset(ptrdiff);
        field_blob->set_ptr(len, buf);
        field_blob->set_notnull();
        field_blob->move_field_offset(-ptrdiff);
      }
      offset+= ((len64 + 7) & ~((Uint64)7));
    }
    else if (ha->m_blob_destination_record)
    {
      /* Have to set length even in this case. */
      my_ptrdiff_t ptrdiff=
        ha->m_blob_destination_record - ha->table->record[0];
      uchar *buf= ha->m_blobs_buffer + offset;
      field_blob->move_field_offset(ptrdiff);
      field_blob->set_ptr((uint32)0, buf);
      field_blob->set_null();
      field_blob->move_field_offset(-ptrdiff);
      DBUG_PRINT("info", ("[%u] isNull=%d", i, isNull));
    }
  }

  DBUG_RETURN(0);
}

/*
  Request reading of blob values.

  If dst_record is specified, the blob null bit, pointer, and length will be
  set in that record. Otherwise they must be set later by calling
  unpack_record().
*/
int
ha_ndbcluster::get_blob_values(const NdbOperation *ndb_op, uchar *dst_record,
                               const MY_BITMAP *bitmap)
{
  uint i;
  DBUG_ENTER("ha_ndbcluster::get_blob_values");

  m_blob_counter= 0;
  m_blob_expected_count= 0;
  m_blob_destination_record= dst_record;
  m_blob_total_size= 0;

  for (i= 0; i < table_share->fields; i++) 
  {
    Field *field= table->field[i];
    if (!(field->flags & BLOB_FLAG))
      continue;

    DBUG_PRINT("info", ("fieldnr=%d", i));
    NdbBlob *ndb_blob;
    if (bitmap_is_set(bitmap, i))
    {
      if ((ndb_blob= ndb_op->getBlobHandle(i)) == NULL ||
          ndb_blob->setActiveHook(g_get_ndb_blobs_value, this) != 0)
        DBUG_RETURN(1);
      m_blob_expected_count++;
    }
    else
      ndb_blob= NULL;

    m_value[i].blob= ndb_blob;
  }

  DBUG_RETURN(0);
}

int
ha_ndbcluster::set_blob_values(const NdbOperation *ndb_op,
                               my_ptrdiff_t row_offset, const MY_BITMAP *bitmap,
                               uint *set_count, bool batch)
{
  uint field_no;
  uint *blob_index, *blob_index_end;
  int res= 0;
  DBUG_ENTER("ha_ndbcluster::set_blob_values");

  *set_count= 0;

  if (table_share->blob_fields == 0)
    DBUG_RETURN(0);

  blob_index= table_share->blob_field;
  blob_index_end= blob_index + table_share->blob_fields;
  do
  {
    field_no= *blob_index;
    /* A NULL bitmap sets all blobs. */
    if (bitmap && !bitmap_is_set(bitmap, field_no))
      continue;
    Field *field= table->field[field_no];

    NdbBlob *ndb_blob= ndb_op->getBlobHandle(field_no);
    if (ndb_blob == NULL)
      ERR_RETURN(ndb_op->getNdbError());
    if (field->is_null_in_record_with_offset(row_offset))
    {
      if (ndb_blob->setNull() != 0)
        ERR_RETURN(ndb_op->getNdbError());
    }
    else
    {
      Field_blob *field_blob= (Field_blob *)field;

      // Get length and pointer to data
      const uchar *field_ptr= field->ptr + row_offset;
      uint32 blob_len= field_blob->get_length(field_ptr);
      uchar* blob_ptr= NULL;
      field_blob->get_ptr(&blob_ptr);

      // Looks like NULL ptr signals length 0 blob
      if (blob_ptr == NULL) {
        DBUG_ASSERT(blob_len == 0);
        blob_ptr= (uchar*)"";
      }

      DBUG_PRINT("value", ("set blob ptr: 0x%lx  len: %u",
                           (long) blob_ptr, blob_len));
      DBUG_DUMP("value", blob_ptr, min(blob_len, 26));

      /*
        NdbBlob requires the data pointer to remain valid until execute() time.
        So when batching, we need to copy the value to a temporary buffer.
      */
      if (batch && blob_len > 0)
      {
        uchar *tmp_buf= get_buffer(m_thd_ndb, blob_len);
        if (!tmp_buf)
          DBUG_RETURN(HA_ERR_OUT_OF_MEM);
        memcpy(tmp_buf, blob_ptr, blob_len);
        blob_ptr= tmp_buf;
      }
      res= ndb_blob->setValue((char*)blob_ptr, blob_len);
      if (res != 0)
        ERR_RETURN(ndb_op->getNdbError());
    }

    ++(*set_count);
  } while (++blob_index != blob_index_end);

  DBUG_RETURN(res);
}

/*
  This routine is shared by injector.  There is no common blobs buffer
  so the buffer and length are passed by reference.  Injector also
  passes a record pointer diff.
 */
int get_ndb_blobs_value(TABLE* table, NdbValue* value_array,
                        uchar*& buffer, uint& buffer_size,
                        my_ptrdiff_t ptrdiff)
{
  DBUG_ENTER("get_ndb_blobs_value");

  // Field has no field number so cannot use TABLE blob_field
  // Loop twice, first only counting total buffer size
  for (int loop= 0; loop <= 1; loop++)
  {
    uint32 offset= 0;
    for (uint i= 0; i < table->s->fields; i++)
    {
      Field *field= table->field[i];
      NdbValue value= value_array[i];
      if (! (field->flags & BLOB_FLAG))
        continue;
      if (value.blob == NULL)
      {
        DBUG_PRINT("info",("[%u] skipped", i));
        continue;
      }
      Field_blob *field_blob= (Field_blob *)field;
      NdbBlob *ndb_blob= value.blob;
      int isNull;
      if (ndb_blob->getNull(isNull) != 0)
        ERR_RETURN(ndb_blob->getNdbError());
      if (isNull == 0) {
        Uint64 len64= 0;
        if (ndb_blob->getLength(len64) != 0)
          ERR_RETURN(ndb_blob->getNdbError());
        // Align to Uint64
        uint32 size= len64;
        if (size % 8 != 0)
          size+= 8 - size % 8;
        if (loop == 1)
        {
          uchar *buf= buffer + offset;
          uint32 len= 0xffffffff;  // Max uint32
          if (ndb_blob->readData(buf, len) != 0)
            ERR_RETURN(ndb_blob->getNdbError());
          DBUG_PRINT("info", ("[%u] offset: %u  buf: 0x%lx  len=%u  [ptrdiff=%d]",
                              i, offset, (long) buf, len, (int)ptrdiff));
          DBUG_ASSERT(len == len64);
          // Ugly hack assumes only ptr needs to be changed
          field_blob->set_ptr_offset(ptrdiff, len, buf);
        }
        offset+= size;
      }
      else if (loop == 1) // undefined or null
      {
        // have to set length even in this case
        uchar *buf= buffer + offset; // or maybe NULL
        uint32 len= 0;
	field_blob->set_ptr_offset(ptrdiff, len, buf);
        DBUG_PRINT("info", ("[%u] isNull=%d", i, isNull));
      }
    }
    if (loop == 0 && offset > buffer_size)
    {
      my_free(buffer, MYF(MY_ALLOW_ZERO_PTR));
      buffer_size= 0;
      DBUG_PRINT("info", ("allocate blobs buffer size %u", offset));
      buffer= (uchar*) my_malloc(offset, MYF(MY_WME));
      if (buffer == NULL)
      {
        sql_print_error("ha_ndbcluster::get_ndb_blobs_value: "
                        "my_malloc(%u) failed", offset);
        DBUG_RETURN(-1);
      }
      buffer_size= offset;
    }
  }
  DBUG_RETURN(0);
}


/**
  Check if any set or get of blob value in current query.
*/

bool ha_ndbcluster::uses_blob_value(const MY_BITMAP *bitmap)
{
  uint *blob_index, *blob_index_end;
  if (table_share->blob_fields == 0)
    return FALSE;

  blob_index=     table_share->blob_field;
  blob_index_end= blob_index + table_share->blob_fields;
  do
  {
    if (bitmap_is_set(bitmap, table->field[*blob_index]->field_index))
      return TRUE;
  } while (++blob_index != blob_index_end);
  return FALSE;
}


/**
  Get metadata for this table from NDB.

  Check that frm-file on disk is equal to frm-file
  of table accessed in NDB.

  @retval
    0    ok
  @retval
    -2   Meta data has changed; Re-read data and try again
*/

int cmp_frm(const NDBTAB *ndbtab, const void *pack_data,
            uint pack_length)
{
  DBUG_ENTER("cmp_frm");
  /*
    Compare FrmData in NDB with frm file from disk.
  */
  if ((pack_length != ndbtab->getFrmLength()) || 
      (memcmp(pack_data, ndbtab->getFrmData(), pack_length)))
    DBUG_RETURN(1);
  DBUG_RETURN(0);
}

int ha_ndbcluster::get_metadata(THD *thd, const char *path)
{
  Ndb *ndb= get_ndb(thd);
  NDBDICT *dict= ndb->getDictionary();
  const NDBTAB *tab;
  int error;
  DBUG_ENTER("get_metadata");
  DBUG_PRINT("enter", ("m_tabname: %s, path: %s", m_tabname, path));

  DBUG_ASSERT(m_table == NULL);
  DBUG_ASSERT(m_table_info == NULL);

  uchar *data= NULL, *pack_data= NULL;
  size_t length, pack_length;

  /*
    Compare FrmData in NDB with frm file from disk.
  */
  error= 0;
  if (readfrm(path, &data, &length) ||
      packfrm(data, length, &pack_data, &pack_length))
  {
    my_free(data, MYF(MY_ALLOW_ZERO_PTR));
    my_free(pack_data, MYF(MY_ALLOW_ZERO_PTR));
    DBUG_RETURN(1);
  }
    
  Ndb_table_guard ndbtab_g(dict, m_tabname);
  if (!(tab= ndbtab_g.get_table()))
    ERR_RETURN(dict->getNdbError());

  if (get_ndb_share_state(m_share) != NSS_ALTERED 
      && cmp_frm(tab, pack_data, pack_length))
  {
    DBUG_PRINT("error", 
               ("metadata, pack_length: %lu  getFrmLength: %d  memcmp: %d",
                (ulong) pack_length, tab->getFrmLength(),
                memcmp(pack_data, tab->getFrmData(), pack_length)));
    DBUG_DUMP("pack_data", (uchar*) pack_data, pack_length);
    DBUG_DUMP("frm", (uchar*) tab->getFrmData(), tab->getFrmLength());
    error= HA_ERR_TABLE_DEF_CHANGED;
  }
  my_free((char*)data, MYF(0));
  my_free((char*)pack_data, MYF(0));

  if (error)
    goto err;

  DBUG_PRINT("info", ("fetched table %s", tab->getName()));
  m_table= tab;

  if (bitmap_init(&m_bitmap, m_bitmap_buf, table_share->fields, 0) ||
      bitmap_init(&m_pk_bitmap, m_pk_bitmap_buf, table_share->fields, 0))
  {
    error= HA_ERR_OUT_OF_MEM;
    goto err;
  }
  if (table_share->primary_key != MAX_KEY)
  {
    KEY *pk_info= table->key_info + table_share->primary_key;
    uint i;
    for (i= 0; i < pk_info->key_parts; i++)
    {
      KEY_PART_INFO *kp= &pk_info->key_part[i];
      bitmap_set_bit(&m_pk_bitmap, kp->fieldnr - 1);
    }
  }
  else
  {
    /* Hidden primary key. */
    uint field_no= table_share->fields;
    ((uchar *)m_pk_bitmap_buf)[field_no>>3]|= (1 << (field_no & 7));

    if ((error= add_hidden_pk_ndb_record(dict)) != 0)
      goto err;
  }

  if ((error= add_table_ndb_record(dict)) != 0)
    goto err;

  /*
    Approx. write size in bytes over transporter
  */
  m_bytes_per_write= 12 + tab->getRowSizeInBytes() + 4 * tab->getNoOfColumns();
  if ((error= open_indexes(thd, ndb, table, FALSE)) == 0)
  {
    ndbtab_g.release();
    DBUG_RETURN(0);
  }

err:
  ndbtab_g.invalidate();
  m_table= NULL;
  DBUG_RETURN(error);
}

static int fix_unique_index_attr_order(NDB_INDEX_DATA &data,
                                       const NDBINDEX *index,
                                       KEY *key_info)
{
  DBUG_ENTER("fix_unique_index_attr_order");
  unsigned sz= index->getNoOfIndexColumns();

  if (data.unique_index_attrid_map)
    my_free((char*)data.unique_index_attrid_map, MYF(0));
  data.unique_index_attrid_map= (uchar*)my_malloc(sz,MYF(MY_WME));
  if (data.unique_index_attrid_map == 0)
  {
    sql_print_error("fix_unique_index_attr_order: my_malloc(%u) failure",
                    (unsigned int)sz);
    DBUG_RETURN(HA_ERR_OUT_OF_MEM);
  }

  KEY_PART_INFO* key_part= key_info->key_part;
  KEY_PART_INFO* end= key_part+key_info->key_parts;
  DBUG_ASSERT(key_info->key_parts == sz);
  for (unsigned i= 0; key_part != end; key_part++, i++) 
  {
    const char *field_name= key_part->field->field_name;
#ifndef DBUG_OFF
   data.unique_index_attrid_map[i]= 255;
#endif
    for (unsigned j= 0; j < sz; j++)
    {
      const NDBCOL *c= index->getColumn(j);
      if (strcmp(field_name, c->getName()) == 0)
      {
        data.unique_index_attrid_map[i]= j;
        break;
      }
    }
    DBUG_ASSERT(data.unique_index_attrid_map[i] != 255);
  }
  DBUG_RETURN(0);
}

/*
  Create all the indexes for a table.
  If any index should fail to be created,
  the error is returned immediately
*/
int ha_ndbcluster::create_indexes(THD *thd, Ndb *ndb, TABLE *tab)
{
  uint i;
  int error= 0;
  const char *index_name;
  KEY* key_info= tab->key_info;
  const char **key_name= tab->s->keynames.type_names;
  DBUG_ENTER("ha_ndbcluster::create_indexes");

  for (i= 0; i < tab->s->keys; i++, key_info++, key_name++)
  {
    index_name= *key_name;
    NDB_INDEX_TYPE idx_type= get_index_type_from_table(i);
    error= create_index(thd, index_name, key_info, idx_type, i);
    if (error)
    {
      DBUG_PRINT("error", ("Failed to create index %u", i));
      break;
    }
  }

  DBUG_RETURN(error);
}

static void ndb_init_index(NDB_INDEX_DATA &data)
{
  data.type= UNDEFINED_INDEX;
  data.status= UNDEFINED;
  data.unique_index= NULL;
  data.index= NULL;
  data.unique_index_attrid_map= NULL;
  data.index_stat=NULL;
  data.index_stat_cache_entries=0;
  data.index_stat_update_freq=0;
  data.index_stat_query_count=0;
  data.ndb_record_key= NULL;
  data.ndb_unique_record_key= NULL;
  data.ndb_unique_record_row= NULL;
}

static void ndb_clear_index(NDBDICT *dict, NDB_INDEX_DATA &data)
{
  if (data.unique_index_attrid_map)
  {
    my_free((char*)data.unique_index_attrid_map, MYF(0));
  }
  if (data.index_stat)
  {
    delete data.index_stat;
  }
  if (data.ndb_unique_record_key)
    dict->releaseRecord(data.ndb_unique_record_key);
  if (data.ndb_unique_record_row)
    dict->releaseRecord(data.ndb_unique_record_row);
  if (data.ndb_record_key)
    dict->releaseRecord(data.ndb_record_key);
  ndb_init_index(data);
}

/*
  Associate a direct reference to an index handle
  with an index (for faster access)
 */
int ha_ndbcluster::add_index_handle(THD *thd, NDBDICT *dict, KEY *key_info,
                                    const char *index_name, uint index_no)
{
  int error= 0;

  NDB_INDEX_TYPE idx_type= get_index_type_from_table(index_no);
  m_index[index_no].type= idx_type;
  DBUG_ENTER("ha_ndbcluster::add_index_handle");
  DBUG_PRINT("enter", ("table %s", m_tabname));

  if (idx_type != PRIMARY_KEY_INDEX && idx_type != UNIQUE_INDEX)
  {
    DBUG_PRINT("info", ("Get handle to index %s", index_name));
    const NDBINDEX *index;
    do
    {
      index= dict->getIndexGlobal(index_name, *m_table);
      if (!index)
        ERR_RETURN(dict->getNdbError());
      DBUG_PRINT("info", ("index: 0x%lx  id: %d  version: %d.%d  status: %d",
                          (long) index,
                          index->getObjectId(),
                          index->getObjectVersion() & 0xFFFFFF,
                          index->getObjectVersion() >> 24,
                          index->getObjectStatus()));
      DBUG_ASSERT(index->getObjectStatus() ==
                  NdbDictionary::Object::Retrieved);
      break;
    } while (1);
    m_index[index_no].index= index;
    // ordered index - add stats
    NDB_INDEX_DATA& d=m_index[index_no];
    delete d.index_stat;
    d.index_stat=NULL;
    if (thd->variables.ndb_index_stat_enable)
    {
      d.index_stat=new NdbIndexStat(index);
      d.index_stat_cache_entries=thd->variables.ndb_index_stat_cache_entries;
      d.index_stat_update_freq=thd->variables.ndb_index_stat_update_freq;
      d.index_stat_query_count=0;
      d.index_stat->alloc_cache(d.index_stat_cache_entries);
      DBUG_PRINT("info", ("index %s stat=on cache_entries=%u update_freq=%u",
                          index->getName(),
                          d.index_stat_cache_entries,
                          d.index_stat_update_freq));
    } else
    {
      DBUG_PRINT("info", ("index %s stat=off", index->getName()));
    }
  }
  if (idx_type == UNIQUE_ORDERED_INDEX || idx_type == UNIQUE_INDEX)
  {
    char unique_index_name[FN_LEN];
    static const char* unique_suffix= "$unique";
    m_has_unique_index= TRUE;
    strxnmov(unique_index_name, FN_LEN, index_name, unique_suffix, NullS);
    DBUG_PRINT("info", ("Get handle to unique_index %s", unique_index_name));
    const NDBINDEX *index;
    do
    {
      index= dict->getIndexGlobal(unique_index_name, *m_table);
      if (!index)
        ERR_RETURN(dict->getNdbError());
      DBUG_PRINT("info", ("index: 0x%lx  id: %d  version: %d.%d  status: %d",
                          (long) index,
                          index->getObjectId(),
                          index->getObjectVersion() & 0xFFFFFF,
                          index->getObjectVersion() >> 24,
                          index->getObjectStatus()));
      DBUG_ASSERT(index->getObjectStatus() ==
                  NdbDictionary::Object::Retrieved);
      break;
    } while (1);
    m_index[index_no].unique_index= index;
    error= fix_unique_index_attr_order(m_index[index_no], index, key_info);
  }

  if (!error)
    error= add_index_ndb_record(dict, key_info, index_no);

  if (!error)
    m_index[index_no].status= ACTIVE;
  
  DBUG_RETURN(error);
}

/*
  We use this function to convert null bit masks, as found in class Field,
  to bit numbers, as used in NdbRecord.
*/
static uint
null_bit_mask_to_bit_number(uchar bit_mask)
{
  switch (bit_mask)
  {
    case  0x1: return 0;
    case  0x2: return 1;
    case  0x4: return 2;
    case  0x8: return 3;
    case 0x10: return 4;
    case 0x20: return 5;
    case 0x40: return 6;
    case 0x80: return 7;
    default:
      DBUG_ASSERT(false);
      return 0;
  }
}

static void
ndb_set_record_specification(uint field_no,
                             NdbDictionary::RecordSpecification *spec,
                             const TABLE *table,
                             const NdbDictionary::Table *ndb_table)
{
  spec->column= ndb_table->getColumn(field_no);
  spec->offset= table->field[field_no]->ptr - table->record[0];
  if (table->field[field_no]->null_ptr)
  {
    spec->nullbit_byte_offset=
      table->field[field_no]->null_ptr - table->record[0];
    spec->nullbit_bit_in_byte=
      null_bit_mask_to_bit_number(table->field[field_no]->null_bit);
  }
  else if (table->field[field_no]->type() == MYSQL_TYPE_BIT)
  {
    /* We need to store the position of the overflow bits. */
    const Field_bit* field_bit= static_cast<Field_bit*>(table->field[field_no]);
    spec->nullbit_byte_offset=
      field_bit->bit_ptr - table->record[0];
    spec->nullbit_bit_in_byte= field_bit->bit_ofs;
  }
  else
  {
    spec->nullbit_byte_offset= 0;
    spec->nullbit_bit_in_byte= 0;
  }
}

int
ha_ndbcluster::add_table_ndb_record(NDBDICT *dict)
{
  DBUG_ENTER("ha_ndbcluster::add_table_ndb_record()");
  NdbDictionary::RecordSpecification spec[NDB_MAX_ATTRIBUTES_IN_TABLE + 2];
  NdbRecord *rec;
  uint i;

  for (i= 0; i < table_share->fields; i++)
  {
    ndb_set_record_specification(i, &spec[i], table, m_table);
  }

  rec= dict->createRecord(m_table, spec, i, sizeof(spec[0]),
                          NdbDictionary::RecMysqldBitfield);
  if (! rec)
    ERR_RETURN(dict->getNdbError());
  m_ndb_record= rec;

  rec= ndb_get_table_statistics_ndbrecord(dict, m_table);
  if (! rec)
    ERR_RETURN(dict->getNdbError());
  m_ndb_statistics_record= rec;

  DBUG_RETURN(0);
}

/* Create NdbRecord for setting hidden primary key from Uint64. */
int
ha_ndbcluster::add_hidden_pk_ndb_record(NDBDICT *dict)
{
  DBUG_ENTER("ha_ndbcluster::add_hidden_pk_ndb_record");
  NdbDictionary::RecordSpecification spec[1];
  NdbRecord *rec;

  spec[0].column= m_table->getColumn(table_share->fields);
  spec[0].offset= 0;
  spec[0].nullbit_byte_offset= 0;
  spec[0].nullbit_bit_in_byte= 0;

  rec= dict->createRecord(m_table, spec, 1, sizeof(spec[0]));
  if (! rec)
    ERR_RETURN(dict->getNdbError());
  m_ndb_hidden_key_record= rec;

  DBUG_RETURN(0);
}

int
ha_ndbcluster::add_index_ndb_record(NDBDICT *dict, KEY *key_info, uint index_no)
{
  DBUG_ENTER("ha_ndbcluster::add_index_ndb_record");
  NdbDictionary::RecordSpecification spec[NDB_MAX_ATTRIBUTES_IN_TABLE + 2];
  NdbRecord *rec;

  Uint32 offset= 0;
  for (uint i= 0; i < key_info->key_parts; i++)
  {
    KEY_PART_INFO *kp= &key_info->key_part[i];

    spec[i].column= m_table->getColumn(kp->fieldnr - 1);
    if (! spec[i].column)
      ERR_RETURN(dict->getNdbError());
    if (kp->null_bit)
    {
      /* Nullable column. */
      spec[i].offset= offset + 1;           // First byte is NULL flag
      spec[i].nullbit_byte_offset= offset;
      spec[i].nullbit_bit_in_byte= 0;
    }
    else
    {
      /* Not nullable column. */
      spec[i].offset= offset;
      spec[i].nullbit_byte_offset= 0;
      spec[i].nullbit_bit_in_byte= 0;
    }
    offset+= kp->store_length;
  }

  if (m_index[index_no].index)
  {
    /*
      Enable MysqldShrinkVarchar flag so that the two-byte length used by
      mysqld for short varchar keys is correctly converted into a one-byte
      length used by Ndb kernel.
    */
    rec= dict->createRecord(m_index[index_no].index, m_table,
                            spec, key_info->key_parts, sizeof(spec[0]),
                            ( NdbDictionary::RecMysqldShrinkVarchar |
                              NdbDictionary::RecMysqldBitfield ));
    if (! rec)
      ERR_RETURN(dict->getNdbError());
    m_index[index_no].ndb_record_key= rec;
  }
  else
    m_index[index_no].ndb_record_key= NULL;

  if (m_index[index_no].unique_index)
  {
    rec= dict->createRecord(m_index[index_no].unique_index, m_table,
                            spec, key_info->key_parts, sizeof(spec[0]),
                            ( NdbDictionary::RecMysqldShrinkVarchar |
                              NdbDictionary::RecMysqldBitfield ));
    if (! rec)
      ERR_RETURN(dict->getNdbError());
    m_index[index_no].ndb_unique_record_key= rec;
  }
  else if (index_no == table_share->primary_key)
  {
    /* The primary key is special, there is no explicit NDB index associated. */
    rec= dict->createRecord(m_table,
                            spec, key_info->key_parts, sizeof(spec[0]),
                            ( NdbDictionary::RecMysqldShrinkVarchar |
                              NdbDictionary::RecMysqldBitfield ));
    if (! rec)
      ERR_RETURN(dict->getNdbError());
    m_index[index_no].ndb_unique_record_key= rec;
  }
  else
    m_index[index_no].ndb_unique_record_key= NULL;

  /* Now do the same, but this time with offsets from Field, for row access. */
  for (uint i= 0; i < key_info->key_parts; i++)
  {
    const KEY_PART_INFO *kp= &key_info->key_part[i];

    spec[i].offset= kp->offset;
    if (kp->null_bit)
    {
      /* Nullable column. */
      spec[i].nullbit_byte_offset= kp->null_offset;
      spec[i].nullbit_bit_in_byte= null_bit_mask_to_bit_number(kp->null_bit);
    }
    else
    {
      /* Not nullable column. */
      spec[i].nullbit_byte_offset= 0;
      spec[i].nullbit_bit_in_byte= 0;
    }
  }

  if (m_index[index_no].unique_index)
  {
    rec= dict->createRecord(m_index[index_no].unique_index, m_table,
                            spec, key_info->key_parts, sizeof(spec[0]),
                            NdbDictionary::RecMysqldBitfield);
    if (! rec)
      ERR_RETURN(dict->getNdbError());
    m_index[index_no].ndb_unique_record_row= rec;
  }
  else if (index_no == table_share->primary_key)
  {
    rec= dict->createRecord(m_table,
                            spec, key_info->key_parts, sizeof(spec[0]),
                            NdbDictionary::RecMysqldBitfield);
    if (! rec)
      ERR_RETURN(dict->getNdbError());
    m_index[index_no].ndb_unique_record_row= rec;
  }
  else
    m_index[index_no].ndb_unique_record_row= NULL;

  DBUG_RETURN(0);
}

/*
  Associate index handles for each index of a table
*/
int ha_ndbcluster::open_indexes(THD *thd, Ndb *ndb, TABLE *tab,
                                bool ignore_error)
{
  uint i;
  int error= 0;
  NDBDICT *dict= ndb->getDictionary();
  KEY* key_info= tab->key_info;
  const char **key_name= tab->s->keynames.type_names;
  DBUG_ENTER("ha_ndbcluster::open_indexes");
  m_has_unique_index= FALSE;
  for (i= 0; i < tab->s->keys; i++, key_info++, key_name++)
  {
    if ((error= add_index_handle(thd, dict, key_info, *key_name, i)))
      if (ignore_error)
        m_index[i].index= m_index[i].unique_index= NULL;
      else
        break;
    m_index[i].null_in_unique_index= FALSE;
    if (check_index_fields_not_null(key_info))
      m_index[i].null_in_unique_index= TRUE;
  }

  if (error && !ignore_error)
  {
    while (i > 0)
    {
      i--;
      if (m_index[i].index)
      {
         dict->removeIndexGlobal(*m_index[i].index, 1);
         m_index[i].index= NULL;
      }
      if (m_index[i].unique_index)
      {
         dict->removeIndexGlobal(*m_index[i].unique_index, 1);
         m_index[i].unique_index= NULL;
      }
    }
  }

  DBUG_ASSERT(error == 0 || error == 4243);

  DBUG_RETURN(error);
}

/*
  Renumber indexes in index list by shifting out
  indexes that are to be dropped
 */
void ha_ndbcluster::renumber_indexes(Ndb *ndb, TABLE *tab)
{
  uint i;
  const char *index_name;
  KEY* key_info= tab->key_info;
  const char **key_name= tab->s->keynames.type_names;
  DBUG_ENTER("ha_ndbcluster::renumber_indexes");
  
  for (i= 0; i < tab->s->keys; i++, key_info++, key_name++)
  {
    index_name= *key_name;
    NDB_INDEX_TYPE idx_type= get_index_type_from_table(i);
    m_index[i].type= idx_type;
    if (m_index[i].status == TO_BE_DROPPED) 
    {
      DBUG_PRINT("info", ("Shifting index %s(%i) out of the list", 
                          index_name, i));
      NDB_INDEX_DATA tmp;
      uint j= i + 1;
      // Shift index out of list
      while(j != MAX_KEY && m_index[j].status != UNDEFINED)
      {
        tmp=  m_index[j - 1];
        m_index[j - 1]= m_index[j];
        m_index[j]= tmp;
        j++;
      }
    }
  }

  DBUG_VOID_RETURN;
}

/*
  Drop all indexes that are marked for deletion
*/
int ha_ndbcluster::drop_indexes(Ndb *ndb, TABLE *tab)
{
  uint i;
  int error= 0;
  const char *index_name;
  KEY* key_info= tab->key_info;
  NDBDICT *dict= ndb->getDictionary();
  DBUG_ENTER("ha_ndbcluster::drop_indexes");
  
  for (i= 0; i < tab->s->keys; i++, key_info++)
  {
    NDB_INDEX_TYPE idx_type= get_index_type_from_table(i);
    m_index[i].type= idx_type;
    if (m_index[i].status == TO_BE_DROPPED)
    {
      const NdbDictionary::Index *index= m_index[i].index;
      const NdbDictionary::Index *unique_index= m_index[i].unique_index;
      
      if (index)
      {
        index_name= index->getName();
        DBUG_PRINT("info", ("Dropping index %u: %s", i, index_name));  
        // Drop ordered index from ndb
        error= dict->dropIndexGlobal(*index);
        if (!error)
        {
          dict->removeIndexGlobal(*index, 1);
          m_index[i].index= NULL;
        }
      }
      if (!error && unique_index)
      {
        index_name= unique_index->getName();
        DBUG_PRINT("info", ("Dropping unique index %u: %s", i, index_name));
        // Drop unique index from ndb
        error= dict->dropIndexGlobal(*unique_index);
        if (!error)
        {
          dict->removeIndexGlobal(*unique_index, 1);
          m_index[i].unique_index= NULL;
        }
      }
      if (error)
        DBUG_RETURN(error);
      ndb_clear_index(dict, m_index[i]);
      continue;
    }
  }
  
  DBUG_RETURN(error);
}

/**
  Decode the type of an index from information 
  provided in table object.
*/
NDB_INDEX_TYPE ha_ndbcluster::get_index_type_from_table(uint inx) const
{
  return get_index_type_from_key(inx, table_share->key_info,
                                 inx == table_share->primary_key);
}

NDB_INDEX_TYPE ha_ndbcluster::get_index_type_from_key(uint inx,
                                                      KEY *key_info,
                                                      bool primary) const
{
  bool is_hash_index=  (key_info[inx].algorithm == 
                        HA_KEY_ALG_HASH);
  if (primary)
    return is_hash_index ? PRIMARY_KEY_INDEX : PRIMARY_KEY_ORDERED_INDEX;
  
  return ((key_info[inx].flags & HA_NOSAME) ? 
          (is_hash_index ? UNIQUE_INDEX : UNIQUE_ORDERED_INDEX) :
          ORDERED_INDEX);
} 

bool ha_ndbcluster::check_index_fields_not_null(KEY* key_info)
{
  KEY_PART_INFO* key_part= key_info->key_part;
  KEY_PART_INFO* end= key_part+key_info->key_parts;
  DBUG_ENTER("ha_ndbcluster::check_index_fields_not_null");
  
  for (; key_part != end; key_part++) 
    {
      Field* field= key_part->field;
      if (field->maybe_null())
	DBUG_RETURN(TRUE);
    }
  
  DBUG_RETURN(FALSE);
}

void ha_ndbcluster::release_metadata(THD *thd, Ndb *ndb)
{
  uint i;

  DBUG_ENTER("release_metadata");
  DBUG_PRINT("enter", ("m_tabname: %s", m_tabname));

  NDBDICT *dict= ndb->getDictionary();
  int invalidate_indexes= 0;
  if (thd && thd->lex && thd->lex->sql_command == SQLCOM_FLUSH)
  {
    invalidate_indexes = 1;
  }
  if (m_table != NULL)
  {
    if (m_ndb_record != NULL)
    {
      dict->releaseRecord(m_ndb_record);
      m_ndb_record= NULL;
    }
    if (m_ndb_hidden_key_record != NULL)
    {
      dict->releaseRecord(m_ndb_hidden_key_record);
      m_ndb_hidden_key_record= NULL;
    }
    if (m_ndb_statistics_record != NULL)
    {
      dict->releaseRecord(m_ndb_statistics_record);
      m_ndb_statistics_record= NULL;
    }
    if (m_table->getObjectStatus() == NdbDictionary::Object::Invalid)
      invalidate_indexes= 1;
    dict->removeTableGlobal(*m_table, invalidate_indexes);
  }
  // TODO investigate
  DBUG_ASSERT(m_table_info == NULL);
  m_table_info= NULL;

  // Release index list 
  for (i= 0; i < MAX_KEY; i++)
  {
    if (m_index[i].unique_index)
    {
      DBUG_ASSERT(m_table != NULL);
      dict->removeIndexGlobal(*m_index[i].unique_index, invalidate_indexes);
    }
    if (m_index[i].index)
    {
      DBUG_ASSERT(m_table != NULL);
      dict->removeIndexGlobal(*m_index[i].index, invalidate_indexes);
    }
    ndb_clear_index(dict, m_index[i]);
  }

  m_table= NULL;
  DBUG_VOID_RETURN;
}

int ha_ndbcluster::get_ndb_lock_type(enum thr_lock_type type,
                                     const MY_BITMAP *column_bitmap)
{
  if (type >= TL_WRITE_ALLOW_WRITE)
    return NdbOperation::LM_Exclusive;
  if (type ==  TL_READ_WITH_SHARED_LOCKS ||
      (column_bitmap != NULL && uses_blob_value(column_bitmap)))
    return NdbOperation::LM_Read;
  return NdbOperation::LM_CommittedRead;
}

static const ulong index_type_flags[]=
{
  /* UNDEFINED_INDEX */
  0,                         

  /* PRIMARY_KEY_INDEX */
  HA_ONLY_WHOLE_INDEX, 

  /* PRIMARY_KEY_ORDERED_INDEX */
  /* 
     Enable HA_KEYREAD_ONLY when "sorted" indexes are supported, 
     thus ORDERD BY clauses can be optimized by reading directly 
     through the index.
  */
  // HA_KEYREAD_ONLY | 
  HA_READ_NEXT |
  HA_READ_PREV |
  HA_READ_RANGE |
  HA_READ_ORDER,

  /* UNIQUE_INDEX */
  HA_ONLY_WHOLE_INDEX,

  /* UNIQUE_ORDERED_INDEX */
  HA_READ_NEXT |
  HA_READ_PREV |
  HA_READ_RANGE |
  HA_READ_ORDER,

  /* ORDERED_INDEX */
  HA_READ_NEXT |
  HA_READ_PREV |
  HA_READ_RANGE |
  HA_READ_ORDER
};

static const int index_flags_size= sizeof(index_type_flags)/sizeof(ulong);

inline NDB_INDEX_TYPE ha_ndbcluster::get_index_type(uint idx_no) const
{
  DBUG_ASSERT(idx_no < MAX_KEY);
  return m_index[idx_no].type;
}

inline bool ha_ndbcluster::has_null_in_unique_index(uint idx_no) const
{
  DBUG_ASSERT(idx_no < MAX_KEY);
  return m_index[idx_no].null_in_unique_index;
}


/**
  Get the flags for an index.

  @return
    flags depending on the type of the index.
*/

inline ulong ha_ndbcluster::index_flags(uint idx_no, uint part,
                                        bool all_parts) const 
{ 
  DBUG_ENTER("ha_ndbcluster::index_flags");
  DBUG_PRINT("enter", ("idx_no: %u", idx_no));
  DBUG_ASSERT(get_index_type_from_table(idx_no) < index_flags_size);
  DBUG_RETURN(index_type_flags[get_index_type_from_table(idx_no)] | 
              HA_KEY_SCAN_NOT_ROR);
}

bool ha_ndbcluster::check_index_fields_in_write_set(uint keyno)
{
  KEY* key_info= table->key_info + keyno;
  KEY_PART_INFO* key_part= key_info->key_part;
  KEY_PART_INFO* end= key_part+key_info->key_parts;
  uint i;
  DBUG_ENTER("check_index_fields_in_write_set");

  for (i= 0; key_part != end; key_part++, i++)
  {
    Field* field= key_part->field;
    if (!bitmap_is_set(table->write_set, field->field_index))
    {
      DBUG_RETURN(false);
    }
  }

  DBUG_RETURN(true);
}


/**
  Read one record from NDB using primary key.
*/

int ha_ndbcluster::pk_read(const uchar *key, uint key_len, uchar *buf,
                           uint32 part_id)
{
  NdbConnection *trans= m_thd_ndb->trans;
  const NdbOperation *op;
  int res;
  DBUG_ENTER("pk_read");
  DBUG_PRINT("enter", ("key_len: %u read_set=%x",
                       key_len, table->read_set->bitmap[0]));
  DBUG_DUMP("key", key, key_len);

  NdbOperation::LockMode lm=
    (NdbOperation::LockMode)get_ndb_lock_type(m_lock.type, table->read_set);
  
  if (!(op= pk_unique_index_read_key(table->s->primary_key, key, buf, lm,
                                     (m_user_defined_partitioning ?
                                      &part_id :
                                      NULL))))
    ERR_RETURN(trans->getNdbError());

  if ((res = execute_no_commit_ie(this,trans)) != 0 ||
      op->getNdbError().code) 
  {
    table->status= STATUS_NOT_FOUND;
    DBUG_RETURN(ndb_err(trans));
  }

  table->status= 0;     
  DBUG_RETURN(0);
}

/**
  Update primary key or part id by doing delete insert.
*/

int ha_ndbcluster::ndb_pk_update_row(THD *thd,
                                     const uchar *old_data, uchar *new_data,
                                     uint32 old_part_id)
{
  NdbTransaction *trans= m_thd_ndb->trans;
  int error;
  const NdbOperation *op;
  DBUG_ENTER("ndb_pk_update_row");

  NdbOperation::OperationOptions *poptions = NULL;
  NdbOperation::OperationOptions options;
  options.optionsPresent=0;

  DBUG_PRINT("info", ("primary key update or partition change, "
                      "doing read+delete+insert"));
  // Get all old fields, since we optimize away fields not in query

  const NdbRecord *key_rec;
  const uchar *key_row;

  if (m_user_defined_partitioning)
  {
    options.optionsPresent |= NdbOperation::OperationOptions::OO_PARTITION_ID;
    options.partitionId=old_part_id;
    poptions=&options;
  }

  if (table_share->primary_key != MAX_KEY)
  {
    key_rec= m_index[table->s->primary_key].ndb_unique_record_row;
    key_row= old_data;
  }
  else
  {
    /* Hidden primary key, previously read into m_ref. */
    key_rec= m_ndb_hidden_key_record;
    key_row= (const uchar*)(&m_ref);
  }

  if (!bitmap_is_set_all(table->read_set))
  {
    /*
      Need to read rest of columns for later re-insert.

      Use mask only with columns that are not in write_set, not in
      read_set, and not part of the primary key.
    */

    bitmap_copy(&m_bitmap, table->read_set);
    bitmap_union(&m_bitmap, table->write_set);
    bitmap_invert(&m_bitmap);
    NdbOperation::LockMode lm=
      (NdbOperation::LockMode)get_ndb_lock_type(m_lock.type, &m_bitmap);
    if (!(op= trans->readTuple(key_rec, (const char *)key_row,
                               m_ndb_record, (char *)new_data, lm,
                               (const unsigned char *)(m_bitmap.bitmap),
                               poptions,
                               sizeof(NdbOperation::OperationOptions))))
      ERR_RETURN(trans->getNdbError());

    if (table_share->blob_fields > 0)
    {
      my_bitmap_map *old_map= dbug_tmp_use_all_columns(table, table->read_set);
      error= get_blob_values(op, new_data, &m_bitmap);
      dbug_tmp_restore_column_map(table->read_set, old_map);
      if (error != 0)
        ERR_RETURN(op->getNdbError());
    }
    if (execute_no_commit(this, trans) != 0)
    {
      table->status= STATUS_NOT_FOUND;
      DBUG_RETURN(ndb_err(trans));
    }
  }

  // Delete old row
  error= ndb_delete_row(old_data, TRUE);
  if (error)
  {
    DBUG_PRINT("info", ("delete failed"));
    DBUG_RETURN(error);
  }

  // Insert new row
  DBUG_PRINT("info", ("delete succeded"));
  bool batched_update= (m_active_cursor != 0);
  /*
    If we are updating a primary key with auto_increment
    then we need to update the auto_increment counter
  */
  if (table->found_next_number_field &&
      bitmap_is_set(table->write_set, 
                    table->found_next_number_field->field_index) &&
      (error= set_auto_inc(thd, table->found_next_number_field)))
  {
    DBUG_RETURN(error);
  }
  error= ndb_write_row(new_data, TRUE, batched_update);
  if (error)
  {
    DBUG_PRINT("info", ("insert failed"));
    if (trans->commitStatus() == NdbConnection::Started)
    {
      // Undo delete_row(old_data)
      int undo_res= ndb_write_row((uchar *)old_data, TRUE, batched_update);
      if (undo_res)
        push_warning(table->in_use,
                     MYSQL_ERROR::WARN_LEVEL_WARN,
                     undo_res,
                     "NDB failed undoing delete at primary key update");
    }
    DBUG_RETURN(error);
  }
  DBUG_PRINT("info", ("delete+insert succeeded"));

  DBUG_RETURN(0);
}

/**
  Check that all operations between first and last all
  have gotten the errcode
  If checking for HA_ERR_KEY_NOT_FOUND then update m_dupkey
  for all succeeding operations
*/
bool ha_ndbcluster::check_all_operations_for_error(NdbTransaction *trans,
                                                   const NdbOperation *first,
                                                   const NdbOperation *last,
                                                   uint errcode)
{
  const NdbOperation *op= first;
  DBUG_ENTER("ha_ndbcluster::check_all_operations_for_error");

  while(op)
  {
    NdbError err= op->getNdbError();
    if (err.status != NdbError::Success)
    {
      if (ndb_to_mysql_error(&err) != (int) errcode)
        DBUG_RETURN(FALSE);
      if (op == last) break;
      op= trans->getNextCompletedOperation(op);
    }
    else
    {
      // We found a duplicate
      if (op->getType() == NdbOperation::UniqueIndexAccess)
      {
        if (errcode == HA_ERR_KEY_NOT_FOUND)
        {
          NdbIndexOperation *iop= (NdbIndexOperation *) op;
          const NDBINDEX *index= iop->getIndex();
          // Find the key_no of the index
          for(uint i= 0; i<table->s->keys; i++)
          {
            if (m_index[i].unique_index == index)
            {
              m_dupkey= i;
              break;
            }
          }
        }
      }
      else
      {
        // Must have been primary key access
        DBUG_ASSERT(op->getType() == NdbOperation::PrimaryKeyAccess);
        if (errcode == HA_ERR_KEY_NOT_FOUND)
          m_dupkey= table->s->primary_key;
      }
      DBUG_RETURN(FALSE);      
    }
  }
  DBUG_RETURN(TRUE);
}


/**
 * Check if record contains any null valued columns that are part of a key
 */
static
int
check_null_in_record(const KEY* key_info, const uchar *record)
{
  KEY_PART_INFO *curr_part, *end_part;
  curr_part= key_info->key_part;
  end_part= curr_part + key_info->key_parts;

  while (curr_part != end_part)
  {
    if (curr_part->null_bit &&
        (record[curr_part->null_offset] & curr_part->null_bit))
      return 1;
    curr_part++;
  }
  return 0;
  /*
    We could instead pre-compute a bitmask in table_share with one bit for
    every null-bit in the key, and so check this just by OR'ing the bitmask
    with the null bitmap in the record.
    But not sure it's worth it.
  */
}

/* Empty mask and dummy row, for reading no attributes using NdbRecord. */
/* Mask will be initialized to all zeros by linker. */
static unsigned char empty_mask[(NDB_MAX_ATTRIBUTES_IN_TABLE+7)/8];
static char dummy_row[1];

/**
  Peek to check if any rows already exist with conflicting
  primary key or unique index values
*/

int ha_ndbcluster::peek_indexed_rows(const uchar *record, 
                                     NDB_WRITE_OP write_op)
{
  NdbTransaction *trans= m_thd_ndb->trans;
  const NdbOperation *op;
  const NdbOperation *first, *last;
  NdbOperation::OperationOptions options;
  NdbOperation::OperationOptions *poptions=NULL;
  options.optionsPresent = 0;
  uint i;
  int res;
  DBUG_ENTER("peek_indexed_rows");

  NdbOperation::LockMode lm=
      (NdbOperation::LockMode)get_ndb_lock_type(m_lock.type, NULL);
  first= NULL;
  if (write_op != NDB_UPDATE && table->s->primary_key != MAX_KEY)
  {
    /*
     * Fetch any row with colliding primary key
     */
    const NdbRecord *key_rec=
      m_index[table->s->primary_key].ndb_unique_record_row;

    if (m_user_defined_partitioning)
    {
      uint32 part_id;
      int error;
      longlong func_value;
      my_bitmap_map *old_map= dbug_tmp_use_all_columns(table, table->read_set);
      error= m_part_info->get_partition_id(m_part_info, &part_id, &func_value);
      dbug_tmp_restore_column_map(table->read_set, old_map);
      if (error)
      {
        m_part_info->err_value= func_value;
        DBUG_RETURN(error);
      }
      options.optionsPresent |= NdbOperation::OperationOptions::OO_PARTITION_ID;
      options.partitionId=part_id;
      poptions=&options;
    }    

    if (!(op= trans->readTuple(key_rec, (const char *)record,
                               m_ndb_record, dummy_row, lm, empty_mask,
                               poptions, 
                               sizeof(NdbOperation::OperationOptions))))
      ERR_RETURN(trans->getNdbError());
    
    first= op;
  }
  /*
   * Fetch any rows with colliding unique indexes
   */
  KEY* key_info;
  for (i= 0, key_info= table->key_info; i < table->s->keys; i++, key_info++)
  {
    if (i != table->s->primary_key &&
        key_info->flags & HA_NOSAME)
    {
      /*
        A unique index is defined on table.
        We cannot look up a NULL field value in a unique index. But since
        keys with NULLs are not indexed, such rows cannot conflict anyway, so
        we just skip the index in this case.
      */
      if (check_null_in_record(key_info, record))
      {
        DBUG_PRINT("info", ("skipping check for key with NULL"));
        continue;
      }
      if (write_op != NDB_INSERT && !check_index_fields_in_write_set(i))
      {
        DBUG_PRINT("info", ("skipping check for key %u not in write_set", i));
        continue;
      }

      const NdbOperation *iop;
      const NdbRecord *key_rec= m_index[i].ndb_unique_record_row;
      if (!(iop= trans->readTuple(key_rec, (const char *)record,
                                  m_ndb_record, dummy_row,
                                  lm, empty_mask)))
        ERR_RETURN(trans->getNdbError());

      if (!first)
        first= iop;
    }
  }
  last= trans->getLastDefinedOperation();
  if (first)
    res= execute_no_commit_ie(this,trans);
  else
  {
    // Table has no keys
    table->status= STATUS_NOT_FOUND;
    DBUG_RETURN(HA_ERR_KEY_NOT_FOUND);
  }
  if (check_all_operations_for_error(trans, first, last, 
                                     HA_ERR_KEY_NOT_FOUND))
  {
    table->status= STATUS_NOT_FOUND;
    DBUG_RETURN(ndb_err(trans));
  } 
  else
  {
    DBUG_PRINT("info", ("m_dupkey %d", m_dupkey));
  }
  DBUG_RETURN(0);
}


/**
  Read one record from NDB using unique secondary index.
*/

int ha_ndbcluster::unique_index_read(const uchar *key,
                                     uint key_len, uchar *buf)
{
  NdbTransaction *trans= m_thd_ndb->trans;
  const NdbOperation *op;
  DBUG_ENTER("ha_ndbcluster::unique_index_read");
  DBUG_PRINT("enter", ("key_len: %u, index: %u", key_len, active_index));
  DBUG_DUMP("key", key, key_len);

  NdbOperation::LockMode lm=
    (NdbOperation::LockMode)get_ndb_lock_type(m_lock.type, table->read_set);
  if (!(op= pk_unique_index_read_key(active_index, key, buf, lm, NULL)))
    ERR_RETURN(trans->getNdbError());
  
  if (execute_no_commit_ie(this,trans) != 0 ||
      op->getNdbError().code) 
  {
    int err= ndb_err(trans);
    if(err==HA_ERR_KEY_NOT_FOUND)
      table->status= STATUS_NOT_FOUND;
    else
      table->status= STATUS_GARBAGE;

    DBUG_RETURN(err);
  }

  table->status= 0;
  DBUG_RETURN(0);
}

int
ha_ndbcluster::scan_handle_lock_tuple(NdbScanOperation *scanOp,
                                      NdbTransaction *trans)
{
  DBUG_ENTER("ha_ndbcluster::scan_handle_lock_tuple");
  if (m_lock_tuple)
  {
    /*
      Lock level m_lock.type either TL_WRITE_ALLOW_WRITE
      (SELECT FOR UPDATE) or TL_READ_WITH_SHARED_LOCKS (SELECT
      LOCK WITH SHARE MODE) and row was not explictly unlocked 
      with unlock_row() call
    */
    const NdbOperation *op;
    // Lock row
    DBUG_PRINT("info", ("Keeping lock on scanned row"));
      
    if (!(op= scanOp->lockCurrentTuple(trans, m_ndb_record,
                                       dummy_row, empty_mask)))
    {
      /* purecov: begin inspected */
      m_lock_tuple= FALSE;
      ERR_RETURN(trans->getNdbError());
      /* purecov: end */    
    }
    m_thd_ndb->m_unsent_bytes+=12;
  }
  m_lock_tuple= FALSE;
  DBUG_RETURN(0);
}

inline int ha_ndbcluster::fetch_next(NdbScanOperation* cursor)
{
  DBUG_ENTER("fetch_next");
  int local_check;
  int error;
  NdbTransaction *trans= m_thd_ndb->trans;
  
  if ((error= scan_handle_lock_tuple(cursor, trans)) != 0)
    DBUG_RETURN(error);
  
  bool contact_ndb= m_lock.type < TL_WRITE_ALLOW_WRITE &&
                    m_lock.type != TL_READ_WITH_SHARED_LOCKS;
  do {
    DBUG_PRINT("info", ("Call nextResult, contact_ndb: %d", contact_ndb));
    /*
      We can only handle one tuple with blobs at a time.
    */
    if (m_thd_ndb->m_unsent_bytes && m_blobs_pending)
    {
      if (execute_no_commit(this,trans) != 0)
        DBUG_RETURN(ndb_err(trans));
    }
    
    if ((local_check= cursor->nextResult(&_m_next_row,
                                         contact_ndb,
                                         m_force_send)) == 0)
    {
      /*
	Explicitly lock tuple if "select for update" or
	"select lock in share mode"
      */
      m_lock_tuple= (m_lock.type == TL_WRITE_ALLOW_WRITE
		     || 
		     m_lock.type == TL_READ_WITH_SHARED_LOCKS);
      DBUG_RETURN(0);
    } 
    else if (local_check == 1 || local_check == 2)
    {
      // 1: No more records
      // 2: No more cached records
      
      /*
        Before fetching more rows and releasing lock(s),
        all pending update or delete operations should 
        be sent to NDB
      */
      DBUG_PRINT("info", ("thd_ndb->m_unsent_bytes: %ld",
                          (long) m_thd_ndb->m_unsent_bytes));
      if (m_thd_ndb->m_unsent_bytes)
      {
        if (flush_bulk_insert() != 0)
          DBUG_RETURN(-1);
      }
      contact_ndb= (local_check == 2);
    }
    else
    {
      DBUG_RETURN(ndb_err(trans));
    }
  } while (local_check == 2);

  DBUG_RETURN(1);
}

/**
  Get the next record of a started scan. Try to fetch
  it locally from NdbApi cached records if possible, 
  otherwise ask NDB for more.

  @note
    If this is a update/delete make sure to not contact
    NDB before any pending ops have been sent to NDB.
*/

inline int ha_ndbcluster::next_result(uchar *buf)
{  
  int res;
  DBUG_ENTER("next_result");
    
  if (!m_active_cursor)
    DBUG_RETURN(HA_ERR_END_OF_FILE);
  
  if ((res= fetch_next(m_active_cursor)) == 0)
  {
    DBUG_PRINT("info", ("One more record found"));    

    unpack_record(buf, m_next_row);
    table->status= 0;
    DBUG_RETURN(0);
  }
  else if (res == 1)
  {
    // No more records
    table->status= STATUS_NOT_FOUND;
    
    DBUG_PRINT("info", ("No more records"));
    DBUG_RETURN(HA_ERR_END_OF_FILE);
  }
  else
  {
    DBUG_RETURN(ndb_err(m_thd_ndb->trans));
  }
}

/**
  Do a primary key or unique key index read operation.
  The key value is taken from a buffer in mysqld key format.
*/
const NdbOperation *
ha_ndbcluster::pk_unique_index_read_key(uint idx, const uchar *key, uchar *buf,
                                        NdbOperation::LockMode lm,
                                        Uint32 *ppartition_id)
{
  const NdbOperation *op;
  const NdbRecord *key_rec;
  NdbOperation::OperationOptions options;
  NdbOperation::OperationOptions *poptions = NULL;
  options.optionsPresent= 0;
  NdbOperation::GetValueSpec gets[2];
  
  if (idx != MAX_KEY)
    key_rec= m_index[idx].ndb_unique_record_key;
  else
    key_rec= m_ndb_hidden_key_record;

  /* Initialize the null bitmap, setting unused null bits to 1. */
  memset(buf, 0xff, table->s->null_bytes);

  if (table_share->primary_key == MAX_KEY)
  {
    get_hidden_fields_keyop(&options, gets);
    poptions= &options;
  }

  if (ppartition_id != NULL)
  {
    options.optionsPresent|= NdbOperation::OperationOptions::OO_PARTITION_ID;
    options.partitionId= *ppartition_id;
    poptions= &options;
  }

  op= m_thd_ndb->trans->readTuple(key_rec, (const char *)key, m_ndb_record,
                                  (char *)buf, lm,
                                  (uchar *)(table->read_set->bitmap), poptions,
                                  sizeof(NdbOperation::OperationOptions));

  if (uses_blob_value(table->read_set) &&
      get_blob_values(op, buf, table->read_set) != 0)
    return NULL;

  return op;
}

/** Count number of columns in key part. */
static uint
count_key_columns(const KEY *key_info, const key_range *key)
{
  KEY_PART_INFO *first_key_part= key_info->key_part;
  KEY_PART_INFO *key_part_end= first_key_part + key_info->key_parts;
  KEY_PART_INFO *key_part;
  uint length= 0;
  for(key_part= first_key_part; key_part < key_part_end; key_part++)
  {
    if (length >= key->length)
      break;
    length+= key_part->store_length;
  }
  return key_part - first_key_part;
}
<<<<<<< HEAD

/* Helper method to compute NDB index bounds. Note: does not set range_no. */
static void
compute_index_bounds(NdbIndexScanOperation::IndexBound & bound,
                     const KEY *key_info,
                     const key_range *start_key, const key_range *end_key)
{
  if (start_key)
  {
    bound.low_key= (const char*)start_key->key;
    bound.low_key_count= count_key_columns(key_info, start_key);
    bound.low_inclusive=
      start_key->flag != HA_READ_AFTER_KEY &&
      start_key->flag != HA_READ_BEFORE_KEY;
  }
  else
  {
    bound.low_key= NULL;
    bound.low_key_count= 0;
  }

=======

/* Helper method to compute NDB index bounds. Note: does not set range_no. */
static void
compute_index_bounds(NdbIndexScanOperation::IndexBound & bound,
                     const KEY *key_info,
                     const key_range *start_key, const key_range *end_key)
{
  if (start_key)
  {
    bound.low_key= (const char*)start_key->key;
    bound.low_key_count= count_key_columns(key_info, start_key);
    bound.low_inclusive=
      start_key->flag != HA_READ_AFTER_KEY &&
      start_key->flag != HA_READ_BEFORE_KEY;
  }
  else
  {
    bound.low_key= NULL;
    bound.low_key_count= 0;
  }

>>>>>>> 67ddd733
  if (start_key &&
      (start_key->flag == HA_READ_KEY_EXACT ||
       start_key->flag == HA_READ_PREFIX_LAST))
  {
    bound.high_key= bound.low_key;
    bound.high_key_count= bound.low_key_count;
    bound.high_inclusive= TRUE;
  }
  else if (end_key)
  {
    bound.high_key= (const char*)end_key->key;
    bound.high_key_count= count_key_columns(key_info, end_key);
    /*
      For some reason, 'where b >= 1 and b <= 3' uses HA_READ_AFTER_KEY for
      the end_key.
      So HA_READ_AFTER_KEY in end_key sets high_inclusive, even though in
      start_key it does not set low_inclusive.
    */
    bound.high_inclusive= end_key->flag != HA_READ_BEFORE_KEY;
    if (end_key->flag == HA_READ_KEY_EXACT ||
        end_key->flag == HA_READ_PREFIX_LAST)
    {
      bound.low_key= bound.high_key;
      bound.low_key_count= bound.high_key_count;
      bound.low_inclusive= TRUE;
    }
  }
  else
  {
    bound.high_key= NULL;
    bound.high_key_count= 0;
  }
}

/**
  Start ordered index scan in NDB
*/

int ha_ndbcluster::ordered_index_scan(const key_range *start_key,
                                      const key_range *end_key,
                                      bool sorted, bool descending,
                                      uchar* buf, part_id_range *part_spec)
{  
  NdbTransaction *trans= m_thd_ndb->trans;
  NdbIndexScanOperation *op;
  int error;

  DBUG_ENTER("ha_ndbcluster::ordered_index_scan");
  DBUG_PRINT("enter", ("index: %u, sorted: %d, descending: %d read_set=0x%x",
             active_index, sorted, descending, table->read_set->bitmap[0]));
  DBUG_PRINT("enter", ("Starting new ordered scan on %s", m_tabname));

  // Check that sorted seems to be initialised
  DBUG_ASSERT(sorted == 0 || sorted == 1);
  
  if (m_active_cursor && (error= close_scan()))
    DBUG_RETURN(error);

  if (m_active_cursor && (error= close_scan()))
    DBUG_RETURN(error);

  NdbOperation::LockMode lm=
    (NdbOperation::LockMode)get_ndb_lock_type(m_lock.type, table->read_set);

  NdbScanOperation::ScanOptions options;
  options.optionsPresent=NdbScanOperation::ScanOptions::SO_SCANFLAGS;
  options.scan_flags=0;

  NdbOperation::GetValueSpec gets[2];
  if (table_share->primary_key == MAX_KEY)
    get_hidden_fields_scan(&options, gets);

  if (lm == NdbOperation::LM_Read)
    options.scan_flags|= NdbScanOperation::SF_KeyInfo;
  if (sorted)
    options.scan_flags|= NdbScanOperation::SF_OrderBy;
  if (descending)
    options.scan_flags|= NdbScanOperation::SF_Descending;
  const NdbRecord *key_rec= m_index[active_index].ndb_record_key;
  const NdbRecord *row_rec= m_ndb_record;

  NdbIndexScanOperation::IndexBound bound;
  NdbIndexScanOperation::IndexBound *pbound = NULL;
  NdbInterpretedCode code(m_table);

  if (start_key != NULL || end_key != NULL)
  {
    /* 
       Compute bounds info, reversing range boundaries
       if descending
     */
    compute_index_bounds(bound, 
                         table->key_info + active_index,
                         (descending?
                          end_key : start_key),
                         (descending?
                          start_key : end_key));
    bound.range_no = 0;
    pbound = &bound;
  }

  /* Partition pruning */
  if (m_use_partition_pruning && part_spec != NULL &&
      part_spec->start_part == part_spec->end_part)
  {
    options.partitionId = part_spec->start_part;
    options.optionsPresent |= NdbScanOperation::ScanOptions::SO_PARTITION_ID;
  }

  if (m_cond && m_cond->generate_scan_filter(&code, &options))
    ERR_RETURN(code.getNdbError());

  if (!(op= trans->scanIndex(key_rec, row_rec, lm,
                             (uchar *)(table->read_set->bitmap),
                             pbound,
                             &options,
                             sizeof(NdbScanOperation::ScanOptions))))
    ERR_RETURN(trans->getNdbError());

  if (uses_blob_value(table->read_set) &&
      get_blob_values(op, NULL, table->read_set) != 0)
    ERR_RETURN(op->getNdbError());

  m_active_cursor= op;

  if (execute_no_commit(this,trans) != 0)
    DBUG_RETURN(ndb_err(trans));
  
  DBUG_RETURN(next_result(buf));
}

static
int
guess_scan_flags(NdbOperation::LockMode lm, 
		 const NDBTAB* tab, const MY_BITMAP* readset)
{
  int flags= 0;
  flags|= (lm == NdbOperation::LM_Read) ? NdbScanOperation::SF_KeyInfo : 0;
  if (tab->checkColumns(0, 0) & 2)
  {
    int ret = tab->checkColumns(readset->bitmap, no_bytes_in_map(readset));
    
    if (ret & 2)
    { // If disk columns...use disk scan
      flags |= NdbScanOperation::SF_DiskScan;
    }
    else if ((ret & 4) == 0 && (lm == NdbOperation::LM_Exclusive))
    {
      // If no mem column is set and exclusive...guess disk scan
      flags |= NdbScanOperation::SF_DiskScan;
    }
  }
  return flags;
}

/*
  Start full table scan in NDB or unique index scan
 */

int ha_ndbcluster::full_table_scan(const KEY* key_info, 
                                   const uchar *key, 
                                   uint key_len,
                                   uchar *buf)
{
  NdbScanOperation *op;
  NdbTransaction *trans= m_thd_ndb->trans;
  part_id_range part_spec;
  NdbOperation::GetValueSpec gets[2];

  DBUG_ENTER("full_table_scan");  
  DBUG_PRINT("enter", ("Starting new scan on %s", m_tabname));

  NdbOperation::LockMode lm=
    (NdbOperation::LockMode)get_ndb_lock_type(m_lock.type, table->read_set);
  NdbScanOperation::ScanOptions options;
  options.optionsPresent = (NdbScanOperation::ScanOptions::SO_SCANFLAGS |
                            NdbScanOperation::ScanOptions::SO_PARALLEL);
  options.scan_flags = guess_scan_flags(lm, m_table, table->read_set);
  options.parallel = parallelism;

  if (m_use_partition_pruning)
  {
    part_spec.start_part= 0;
    part_spec.end_part= m_part_info->get_tot_partitions() - 1;
    prune_partition_set(table, &part_spec);
    DBUG_PRINT("info", ("part_spec.start_part: %u  part_spec.end_part: %u",
                        part_spec.start_part, part_spec.end_part));
    /*
      If partition pruning has found no partition in set
      we can return HA_ERR_END_OF_FILE
    */
    if (part_spec.start_part > part_spec.end_part)
    {
      DBUG_RETURN(HA_ERR_END_OF_FILE);
    }

    /*
      If partition pruning has found exactly one partition in set
      we can optimize scan to run towards that partition only.
    */
    if (part_spec.start_part == part_spec.end_part)
    {
      options.optionsPresent|= NdbScanOperation::ScanOptions::SO_PARTITION_ID;
      options.partitionId= part_spec.start_part;
    }
  }
  if (table_share->primary_key == MAX_KEY)
    get_hidden_fields_scan(&options, gets);

  {
    NdbInterpretedCode code(m_table);

    if (!key_info)
    {
      if (m_cond && m_cond->generate_scan_filter(&code, &options))
        ERR_RETURN(code.getNdbError());
    }
    else
    {
      /* Unique index scan in NDB (full table scan with scan filter) */
      DBUG_PRINT("info", ("Starting unique index scan"));
      if (!m_cond)
        m_cond= new ha_ndbcluster_cond;
      if (!m_cond)
      {
        my_errno= HA_ERR_OUT_OF_MEM;
        DBUG_RETURN(my_errno);
      }       
      if (m_cond->generate_scan_filter_from_key(&code, &options, key_info, key, key_len, buf))
        ERR_RETURN(code.getNdbError());
    }

    if (!(op= trans->scanTable(m_ndb_record, lm,
                               (uchar *)(table->read_set->bitmap),
                               &options, sizeof(NdbScanOperation::ScanOptions))))
      ERR_RETURN(trans->getNdbError());
  }
  
  m_active_cursor= op;

  if (uses_blob_value(table->read_set) &&
      get_blob_values(op, NULL, table->read_set) != 0)
    ERR_RETURN(op->getNdbError());

  if (execute_no_commit(this,trans) != 0)
    DBUG_RETURN(ndb_err(trans));
  DBUG_PRINT("exit", ("Scan started successfully"));
  DBUG_RETURN(next_result(buf));
}

int
ha_ndbcluster::set_auto_inc(THD *thd, Field *field)
{
  DBUG_ENTER("ha_ndbcluster::set_auto_inc");
  Ndb *ndb= get_ndb(thd);
  bool read_bit= bitmap_is_set(table->read_set, field->field_index);
  bitmap_set_bit(table->read_set, field->field_index);
  Uint64 next_val= (Uint64) field->val_int() + 1;
  if (!read_bit)
    bitmap_clear_bit(table->read_set, field->field_index);
#ifndef DBUG_OFF
  char buff[22];
  DBUG_PRINT("info", 
             ("Trying to set next auto increment value to %s",
              llstr(next_val, buff)));
#endif
  if (ndb->checkUpdateAutoIncrementValue(m_share->tuple_id_range, next_val))
  {
    Ndb_tuple_id_range_guard g(m_share);
    if (ndb->setAutoIncrementValue(m_table, g.range, next_val, TRUE)
        == -1)
      ERR_RETURN(ndb->getNdbError());
  }
  DBUG_RETURN(0);
}

Uint32
ha_ndbcluster::setup_get_hidden_fields(NdbOperation::GetValueSpec gets[2])
{
  Uint32 num_gets= 0;
  /*
    We need to read the hidden primary key, and possibly the FRAGMENT
    pseudo-column.
  */
  gets[num_gets].column= get_hidden_key_column();
  gets[num_gets].appStorage= &m_ref;
  num_gets++;
  if (m_user_defined_partitioning)
  {
    /* Need to read partition id to support ORDER BY columns. */
    gets[num_gets].column= NdbDictionary::Column::FRAGMENT;
    gets[num_gets].appStorage= &m_part_id;
    num_gets++;
  }
  return num_gets;
}

void
ha_ndbcluster::get_hidden_fields_keyop(NdbOperation::OperationOptions *options,
                                       NdbOperation::GetValueSpec gets[2])
{
  Uint32 num_gets= setup_get_hidden_fields(gets);
  options->optionsPresent|= NdbOperation::OperationOptions::OO_GETVALUE;
  options->extraGetValues= gets;
  options->numExtraGetValues= num_gets;
}

void
ha_ndbcluster::get_hidden_fields_scan(NdbScanOperation::ScanOptions *options,
                                      NdbOperation::GetValueSpec gets[2])
{
  Uint32 num_gets= setup_get_hidden_fields(gets);
  options->optionsPresent|= NdbScanOperation::ScanOptions::SO_GETVALUE;
  options->extraGetValues= gets;
  options->numExtraGetValues= num_gets;
}

inline void
ha_ndbcluster::eventSetAnyValue(THD *thd, 
                                NdbOperation::OperationOptions *options)
{
  if (unlikely(m_slow_path))
  {
    /*
      Ignore TNTO_NO_LOGGING for slave thd.  It is used to indicate
      log-slave-updates option.  This is instead handled in the
      injector thread, by looking explicitly at the
      opt_log_slave_updates flag.
    */
    Thd_ndb *thd_ndb= get_thd_ndb(thd);
    if (thd->slave_thread)
    {
      options->optionsPresent |= NdbOperation::OperationOptions::OO_ANYVALUE;
      options->anyValue=thd->server_id;
    }
    else if (thd_ndb->trans_options & TNTO_NO_LOGGING)
    {
      options->optionsPresent |= NdbOperation::OperationOptions::OO_ANYVALUE;
      options->anyValue=NDB_ANYVALUE_FOR_NOLOGGING;
    }
  }
}

int ha_ndbcluster::write_row(uchar *record)
{
  DBUG_ENTER("ha_ndbcluster::write_row");
  DBUG_RETURN(ndb_write_row(record, FALSE, FALSE));
}

/**
  Insert one record into NDB
*/
int ha_ndbcluster::ndb_write_row(uchar *record,
                                 bool primary_key_update,
                                 bool batched_update)
{
  bool has_auto_increment;
  NdbTransaction *trans= m_thd_ndb->trans;
  const NdbOperation *op;
  THD *thd= table->in_use;
  Thd_ndb *thd_ndb= get_thd_ndb(thd);
  uint32 part_id;
  int error;
  NdbOperation::SetValueSpec sets[2];
  Uint32 num_sets= 0;
  DBUG_ENTER("ha_ndbcluster::ndb_write_row");

  has_auto_increment= (table->next_number_field && record == table->record[0]);

  if (has_auto_increment && table_share->primary_key != MAX_KEY) 
  {
    /*
     * Increase any auto_incremented primary key
     */
    m_skip_auto_increment= FALSE;
    if ((error= update_auto_increment()))
      DBUG_RETURN(error);
    m_skip_auto_increment= (insert_id_for_cur_row == 0);
  }

  /*
   * If IGNORE the ignore constraint violations on primary and unique keys
   */
  if (!m_use_write && m_ignore_dup_key)
  {
    /*
      compare if expression with that in start_bulk_insert()
      start_bulk_insert will set parameters to ensure that each
      write_row is committed individually
    */
    int peek_res= peek_indexed_rows(record, NDB_INSERT);
    
    if (!peek_res) 
    {
      DBUG_RETURN(HA_ERR_FOUND_DUPP_KEY);
    }
    if (peek_res != HA_ERR_KEY_NOT_FOUND)
      DBUG_RETURN(peek_res);
  }

  bool uses_blobs= uses_blob_value(table->write_set);

  Uint64 auto_value;
  if (table_share->primary_key == MAX_KEY)
  {
    /* Table has hidden primary key. */
    Ndb *ndb= get_ndb(thd);
    uint retries= NDB_AUTO_INCREMENT_RETRIES;
    int retry_sleep= 30; /* 30 milliseconds, transaction */
    for (;;)
    {
      Ndb_tuple_id_range_guard g(m_share);
      if (ndb->getAutoIncrementValue(m_table, g.range, auto_value, 1) == -1)
      {
	if (--retries &&
	    ndb->getNdbError().status == NdbError::TemporaryError)
	{
	  my_sleep(retry_sleep);
	  continue;
	}
	ERR_RETURN(ndb->getNdbError());
      }
      break;
    }
    sets[num_sets].column= get_hidden_key_column();
    sets[num_sets].value= &auto_value;
    num_sets++;
  } 

  if (m_user_defined_partitioning)
  {
    longlong func_value= 0;
    my_bitmap_map *old_map= dbug_tmp_use_all_columns(table, table->read_set);
    error= m_part_info->get_partition_id(m_part_info, &part_id, &func_value);
    dbug_tmp_restore_column_map(table->read_set, old_map);
    if (error)
    {
      m_part_info->err_value= func_value;
      DBUG_RETURN(error);
    }

    /*
      We need to set the value of the partition function value in
      NDB since the NDB kernel doesn't have easy access to the function
      to calculate the value.
    */
    if (func_value >= INT_MAX32)
      func_value= INT_MAX32;
    sets[num_sets].column= get_partition_id_column();
    sets[num_sets].value= &func_value;
    num_sets++;
  }

  ha_statistic_increment(&SSV::ha_write_count);
  if (table->timestamp_field_type & TIMESTAMP_AUTO_SET_ON_INSERT)
    table->timestamp_field->set_time();


  /*
     Setup OperationOptions
   */
  NdbOperation::OperationOptions options;
  NdbOperation::OperationOptions *poptions = NULL;
  options.optionsPresent=0;
  
  eventSetAnyValue(thd, &options); 

  if (m_user_defined_partitioning)
  {
    options.optionsPresent |= NdbOperation::OperationOptions::OO_PARTITION_ID;
    options.partitionId= part_id;
  }
  if (num_sets)
  {
    options.optionsPresent |= NdbOperation::OperationOptions::OO_SETVALUE;
    options.extraSetValues= sets;
    options.numExtraSetValues= num_sets;
  }
  if (options.optionsPresent != 0)
    poptions=&options;

  const NdbRecord *key_rec;
  const uchar *key_row;
  if (table_share->primary_key == MAX_KEY)
  {
    key_rec= m_ndb_hidden_key_record;
    key_row= (const uchar *)&auto_value;
  }
  else
  {
    key_rec= m_index[table_share->primary_key].ndb_unique_record_row;
    key_row= record;
  }

  const MY_BITMAP *user_cols_written_bitmap;
  
  if (m_use_write)
  {
    const uchar *mask;
#ifdef HAVE_NDB_BINLOG
    /*
      The use of table->write_set is tricky here. This is done as a temporary
      workaround for BUG#22045.

      There is some confusion on the precise meaning of write_set in write_row,
      with REPLACE INTO and replication SQL thread having different opinions.
      There is work on the way to sort that out, but until then we need to
      implement different semantics depending on whether we are in the slave
      SQL thread or not.

      SQL thread -> use the write_set for writeTuple().
      otherwise (REPLACE INTO) -> do not use write_set.
    */
    if (thd->slave_thread)
    {
      user_cols_written_bitmap= table->write_set;
      mask= (uchar *)(user_cols_written_bitmap->bitmap);
    }
    else
#endif
    {
      user_cols_written_bitmap= NULL;
      mask= NULL;
    }

    op= trans->writeTuple(key_rec, (const char *)key_row, m_ndb_record,
                          (char *)record, mask,
                          poptions, sizeof(NdbOperation::OperationOptions));
  }
  else
  {
    /* Using insert, we write all user visible columns */
    user_cols_written_bitmap= NULL;
    op= trans->insertTuple(key_rec, (const char *)key_row, m_ndb_record,
                           (char *)record, NULL, // No mask
                           poptions, sizeof(NdbOperation::OperationOptions));
  }
  if (!(op))
    ERR_RETURN(trans->getNdbError());

  bool need_flush= add_row_check_if_batch_full(thd_ndb);
  bool do_batch= !need_flush &&
    (batched_update || (thd->options & OPTION_ALLOW_BATCH));
  uint blob_count= 0;
  if (table_share->blob_fields > 0)
  {
    my_bitmap_map *old_map= dbug_tmp_use_all_columns(table, table->read_set);
    /* Set Blob values for all columns updated by the operation */
    int res= set_blob_values(op, record - table->record[0],
                             user_cols_written_bitmap, &blob_count, do_batch);
    dbug_tmp_restore_column_map(table->read_set, old_map);
    if (res != 0)
      DBUG_RETURN(res);
  }

  m_rows_changed++;

  /*
    Execute write operation
    NOTE When doing inserts with many values in 
    each INSERT statement it should not be necessary
    to NoCommit the transaction between each row.
    Find out how this is detected!
  */
  m_rows_inserted++;
  no_uncommitted_rows_update(1);
  if (( (m_rows_to_insert == 1 || uses_blobs) && !do_batch ) ||
      primary_key_update ||
      need_flush)
  {
    int res= flush_bulk_insert();
    if (res != 0)
    {
      m_skip_auto_increment= TRUE;
      DBUG_RETURN(res);
    }
  }
  if ((has_auto_increment) && (m_skip_auto_increment))
  {
    int ret_val;
    if ((ret_val= set_auto_inc(thd, table->next_number_field)))
    {
      DBUG_RETURN(ret_val);
    }
  }
  m_skip_auto_increment= TRUE;

  DBUG_PRINT("exit",("ok"));
  DBUG_RETURN(0);
}


/* Compare if an update changes the primary key in a row. */
int ha_ndbcluster::primary_key_cmp(const uchar * old_row, const uchar * new_row)
{
  uint keynr= table_share->primary_key;
  KEY_PART_INFO *key_part=table->key_info[keynr].key_part;
  KEY_PART_INFO *end=key_part+table->key_info[keynr].key_parts;

  for (; key_part != end ; key_part++)
  {
    if (!bitmap_is_set(table->write_set, key_part->fieldnr - 1))
      continue;

    /* The primary key does not allow NULLs. */
    DBUG_ASSERT(!key_part->null_bit);

    if (key_part->key_part_flag & (HA_BLOB_PART | HA_VAR_LENGTH_PART))
    {

      if (key_part->field->cmp_binary((old_row + key_part->offset),
                                      (new_row + key_part->offset),
                                      (ulong) key_part->length))
        return 1;
    }
    else
    {
      if (memcmp(old_row+key_part->offset, new_row+key_part->offset,
                 key_part->length))
        return 1;
    }
  }
  return 0;
}

/**
  Update one record in NDB using primary key.
*/

int ha_ndbcluster::update_row(const uchar *old_data, uchar *new_data)
{
  THD *thd= table->in_use;
  Thd_ndb *thd_ndb= get_thd_ndb(thd);
  NdbTransaction *trans= m_thd_ndb->trans;
  NdbScanOperation* cursor= m_active_cursor;
  const NdbOperation *op;
  uint32 old_part_id= 0, new_part_id= 0;
  int error;
  longlong func_value;
  Uint32 func_value_uint32;
  bool have_pk= (table_share->primary_key != MAX_KEY);
  bool pk_update= (have_pk &&
                   primary_key_cmp(old_data, new_data));
  bool batch_allowed= (thd->options & OPTION_ALLOW_BATCH) != 0;
  NdbOperation::SetValueSpec sets[1];

  DBUG_ENTER("update_row");
  
  /*
   * If IGNORE the ignore constraint violations on primary and unique keys,
   * but check that it is not part of INSERT ... ON DUPLICATE KEY UPDATE
   */
  if (m_ignore_dup_key && (thd->lex->sql_command == SQLCOM_UPDATE ||
                           thd->lex->sql_command == SQLCOM_UPDATE_MULTI))
  {
    NDB_WRITE_OP write_op= (pk_update) ? NDB_PK_UPDATE : NDB_UPDATE;
    int peek_res= peek_indexed_rows(new_data, write_op);
    
    if (!peek_res) 
    {
      DBUG_RETURN(HA_ERR_FOUND_DUPP_KEY);
    }
    if (peek_res != HA_ERR_KEY_NOT_FOUND)
      DBUG_RETURN(peek_res);
  }

  ha_statistic_increment(&SSV::ha_update_count);
  if (table->timestamp_field_type & TIMESTAMP_AUTO_SET_ON_UPDATE)
  {
    table->timestamp_field->set_time();
    bitmap_set_bit(table->write_set, table->timestamp_field->field_index);
  }

  if (m_use_partition_pruning &&
      (error= get_parts_for_update(old_data, new_data, table->record[0],
                                   m_part_info, &old_part_id, &new_part_id,
                                   &func_value)))
  {
    m_part_info->err_value= func_value;
    DBUG_RETURN(error);
  }

  /*
   * Check for update of primary key or partition change
   * for special handling
   */  
  if (pk_update || old_part_id != new_part_id)
  {
    DBUG_RETURN(ndb_pk_update_row(thd, old_data, new_data, old_part_id));
  }
  /*
    If we are updating a unique key with auto_increment
    then we need to update the auto_increment counter
   */
  if (table->found_next_number_field &&
      bitmap_is_set(table->write_set, 
		    table->found_next_number_field->field_index) &&
      (error= set_auto_inc(thd, table->found_next_number_field)))
  {
    DBUG_RETURN(error);
  }
  /*
    Set only non-primary-key attributes.
    We already checked that any primary key attribute in write_set has no
    real changes.
  */
  bitmap_copy(&m_bitmap, table->write_set);
  bitmap_subtract(&m_bitmap, &m_pk_bitmap);
  uchar *mask= (uchar *)(m_bitmap.bitmap);

  NdbOperation::OperationOptions *poptions = NULL;
  NdbOperation::OperationOptions options;
  options.optionsPresent=0;

  if (m_user_defined_partitioning)
  {
    if (func_value >= INT_MAX32)
      func_value_uint32= INT_MAX32;
    else
      func_value_uint32= (uint32)func_value;
    sets[0].column= get_partition_id_column();
    sets[0].value= &func_value_uint32;
    options.optionsPresent|= NdbOperation::OperationOptions::OO_SETVALUE;
    options.extraSetValues= sets;
    options.numExtraSetValues= 1;

    if (!cursor)
    {
      options.optionsPresent|= NdbOperation::OperationOptions::OO_PARTITION_ID;
      options.partitionId= new_part_id;
    }
  }
  
  eventSetAnyValue(thd, &options);
  
  bool need_flush= add_row_check_if_batch_full(thd_ndb);

  if (cursor)
  {
    /*
      We are scanning records and want to update the record
      that was just found, call updateCurrentTuple on the cursor 
      to take over the lock to a new update operation
      And thus setting the primary key of the record from 
      the active record in cursor
    */
    DBUG_PRINT("info", ("Calling updateTuple on cursor, write_set=0x%x",
                        table->write_set->bitmap[0]));

    if (options.optionsPresent != 0)
      poptions = &options;

    if (!(op= cursor->updateCurrentTuple(trans, m_ndb_record,
                                         (const char*)new_data, mask,
                                         poptions,
                                         sizeof(NdbOperation::OperationOptions))))
      ERR_RETURN(trans->getNdbError());

    m_lock_tuple= FALSE;
    thd_ndb->m_unsent_bytes+= 12;
  }
  else
  {  
    const NdbRecord *key_rec;
    const uchar *key_row;
    if (have_pk)
    {
      key_rec= m_index[table_share->primary_key].ndb_unique_record_row;
      key_row= new_data;
    }
    else
    {
      /* Use hidden primary key previously read into m_ref. */
      key_rec= m_ndb_hidden_key_record;
      key_row= (const uchar *)(&m_ref);
    }

    if (options.optionsPresent !=0)
      poptions= &options;

    if (!(op= trans->updateTuple(key_rec, (const char *)key_row,
                                 m_ndb_record, (const char*)new_data, mask,
                                 poptions,
                                 sizeof(NdbOperation::OperationOptions))))
      ERR_RETURN(trans->getNdbError());  
  }

  uint blob_count= 0;
  if (uses_blob_value(table->write_set))
  {
    int row_offset= new_data - table->record[0];
    int res= set_blob_values(op, row_offset, table->write_set, &blob_count,
                             (batch_allowed && !need_flush));
    if (res != 0)
      DBUG_RETURN(res);
  }
  m_rows_changed++;

  /*
    Batch update operation if we are doing a scan for update, unless
    there exist UPDATE AFTER triggers
  */
  if (m_update_cannot_batch ||
      !(cursor || (batch_allowed && have_pk)) ||
      need_flush)
  {
    if (execute_no_commit(this,trans) != 0)
    {
      no_uncommitted_rows_execute_failure();
      DBUG_RETURN(ndb_err(trans));
    }
  }
  else if (blob_count > 0)
    m_blobs_pending= TRUE;
  
  DBUG_RETURN(0);
}


int ha_ndbcluster::delete_row(const uchar *record)
{
  return ndb_delete_row(record, FALSE);
}

/**
  Delete one record from NDB, using primary key .
*/

int ha_ndbcluster::ndb_delete_row(const uchar *record, bool primary_key_update)
{
  THD *thd= table->in_use;
  Thd_ndb *thd_ndb= get_thd_ndb(thd);
  NdbTransaction *trans= m_thd_ndb->trans;
  NdbScanOperation* cursor= m_active_cursor;
  const NdbOperation *op;
  uint32 part_id;
  int error;
  DBUG_ENTER("ndb_delete_row");

  ha_statistic_increment(&SSV::ha_delete_count);
  m_rows_changed++;

  if (m_use_partition_pruning &&
      (error= get_part_for_delete(record, table->record[0], m_part_info,
                                  &part_id)))
  {
    DBUG_RETURN(error);
  }

  NdbOperation::OperationOptions options;
  NdbOperation::OperationOptions *poptions = NULL;
  options.optionsPresent=0;

  eventSetAnyValue(thd, &options);

  if (cursor)
  {
    if (options.optionsPresent != 0)
      poptions = &options;

    /*
      We are scanning records and want to delete the record
      that was just found, call deleteTuple on the cursor 
      to take over the lock to a new delete operation
      And thus setting the primary key of the record from 
      the active record in cursor
    */
    DBUG_PRINT("info", ("Calling deleteTuple on cursor"));
    if ((op = cursor->deleteCurrentTuple(trans, m_ndb_record,
                                         NULL, // result_row
                                         NULL, // result_mask
                                         poptions, 
                                         sizeof(NdbOperation::OperationOptions))) == 0)
      ERR_RETURN(trans->getNdbError());     
    m_lock_tuple= FALSE;
    thd_ndb->m_unsent_bytes+= 12;

    no_uncommitted_rows_update(-1);

    if (!(primary_key_update || m_delete_cannot_batch))
      // If deleting from cursor, NoCommit will be handled in next_result
      DBUG_RETURN(0);
  }
  else
  {
    const NdbRecord *key_rec;
    const uchar *key_row;

    if (m_user_defined_partitioning)
    {
      options.optionsPresent|= NdbOperation::OperationOptions::OO_PARTITION_ID;
      options.partitionId= part_id;
    }

    if (options.optionsPresent != 0)
      poptions= &options;

    if (table_share->primary_key != MAX_KEY)
    {
      key_rec= m_index[table_share->primary_key].ndb_unique_record_row;
      key_row= record;
<<<<<<< HEAD
    }
    else
    {
      key_rec= m_ndb_hidden_key_record;
      key_row= (const uchar *)(&m_ref);
    }
=======
    }
    else
    {
      key_rec= m_ndb_hidden_key_record;
      key_row= (const uchar *)(&m_ref);
    }
>>>>>>> 67ddd733
    if (!(op=trans->deleteTuple(key_rec, (const char *)key_row,
                                m_ndb_record,
                                NULL, // row
                                NULL, // mask
                                poptions,
                                sizeof(NdbOperation::OperationOptions))))
      ERR_RETURN(trans->getNdbError());

    no_uncommitted_rows_update(-1);

    /*
      Check if we can batch the delete.

      We do not batch deletes on tables with no primary key. For such tables,
      replication uses full table scan to locate the row to delete. The
      problem is the following scenario when deleting 2 (or more) rows:

       1. Table scan to locate the first row.
       2. Delete the row, batched so no execute.
       3. Table scan to locate the second row is executed, along with the
          batched delete operation from step 2.
       4. The first row is returned from nextResult() (not deleted yet).
       5. The kernel deletes the row (operation from step 2).
       6. lockCurrentTuple() is called on the row returned in step 4. However,
          as that row is now deleted, the operation fails and the transaction
          is aborted.
       7. The delete of the second tuple now fails, as the transaction has
          been aborted.
    */

    /*
      Poor approx. let delete ~ tabsize / 4
    */
    uint delete_size= 12 + m_bytes_per_write >> 2;
    bool need_flush= add_row_check_if_batch_full_size(thd_ndb, delete_size);
    if ( (thd->options & OPTION_ALLOW_BATCH) &&
         table_share->primary_key != MAX_KEY &&
         !primary_key_update &&
         !need_flush)
      DBUG_RETURN(0);
  }

  // Execute delete operation
  if (execute_no_commit(this,trans) != 0) {
    no_uncommitted_rows_execute_failure();
    DBUG_RETURN(ndb_err(trans));
  }
  DBUG_RETURN(0);
}
  
/**
  Unpack a record returned from a scan.
  We copy field-for-field to
   1. Avoid unnecessary copying for sparse rows.
   2. Properly initialize not used null bits.
  Note that we do not unpack all returned rows; some primary/unique key
  operations can read directly into the destination row.
*/
void ha_ndbcluster::unpack_record(uchar *dst_row, const uchar *src_row)
{
  int res;
  DBUG_ASSERT(src_row != NULL);

  my_ptrdiff_t dst_offset= dst_row - table->record[0];
  my_ptrdiff_t src_offset= src_row - table->record[0];

  /* Initialize the NULL bitmap. */
  memset(dst_row, 0xff, table->s->null_bytes);

  uchar *blob_ptr= m_blobs_buffer;

  for (uint i= 0; i < table_share->fields; i++) 
  {
    Field *field= table->field[i];
    if (bitmap_is_set(table->read_set, i))
    {
      if (field->type() == MYSQL_TYPE_BIT)
      {
        Field_bit *field_bit= static_cast<Field_bit*>(field);
        if (!field->is_null_in_record_with_offset(src_offset))
        {
          field->move_field_offset(src_offset);
          longlong value= field_bit->val_int();
          field->move_field_offset(dst_offset-src_offset);
          field_bit->set_notnull();
          /* Field_bit in DBUG requires the bit set in write_set for store(). */
          my_bitmap_map *old_map=
            dbug_tmp_use_all_columns(table, table->write_set);
          IF_DBUG(int res=) field_bit->store(value, true);
          dbug_tmp_restore_column_map(table->write_set, old_map);
          DBUG_ASSERT(res == 0);
          field->move_field_offset(-dst_offset);
        }
      }
      else if (field->flags & BLOB_FLAG)
      {
        Field_blob *field_blob= (Field_blob *)field;
        NdbBlob *ndb_blob= m_value[i].blob;
        DBUG_ASSERT(ndb_blob != 0);
        int isNull;
        res= ndb_blob->getNull(isNull);
        DBUG_ASSERT(res == 0);                  // Already succeeded once
        Uint64 len64= 0;
        field_blob->move_field_offset(dst_offset);
        if (!isNull)
        {
          res= ndb_blob->getLength(len64);
          DBUG_ASSERT(res == 0 && len64 <= (Uint64)0xffffffff);
          field->set_notnull();
        }
        /* Need not set_null(), as we initialized null bits to 1 above. */
        field_blob->set_ptr((uint32)len64, blob_ptr);
        field_blob->move_field_offset(-dst_offset);
        blob_ptr+= (len64 + 7) & ~((Uint64)7);
      }
      else
      {
        field->move_field_offset(src_offset);
        /* Normal field (not blob or bit type). */
        if (!field->is_null())
        {
          /* Only copy actually used bytes of varstrings. */
          uint32 actual_length= field->used_length();
          uchar *src_ptr= field->ptr;
          field->move_field_offset(dst_offset - src_offset);
          field->set_notnull();
          memcpy(field->ptr, src_ptr, actual_length);
#ifdef HAVE_purify
          /*
            We get Valgrind warnings on uninitialised padding bytes in
            varstrings, for example when writing rows to temporary tables.
            So for valgrind builds we pad with zeros, not needed for
            production code.
          */
          if (actual_length < field->pack_length())
            bzero(field->ptr + actual_length,
                  field->pack_length() - actual_length);
#endif
          field->move_field_offset(-dst_offset);
        }
        else
          field->move_field_offset(-src_offset);
        /* No action needed for a NULL field. */
      }
    }
  }
}

/*
    DBUG_EXECUTE("value", print_results(););
*/

void ha_ndbcluster::print_results()
{
  DBUG_ENTER("print_results");

#ifndef DBUG_OFF

  char buf_type[MAX_FIELD_WIDTH], buf_val[MAX_FIELD_WIDTH];
  String type(buf_type, sizeof(buf_type), &my_charset_bin);
  String val(buf_val, sizeof(buf_val), &my_charset_bin);
  for (uint f= 0; f < table_share->fields; f++)
  {
    /* Use DBUG_PRINT since DBUG_FILE cannot be filtered out */
    char buf[2000];
    Field *field;
    void* ptr;
    NdbValue value;

    buf[0]= 0;
    field= table->field[f];
    if (!(value= m_value[f]).ptr)
    {
      strmov(buf, "not read");
      goto print_value;
    }

    ptr= field->ptr;

    if (! (field->flags & BLOB_FLAG))
    {
      if (value.rec->isNULL())
      {
        strmov(buf, "NULL");
        goto print_value;
      }
      type.length(0);
      val.length(0);
      field->sql_type(type);
      field->val_str(&val);
      my_snprintf(buf, sizeof(buf), "%s %s", type.c_ptr(), val.c_ptr());
    }
    else
    {
      NdbBlob *ndb_blob= value.blob;
      bool isNull= TRUE;
      ndb_blob->getNull(isNull);
      if (isNull)
        strmov(buf, "NULL");
    }

print_value:
    DBUG_PRINT("value", ("%u,%s: %s", f, field->field_name, buf));
  }
#endif
  DBUG_VOID_RETURN;
}


int ha_ndbcluster::index_init(uint index, bool sorted)
{
  DBUG_ENTER("ha_ndbcluster::index_init");
  DBUG_PRINT("enter", ("index: %u  sorted: %d", index, sorted));
  active_index= index;
  m_sorted= sorted;
  /*
    Locks are are explicitly released in scan
    unless m_lock.type == TL_READ_HIGH_PRIORITY
    and no sub-sequent call to unlock_row()
  */
  m_lock_tuple= FALSE;
  DBUG_RETURN(0);
}


int ha_ndbcluster::index_end()
{
  DBUG_ENTER("ha_ndbcluster::index_end");
  DBUG_RETURN(close_scan());
}

/**
  Check if key contains null.
*/
static
int
check_null_in_key(const KEY* key_info, const uchar *key, uint key_len)
{
  KEY_PART_INFO *curr_part, *end_part;
  const uchar* end_ptr= key + key_len;
  curr_part= key_info->key_part;
  end_part= curr_part + key_info->key_parts;

  for (; curr_part != end_part && key < end_ptr; curr_part++)
  {
    if (curr_part->null_bit && *key)
      return 1;

    key += curr_part->store_length;
  }
  return 0;
}

int ha_ndbcluster::index_read(uchar *buf,
                              const uchar *key, uint key_len, 
                              enum ha_rkey_function find_flag)
{
  key_range start_key;
  bool descending= FALSE;
  DBUG_ENTER("ha_ndbcluster::index_read");
  DBUG_PRINT("enter", ("active_index: %u, key_len: %u, find_flag: %d", 
                       active_index, key_len, find_flag));

  start_key.key= key;
  start_key.length= key_len;
  start_key.flag= find_flag;
  descending= FALSE;
  switch (find_flag) {
  case HA_READ_KEY_OR_PREV:
  case HA_READ_BEFORE_KEY:
  case HA_READ_PREFIX_LAST:
  case HA_READ_PREFIX_LAST_OR_PREV:
    descending= TRUE;
    break;
  default:
    break;
  }
  DBUG_RETURN(read_range_first_to_buf(&start_key, 0, descending,
                                      m_sorted, buf));
}


int ha_ndbcluster::index_next(uchar *buf)
{
  DBUG_ENTER("ha_ndbcluster::index_next");
  ha_statistic_increment(&SSV::ha_read_next_count);
  DBUG_RETURN(next_result(buf));
}


int ha_ndbcluster::index_prev(uchar *buf)
{
  DBUG_ENTER("ha_ndbcluster::index_prev");
  ha_statistic_increment(&SSV::ha_read_prev_count);
  DBUG_RETURN(next_result(buf));
}


int ha_ndbcluster::index_first(uchar *buf)
{
  DBUG_ENTER("ha_ndbcluster::index_first");
  ha_statistic_increment(&SSV::ha_read_first_count);
  // Start the ordered index scan and fetch the first row

  // Only HA_READ_ORDER indexes get called by index_first
  DBUG_RETURN(ordered_index_scan(0, 0, TRUE, FALSE, buf, NULL));
}


int ha_ndbcluster::index_last(uchar *buf)
{
  DBUG_ENTER("ha_ndbcluster::index_last");
  ha_statistic_increment(&SSV::ha_read_last_count);
  DBUG_RETURN(ordered_index_scan(0, 0, TRUE, TRUE, buf, NULL));
}

int ha_ndbcluster::index_read_last(uchar * buf, const uchar * key, uint key_len)
{
  DBUG_ENTER("ha_ndbcluster::index_read_last");
  DBUG_RETURN(index_read(buf, key, key_len, HA_READ_PREFIX_LAST));
}

int ha_ndbcluster::read_range_first_to_buf(const key_range *start_key,
                                           const key_range *end_key,
                                           bool desc, bool sorted,
                                           uchar* buf)
{
  part_id_range part_spec;
  ndb_index_type type= get_index_type(active_index);
  const KEY* key_info= table->key_info+active_index;
  int error; 
  DBUG_ENTER("ha_ndbcluster::read_range_first_to_buf");
  DBUG_PRINT("info", ("desc: %d, sorted: %d", desc, sorted));

  if (m_use_partition_pruning)
  {
    get_partition_set(table, buf, active_index, start_key, &part_spec);
    DBUG_PRINT("info", ("part_spec.start_part: %u  part_spec.end_part: %u",
                        part_spec.start_part, part_spec.end_part));
    /*
      If partition pruning has found no partition in set
      we can return HA_ERR_END_OF_FILE
      If partition pruning has found exactly one partition in set
      we can optimize scan to run towards that partition only.
    */
    if (part_spec.start_part > part_spec.end_part)
    {
      DBUG_RETURN(HA_ERR_END_OF_FILE);
    }
    else if (part_spec.start_part == part_spec.end_part)
    {
      /*
        Only one partition is required to scan, if sorted is required we
        don't need it any more since output from one ordered partitioned
        index is always sorted.
      */
      sorted= FALSE;
    }
  }

  switch (type){
  case PRIMARY_KEY_ORDERED_INDEX:
  case PRIMARY_KEY_INDEX:
    if (start_key && 
        start_key->length == key_info->key_length &&
        start_key->flag == HA_READ_KEY_EXACT)
    {
      if (m_active_cursor && (error= close_scan()))
        DBUG_RETURN(error);
      error= pk_read(start_key->key, start_key->length, buf,
		     part_spec.start_part);
      DBUG_RETURN(error == HA_ERR_KEY_NOT_FOUND ? HA_ERR_END_OF_FILE : error);
    }
    break;
  case UNIQUE_ORDERED_INDEX:
  case UNIQUE_INDEX:
    if (start_key && start_key->length == key_info->key_length &&
        start_key->flag == HA_READ_KEY_EXACT && 
        !check_null_in_key(key_info, start_key->key, start_key->length))
    {
      if (m_active_cursor && (error= close_scan()))
        DBUG_RETURN(error);

      error= unique_index_read(start_key->key, start_key->length, buf);
      DBUG_RETURN(error == HA_ERR_KEY_NOT_FOUND ? HA_ERR_END_OF_FILE : error);
    }
    else if (type == UNIQUE_INDEX)
      DBUG_RETURN(full_table_scan(key_info, 
                                  start_key->key, 
                                  start_key->length, 
                                  buf));
    break;
  default:
    break;
  }
  // Start the ordered index scan and fetch the first row
  DBUG_RETURN(ordered_index_scan(start_key, end_key, sorted, desc, buf,
                                 &part_spec));
}

int ha_ndbcluster::read_range_first(const key_range *start_key,
                                    const key_range *end_key,
                                    bool eq_r, bool sorted)
{
  uchar* buf= table->record[0];
  DBUG_ENTER("ha_ndbcluster::read_range_first");
  DBUG_RETURN(read_range_first_to_buf(start_key, end_key, FALSE,
                                      sorted, buf));
}

int ha_ndbcluster::read_range_next()
{
  DBUG_ENTER("ha_ndbcluster::read_range_next");
  DBUG_RETURN(next_result(table->record[0]));
}


int ha_ndbcluster::rnd_init(bool scan)
{
  int error;
  DBUG_ENTER("rnd_init");
  DBUG_PRINT("enter", ("scan: %d", scan));

  if (m_active_cursor && (error= close_scan()))
    DBUG_RETURN(error);
  index_init(table_share->primary_key, 0);
  DBUG_RETURN(0);
}

int ha_ndbcluster::close_scan()
{
  NdbTransaction *trans= m_thd_ndb->trans;
  int error;
  DBUG_ENTER("close_scan");

  NdbScanOperation *cursor= m_active_cursor;
  
  if (!cursor)
  {
    cursor = m_multi_cursor;
    if (!cursor)
      DBUG_RETURN(0);
  }

  if ((error= scan_handle_lock_tuple(cursor, trans)) != 0)
    DBUG_RETURN(error);

  if (m_thd_ndb->m_unsent_bytes)
  {
    /*
      Take over any pending transactions to the 
      deleteing/updating transaction before closing the scan    
    */
    DBUG_PRINT("info", ("thd_ndb->m_unsent_bytes: %ld",
                        (long) m_thd_ndb->m_unsent_bytes));    
    if (execute_no_commit(this,trans) != 0) {
      no_uncommitted_rows_execute_failure();
      DBUG_RETURN(ndb_err(trans));
    }
  }
  
  cursor->close(m_force_send, TRUE);
  m_active_cursor= NULL;
  m_multi_cursor= NULL;
  DBUG_RETURN(0);
}

int ha_ndbcluster::rnd_end()
{
  DBUG_ENTER("rnd_end");
  DBUG_RETURN(close_scan());
}


int ha_ndbcluster::rnd_next(uchar *buf)
{
  DBUG_ENTER("rnd_next");
  ha_statistic_increment(&SSV::ha_read_rnd_next_count);

  if (!m_active_cursor)
    DBUG_RETURN(full_table_scan(NULL, NULL, 0, buf));
  DBUG_RETURN(next_result(buf));
}


/**
  An "interesting" record has been found and it's pk 
  retrieved by calling position. Now it's time to read
  the record from db once again.
*/

int ha_ndbcluster::rnd_pos(uchar *buf, uchar *pos)
{
  DBUG_ENTER("rnd_pos");
  ha_statistic_increment(&SSV::ha_read_rnd_count);
  // The primary key for the record is stored in pos
  // Perform a pk_read using primary key "index"
  {
    part_id_range part_spec;
    uint key_length= ref_length;
    if (m_user_defined_partitioning)
    {
      if (table_share->primary_key == MAX_KEY)
      {
        /*
          The partition id has been fetched from ndb
          and has been stored directly after the hidden key
        */
        DBUG_DUMP("key+part", pos, key_length);
        key_length= ref_length - sizeof(m_part_id);
        part_spec.start_part= part_spec.end_part= *(uint32 *)(pos + key_length);
      }
      else
      {
        key_range key_spec;
        KEY *key_info= table->key_info + table_share->primary_key;
        key_spec.key= pos;
        key_spec.length= key_length;
        key_spec.flag= HA_READ_KEY_EXACT;
        get_full_part_id_from_key(table, buf, key_info, 
                                  &key_spec, &part_spec);
        DBUG_ASSERT(part_spec.start_part == part_spec.end_part);
      }
      DBUG_PRINT("info", ("partition id %u", part_spec.start_part));
    }
    DBUG_DUMP("key", pos, key_length);
    DBUG_RETURN(pk_read(pos, key_length, buf, part_spec.start_part));
  }
}


/**
  Store the primary key of this record in ref 
  variable, so that the row can be retrieved again later
  using "reference" in rnd_pos.
*/

void ha_ndbcluster::position(const uchar *record)
{
  KEY *key_info;
  KEY_PART_INFO *key_part;
  KEY_PART_INFO *end;
  uchar *buff;
  uint key_length;

  DBUG_ENTER("position");

  if (table_share->primary_key != MAX_KEY) 
  {
    key_length= ref_length;
    key_info= table->key_info + table_share->primary_key;
    key_part= key_info->key_part;
    end= key_part + key_info->key_parts;
    buff= ref;
    
    for (; key_part != end; key_part++) 
    {
      if (key_part->null_bit) {
        /* Store 0 if the key part is a NULL part */      
        if (record[key_part->null_offset]
            & key_part->null_bit) {
          *buff++= 1;
          continue;
        }      
        *buff++= 0;
      }

      size_t len = key_part->length;
      const uchar * ptr = record + key_part->offset;
      Field *field = key_part->field;
      if (field->type() ==  MYSQL_TYPE_VARCHAR)
      {
        if (((Field_varstring*)field)->length_bytes == 1)
        {
          /**
           * Keys always use 2 bytes length
           */
          buff[0] = ptr[0];
          buff[1] = 0;
          memcpy(buff+2, ptr + 1, len);
        }
        else
        {
          memcpy(buff, ptr, len + 2);
        }
        len += 2;
      }
      else
      {
        memcpy(buff, ptr, len);
      }
      buff += len;
    }
  } 
  else 
  {
    // No primary key, get hidden key
    DBUG_PRINT("info", ("Getting hidden key"));
    // If table has user defined partition save the partition id as well
    if (m_user_defined_partitioning)
    {
      DBUG_PRINT("info", ("Saving partition id %u", m_part_id));
      key_length= ref_length - sizeof(m_part_id);
      memcpy(ref+key_length, (void *)&m_part_id, sizeof(m_part_id));
    }
    else
      key_length= ref_length;
#ifndef DBUG_OFF
    int hidden_no= table->s->fields;
    const NDBTAB *tab= m_table;  
    const NDBCOL *hidden_col= tab->getColumn(hidden_no);
    DBUG_ASSERT(hidden_col->getPrimaryKey() && 
                hidden_col->getAutoIncrement() &&
                key_length == NDB_HIDDEN_PRIMARY_KEY_LENGTH);
#endif
    memcpy(ref, &m_ref, key_length);
  }
#ifndef DBUG_OFF
  if (table_share->primary_key == MAX_KEY && m_user_defined_partitioning) 
    DBUG_DUMP("key+part", ref, key_length+sizeof(m_part_id));
#endif
  DBUG_DUMP("ref", ref, key_length);
  DBUG_VOID_RETURN;
}


int ha_ndbcluster::info(uint flag)
{
  THD *thd= table->in_use;
  int result= 0;
  DBUG_ENTER("info");
  DBUG_PRINT("enter", ("flag: %d", flag));
  
  if (flag & HA_STATUS_POS)
    DBUG_PRINT("info", ("HA_STATUS_POS"));
  if (flag & HA_STATUS_TIME)
    DBUG_PRINT("info", ("HA_STATUS_TIME"));
  while (flag & HA_STATUS_VARIABLE)
  {
    if (!thd)
      thd= current_thd;
    DBUG_PRINT("info", ("HA_STATUS_VARIABLE"));
    if ((flag & HA_STATUS_NO_LOCK) &&
        !thd->variables.ndb_use_exact_count)
    {
      if (thd->lex->sql_command != SQLCOM_SHOW_TABLE_STATUS &&
          thd->lex->sql_command != SQLCOM_SHOW_KEYS)
      {
        /*
          just use whatever stats we have however,
          optimizer behaves strangely if we return few rows
        */
        if (stats.records < 2)
          stats.records= 2;
        break;
      }
    }
    if (!m_table_info)
    {
      if ((my_errno= check_ndb_connection(thd)))
        DBUG_RETURN(my_errno);
    }
    result= update_stats(thd, 1);
    break;
  }
  if (flag & HA_STATUS_CONST)
  {
    DBUG_PRINT("info", ("HA_STATUS_CONST"));
    set_rec_per_key();
  }
  if (flag & HA_STATUS_ERRKEY)
  {
    DBUG_PRINT("info", ("HA_STATUS_ERRKEY"));
    errkey= m_dupkey;
  }
  if (flag & HA_STATUS_AUTO)
  {
    DBUG_PRINT("info", ("HA_STATUS_AUTO"));
    if (m_table && table->found_next_number_field)
    {
      if (!thd)
        thd= current_thd;
      if ((my_errno= check_ndb_connection(thd)))
        DBUG_RETURN(my_errno);
      Ndb *ndb= get_ndb(thd);
      Ndb_tuple_id_range_guard g(m_share);
      
      Uint64 auto_increment_value64;
      if (ndb->readAutoIncrementValue(m_table, g.range,
                                      auto_increment_value64) == -1)
      {
        const NdbError err= ndb->getNdbError();
        sql_print_error("Error %lu in readAutoIncrementValue(): %s",
                        (ulong) err.code, err.message);
        stats.auto_increment_value= ~(ulonglong)0;
      }
      else
        stats.auto_increment_value= (ulonglong)auto_increment_value64;
    }
  }

  if(result == -1)
    result= HA_ERR_NO_CONNECTION;

  DBUG_RETURN(result);
}


void ha_ndbcluster::get_dynamic_partition_info(PARTITION_INFO *stat_info,
                                               uint part_id)
{
  /* 
     This functions should be fixed. Suggested fix: to
     implement ndb function which retrives the statistics
     about ndb partitions.
  */
  bzero((char*) stat_info, sizeof(PARTITION_INFO));
  return;
}


int ha_ndbcluster::extra(enum ha_extra_function operation)
{
  DBUG_ENTER("extra");
  switch (operation) {
  case HA_EXTRA_IGNORE_DUP_KEY:       /* Dup keys don't rollback everything*/
    DBUG_PRINT("info", ("HA_EXTRA_IGNORE_DUP_KEY"));
    DBUG_PRINT("info", ("Ignoring duplicate key"));
    m_ignore_dup_key= TRUE;
    break;
  case HA_EXTRA_NO_IGNORE_DUP_KEY:
    DBUG_PRINT("info", ("HA_EXTRA_NO_IGNORE_DUP_KEY"));
    m_ignore_dup_key= FALSE;
    break;
  case HA_EXTRA_IGNORE_NO_KEY:
    DBUG_PRINT("info", ("HA_EXTRA_IGNORE_NO_KEY"));
    DBUG_PRINT("info", ("Turning on AO_IgnoreError at Commit/NoCommit"));
    m_ignore_no_key= TRUE;
    break;
  case HA_EXTRA_NO_IGNORE_NO_KEY:
    DBUG_PRINT("info", ("HA_EXTRA_NO_IGNORE_NO_KEY"));
    DBUG_PRINT("info", ("Turning on AO_IgnoreError at Commit/NoCommit"));
    m_ignore_no_key= FALSE;
    break;
  case HA_EXTRA_WRITE_CAN_REPLACE:
    DBUG_PRINT("info", ("HA_EXTRA_WRITE_CAN_REPLACE"));
    if (!m_has_unique_index ||
        current_thd->slave_thread) /* always set if slave, quick fix for bug 27378 */
    {
      DBUG_PRINT("info", ("Turning ON use of write instead of insert"));
      m_use_write= TRUE;
    }
    break;
  case HA_EXTRA_WRITE_CANNOT_REPLACE:
    DBUG_PRINT("info", ("HA_EXTRA_WRITE_CANNOT_REPLACE"));
    DBUG_PRINT("info", ("Turning OFF use of write instead of insert"));
    m_use_write= FALSE;
    break;
  case HA_EXTRA_DELETE_CANNOT_BATCH:
    DBUG_PRINT("info", ("HA_EXTRA_DELETE_CANNOT_BATCH"));
    m_delete_cannot_batch= TRUE;
    break;
  case HA_EXTRA_UPDATE_CANNOT_BATCH:
    DBUG_PRINT("info", ("HA_EXTRA_UPDATE_CANNOT_BATCH"));
    m_update_cannot_batch= TRUE;
    break;
  default:
    break;
  }
  
  DBUG_RETURN(0);
}


int ha_ndbcluster::reset()
{
  DBUG_ENTER("ha_ndbcluster::reset");
  if (m_cond)
  {
    m_cond->cond_clear();
  }

  /*
    Regular partition pruning will set the bitmap appropriately.
    Some queries like ALTER TABLE doesn't use partition pruning and
    thus the 'used_partitions' bitmap needs to be initialized
  */
  if (m_part_info)
    bitmap_set_all(&m_part_info->used_partitions);

  /* reset flags set by extra calls */
  m_ignore_dup_key= FALSE;
  m_use_write= FALSE;
  m_ignore_no_key= FALSE;
  m_delete_cannot_batch= FALSE;
  m_update_cannot_batch= FALSE;

  DBUG_RETURN(0);
}


/**
  Start of an insert, remember number of rows to be inserted, it will
  be used in write_row and get_autoincrement to send an optimal number
  of rows in each roundtrip to the server.

  @param
   rows     number of rows to insert, 0 if unknown
*/

int
ha_ndbcluster::flush_bulk_insert()
{
  NdbTransaction *trans= m_thd_ndb->trans;
  DBUG_ENTER("ha_ndbcluster::flush_bulk_insert");
  DBUG_PRINT("info", ("Sending inserts to NDB, rows_inserted: %d", 
                      (int)m_rows_inserted));
  
  if (! (m_thd_ndb->trans_options & TNTO_TRANSACTIONS_OFF))
  {
    if (execute_no_commit(this,trans) != 0)
    {
      no_uncommitted_rows_execute_failure();
      DBUG_RETURN(ndb_err(trans));
    }
  }
  else
  {
    if (execute_commit(this,trans) != 0)
    {
      no_uncommitted_rows_execute_failure();
      DBUG_RETURN(ndb_err(trans));
    }
    if (trans->restart() != 0)
    {
      DBUG_ASSERT(0);
      DBUG_RETURN(-1);
    }
  }
  DBUG_RETURN(0);
}

void ha_ndbcluster::start_bulk_insert(ha_rows rows)
{
  DBUG_ENTER("start_bulk_insert");
  DBUG_PRINT("enter", ("rows: %d", (int)rows));
  
  m_rows_inserted= (ha_rows) 0;
  if (!m_use_write && m_ignore_dup_key)
  {
    /*
      compare if expression with that in write_row
      we have a situation where peek_indexed_rows() will be called
      so we cannot batch
    */
    DBUG_PRINT("info", ("Batching turned off as duplicate key is "
                        "ignored by using peek_row"));
    m_rows_to_insert= 1;
    DBUG_VOID_RETURN;
  }
  if (rows == (ha_rows) 0)
  {
    /* We don't know how many will be inserted, guess */
    m_rows_to_insert= m_autoincrement_prefetch;
  }
  else
    m_rows_to_insert= rows; 

  DBUG_VOID_RETURN;
}

/**
  End of an insert.
*/
int ha_ndbcluster::end_bulk_insert()
{
  int error= 0;

  DBUG_ENTER("end_bulk_insert");
  // Check if last inserts need to be flushed

  THD *thd= table->in_use;
  Thd_ndb *thd_ndb= m_thd_ndb;
  
  if ((thd->options & OPTION_ALLOW_BATCH) == 0 && thd_ndb->m_unsent_bytes)
  {
    error= flush_bulk_insert();
    if (error != 0)
      my_errno= error;
  }

  m_rows_inserted= (ha_rows) 0;
  m_rows_to_insert= (ha_rows) 1;
  DBUG_RETURN(error);
}


int ha_ndbcluster::extra_opt(enum ha_extra_function operation, ulong cache_size)
{
  DBUG_ENTER("extra_opt");
  DBUG_PRINT("enter", ("cache_size: %lu", cache_size));
  DBUG_RETURN(extra(operation));
}

static const char *ha_ndbcluster_exts[] = {
 ha_ndb_ext,
 NullS
};

const char** ha_ndbcluster::bas_ext() const
{
  return ha_ndbcluster_exts;
}

/**
  How many seeks it will take to read through the table.

  This is to be comparable to the number returned by records_in_range so
  that we can decide if we should scan the table or use keys.
*/

double ha_ndbcluster::scan_time()
{
  DBUG_ENTER("ha_ndbcluster::scan_time()");
  double res= rows2double(stats.records*1000);
  DBUG_PRINT("exit", ("table: %s value: %f", 
                      m_tabname, res));
  DBUG_RETURN(res);
}

/*
  Convert MySQL table locks into locks supported by Ndb Cluster.
  Note that MySQL Cluster does currently not support distributed
  table locks, so to be safe one should set cluster in Single
  User Mode, before relying on table locks when updating tables
  from several MySQL servers
*/

THR_LOCK_DATA **ha_ndbcluster::store_lock(THD *thd,
                                          THR_LOCK_DATA **to,
                                          enum thr_lock_type lock_type)
{
  DBUG_ENTER("store_lock");
  if (lock_type != TL_IGNORE && m_lock.type == TL_UNLOCK) 
  {

    /* If we are not doing a LOCK TABLE, then allow multiple
       writers */
    
    /* Since NDB does not currently have table locks
       this is treated as a ordinary lock */

    if ((lock_type >= TL_WRITE_CONCURRENT_INSERT &&
         lock_type <= TL_WRITE) && !thd->in_lock_tables)      
      lock_type= TL_WRITE_ALLOW_WRITE;
    
    /* In queries of type INSERT INTO t1 SELECT ... FROM t2 ...
       MySQL would use the lock TL_READ_NO_INSERT on t2, and that
       would conflict with TL_WRITE_ALLOW_WRITE, blocking all inserts
       to t2. Convert the lock to a normal read lock to allow
       concurrent inserts to t2. */
    
    if (lock_type == TL_READ_NO_INSERT && !thd->in_lock_tables)
      lock_type= TL_READ;
    
    m_lock.type=lock_type;
  }
  *to++= &m_lock;

  DBUG_PRINT("exit", ("lock_type: %d", lock_type));
  
  DBUG_RETURN(to);
}

#ifndef DBUG_OFF
#define PRINT_OPTION_FLAGS(t) { \
      if (t->options & OPTION_NOT_AUTOCOMMIT) \
        DBUG_PRINT("thd->options", ("OPTION_NOT_AUTOCOMMIT")); \
      if (t->options & OPTION_BEGIN) \
        DBUG_PRINT("thd->options", ("OPTION_BEGIN")); \
      if (t->options & OPTION_TABLE_LOCK) \
        DBUG_PRINT("thd->options", ("OPTION_TABLE_LOCK")); \
}
#else
#define PRINT_OPTION_FLAGS(t)
#endif


/*
  As MySQL will execute an external lock for every new table it uses
  we can use this to start the transactions.
  If we are in auto_commit mode we just need to start a transaction
  for the statement, this will be stored in thd_ndb.stmt.
  If not, we have to start a master transaction if there doesn't exist
  one from before, this will be stored in thd_ndb.all
 
  When a table lock is held one transaction will be started which holds
  the table lock and for each statement a hupp transaction will be started  
  If we are locking the table then:
  - save the NdbDictionary::Table for easy access
  - save reference to table statistics
  - refresh list of the indexes for the table if needed (if altered)
 */

#ifdef HAVE_NDB_BINLOG
extern Master_info *active_mi;
static int ndbcluster_update_apply_status(THD *thd, int do_update)
{
  Thd_ndb *thd_ndb= get_thd_ndb(thd);
  Ndb *ndb= thd_ndb->ndb;
  NDBDICT *dict= ndb->getDictionary();
  const NDBTAB *ndbtab;
  NdbTransaction *trans= thd_ndb->trans;
  ndb->setDatabaseName(NDB_REP_DB);
  Ndb_table_guard ndbtab_g(dict, NDB_APPLY_TABLE);
  if (!(ndbtab= ndbtab_g.get_table()))
  {
    return -1;
  }
  NdbOperation *op= 0;
  int r= 0;
  r|= (op= trans->getNdbOperation(ndbtab)) == 0;
  DBUG_ASSERT(r == 0);
  if (do_update)
    r|= op->updateTuple();
  else
    r|= op->writeTuple();
  DBUG_ASSERT(r == 0);
  // server_id
  r|= op->equal(0u, (Uint32)thd->server_id);
  DBUG_ASSERT(r == 0);
  if (!do_update)
  {
    // epoch
    r|= op->setValue(1u, (Uint64)0);
    DBUG_ASSERT(r == 0);
  }
  // log_name
  char tmp_buf[FN_REFLEN];
  ndb_pack_varchar(ndbtab->getColumn(2u), tmp_buf,
                   active_mi->rli.group_master_log_name,
                   strlen(active_mi->rli.group_master_log_name));
  r|= op->setValue(2u, tmp_buf);
  DBUG_ASSERT(r == 0);
  // start_pos
  r|= op->setValue(3u, (Uint64)active_mi->rli.group_master_log_pos);
  DBUG_ASSERT(r == 0);
  // end_pos
  r|= op->setValue(4u, (Uint64)active_mi->rli.group_master_log_pos + 
                   ((Uint64)active_mi->rli.future_event_relay_log_pos -
                    (Uint64)active_mi->rli.group_relay_log_pos));
  DBUG_ASSERT(r == 0);
  return 0;
}
#endif /* HAVE_NDB_BINLOG */

void ha_ndbcluster::transaction_checks(THD *thd)
{
  if (thd->lex->sql_command == SQLCOM_LOAD)
  {
    m_thd_ndb->trans_options|= TNTO_TRANSACTIONS_OFF;
    /* Would be simpler if has_transactions() didn't always say "yes" */
    thd->transaction.all.modified_non_trans_table=
      thd->transaction.stmt.modified_non_trans_table= TRUE;
  }
  else if (!thd->transaction.on)
  {
    m_thd_ndb->trans_options|= TNTO_TRANSACTIONS_OFF;
  }
  else if (!thd->variables.ndb_use_transactions)
  {
    m_thd_ndb->trans_options|= TNTO_TRANSACTIONS_OFF;
  }
}

int ha_ndbcluster::start_statement(THD *thd,
                                   Thd_ndb *thd_ndb,
                                   Ndb *ndb)
{
  DBUG_ENTER("ha_ndbcluster::start_statement");
  PRINT_OPTION_FLAGS(thd);
  
  trans_register_ha(thd, FALSE, ndbcluster_hton);
  if (!thd_ndb->trans)
  {
    if (thd->options & (OPTION_NOT_AUTOCOMMIT | OPTION_BEGIN))
      trans_register_ha(thd, TRUE, ndbcluster_hton);
    DBUG_PRINT("trans",("Starting transaction"));      
    thd_ndb->trans= ndb->startTransaction();
    if (thd_ndb->trans == NULL)
      ERR_RETURN(ndb->getNdbError());
    thd_ndb->init_open_tables();
    thd_ndb->query_state&= NDB_QUERY_NORMAL;
    thd_ndb->trans_options= 0;
    thd_ndb->m_slow_path= FALSE;
    if (!(thd->options & OPTION_BIN_LOG) ||
        thd->variables.binlog_format == BINLOG_FORMAT_STMT)
    {
      thd_ndb->trans_options|= TNTO_NO_LOGGING;
      thd_ndb->m_slow_path= TRUE;
    }
    else if (thd->slave_thread)
      thd_ndb->m_slow_path= TRUE;
  }
  /*
    If this is the start of a LOCK TABLE, a table look 
    should be taken on the table in NDB
       
    Check if it should be read or write lock
  */
  if (thd->options & (OPTION_TABLE_LOCK))
  {
    //lockThisTable();
    DBUG_PRINT("info", ("Locking the table..." ));
  }
  DBUG_RETURN(0);
}

int ha_ndbcluster::init_handler_for_statement(THD *thd, Thd_ndb *thd_ndb)
{
  /*
    This is the place to make sure this handler instance
    has a started transaction.
     
    The transaction is started by the first handler on which 
    MySQL Server calls external lock
   
    Other handlers in the same stmt or transaction should use 
    the same NDB transaction. This is done by setting up the m_thd_ndb
    pointer to point to the NDB transaction object. 
   */

  DBUG_ENTER("ha_ndbcluster::init_handler_for_statement");
  // store thread specific data first to set the right context
  m_force_send=          thd->variables.ndb_force_send;
  m_autoincrement_prefetch=
    (thd->variables.ndb_autoincrement_prefetch_sz > 
     NDB_DEFAULT_AUTO_PREFETCH) ?
    (ha_rows) thd->variables.ndb_autoincrement_prefetch_sz
    : (ha_rows) NDB_DEFAULT_AUTO_PREFETCH;
  m_thd_ndb= thd_ndb;
  DBUG_ASSERT(m_thd_ndb->trans);
  // Start of transaction
  m_rows_changed= 0;
  m_blobs_pending= FALSE;
  m_slow_path= thd_ndb->m_slow_path;
#ifdef HAVE_NDB_BINLOG
  if (unlikely(m_slow_path))
  {
    if (m_share == ndb_apply_status_share && thd->slave_thread)
        thd_ndb->trans_options|= TNTO_INJECTED_APPLY_STATUS;
  }
#endif

  if (thd->options & (OPTION_NOT_AUTOCOMMIT | OPTION_BEGIN))
  {
    const void *key= m_table;
    HASH_SEARCH_STATE state;
    THD_NDB_SHARE *thd_ndb_share=
      (THD_NDB_SHARE*)hash_first(&thd_ndb->open_tables, (uchar *)&key, sizeof(key), &state);
    while (thd_ndb_share && thd_ndb_share->key != key)
      thd_ndb_share= (THD_NDB_SHARE*)hash_next(&thd_ndb->open_tables, (uchar *)&key, sizeof(key), &state);
    if (thd_ndb_share == 0)
    {
      thd_ndb_share= (THD_NDB_SHARE *) alloc_root(&thd->transaction.mem_root,
                                                  sizeof(THD_NDB_SHARE));
      if (!thd_ndb_share)
      {
        mem_alloc_error(sizeof(THD_NDB_SHARE));
        DBUG_RETURN(1);
      }
      thd_ndb_share->key= key;
      thd_ndb_share->stat.last_count= thd_ndb->count;
      thd_ndb_share->stat.no_uncommitted_rows_count= 0;
      thd_ndb_share->stat.records= ~(ha_rows)0;
      my_hash_insert(&thd_ndb->open_tables, (uchar *)thd_ndb_share);
    }
    else if (thd_ndb_share->stat.last_count != thd_ndb->count)
    {
      thd_ndb_share->stat.last_count= thd_ndb->count;
      thd_ndb_share->stat.no_uncommitted_rows_count= 0;
      thd_ndb_share->stat.records= ~(ha_rows)0;
    }
    DBUG_PRINT("exit", ("thd_ndb_share: 0x%lx  key: 0x%lx",
                        (long) thd_ndb_share, (long) key));
    m_table_info= &thd_ndb_share->stat;
  }
  else
  {
    struct Ndb_local_table_statistics &stat= m_table_info_instance;
    stat.last_count= thd_ndb->count;
    stat.no_uncommitted_rows_count= 0;
    stat.records= ~(ha_rows)0;
    m_table_info= &stat;
  }
  DBUG_RETURN(0);
}

int ha_ndbcluster::external_lock(THD *thd, int lock_type)
{
  int error=0;
  DBUG_ENTER("external_lock");

  /*
    Check that this handler instance has a connection
    set up to the Ndb object of thd
   */
  if (check_ndb_connection(thd))
    DBUG_RETURN(1);

  Thd_ndb *thd_ndb= get_thd_ndb(thd);
  Ndb *ndb= thd_ndb->ndb;

  DBUG_PRINT("enter", ("this: 0x%lx  thd: 0x%lx  thd_ndb: %lx  "
                       "thd_ndb->lock_count: %d",
                       (long) this, (long) thd, (long) thd_ndb,
                       thd_ndb->lock_count));

  if (lock_type != F_UNLCK)
  {
    DBUG_PRINT("info", ("lock_type != F_UNLCK"));
    if (!thd_ndb->lock_count++)
    {
      if ((error= start_statement(thd, thd_ndb, ndb)))
        goto error;
    }
    if ((error= init_handler_for_statement(thd, thd_ndb)))
      goto error;
    transaction_checks(thd);
    DBUG_RETURN(0);
  }
  else
  {
    DBUG_PRINT("info", ("lock_type == F_UNLCK"));

    if (ndb_cache_check_time && m_rows_changed)
    {
      DBUG_PRINT("info", ("Rows has changed and util thread is running"));
      if (thd->options & (OPTION_NOT_AUTOCOMMIT | OPTION_BEGIN))
      {
        DBUG_PRINT("info", ("Add share to list of tables to be invalidated"));
        /* NOTE push_back allocates memory using transactions mem_root! */
        thd_ndb->changed_tables.push_back(m_share, &thd->transaction.mem_root);
      }

      pthread_mutex_lock(&m_share->mutex);
      DBUG_PRINT("info", ("Invalidating commit_count"));
      m_share->commit_count= 0;
      m_share->commit_count_lock++;
      pthread_mutex_unlock(&m_share->mutex);
    }

    if (!--thd_ndb->lock_count)
    {
      DBUG_PRINT("trans", ("Last external_lock"));
      PRINT_OPTION_FLAGS(thd);

      if (!(thd->options & (OPTION_NOT_AUTOCOMMIT | OPTION_BEGIN)))
      {
        if (thd_ndb->trans)
        {
          /*
            Unlock is done without a transaction commit / rollback.
            This happens if the thread didn't update any rows
            We must in this case close the transaction to release resources
          */
          DBUG_PRINT("trans",("ending non-updating transaction"));
          ndb->closeTransaction(thd_ndb->trans);
          thd_ndb->trans= NULL;
        }
      }
    }
    m_table_info= NULL;

    /*
      This is the place to make sure this handler instance
      no longer are connected to the active transaction.

      And since the handler is no longer part of the transaction 
      it can't have open cursors, ops or blobs pending.
    */
    m_thd_ndb= NULL;    

    if (m_active_cursor)
      DBUG_PRINT("warning", ("m_active_cursor != NULL"));
    m_active_cursor= NULL;

    if (m_multi_cursor)
      DBUG_PRINT("warning", ("m_multi_cursor != NULL"));
    m_multi_cursor= NULL;

    if (m_blobs_pending)
      DBUG_PRINT("warning", ("blobs_pending != 0"));
    m_blobs_pending= 0;
    
    DBUG_RETURN(0);
  }
error:
  thd_ndb->lock_count--;
  DBUG_RETURN(error);
}

/**
  Unlock the last row read in an open scan.
  Rows are unlocked by default in ndb, but
  for SELECT FOR UPDATE and SELECT LOCK WIT SHARE MODE
  locks are kept if unlock_row() is not called.
*/

void ha_ndbcluster::unlock_row() 
{
  DBUG_ENTER("unlock_row");

  DBUG_PRINT("info", ("Unlocking row"));
  m_lock_tuple= FALSE;
  DBUG_VOID_RETURN;
}

/**
  Start a transaction for running a statement if one is not
  already running in a transaction. This will be the case in
  a BEGIN; COMMIT; block
  When using LOCK TABLE's external_lock will start a transaction
  since ndb does not currently does not support table locking.
*/

int ha_ndbcluster::start_stmt(THD *thd, thr_lock_type lock_type)
{
  int error=0;
  DBUG_ENTER("start_stmt");

  Thd_ndb *thd_ndb= get_thd_ndb(thd);
  if (!thd_ndb->start_stmt_count++)
  {
    Ndb *ndb= thd_ndb->ndb;
    if ((error= start_statement(thd, thd_ndb, ndb)))
      goto error;
  }
  if ((error= init_handler_for_statement(thd, thd_ndb)))
    goto error;
  transaction_checks(thd);
  DBUG_RETURN(0);
error:
  thd_ndb->start_stmt_count--;
  DBUG_RETURN(error);
}


/**
  Commit a transaction started in NDB.
*/

static int ndbcluster_commit(handlerton *hton, THD *thd, bool all)
{
  int res= 0;
  Thd_ndb *thd_ndb= get_thd_ndb(thd);
  Ndb *ndb= thd_ndb->ndb;
  NdbTransaction *trans= thd_ndb->trans;

  DBUG_ENTER("ndbcluster_commit");
  DBUG_ASSERT(ndb);
  PRINT_OPTION_FLAGS(thd);
  DBUG_PRINT("enter", ("Commit %s", (all ? "all" : "stmt")));
  thd_ndb->start_stmt_count= 0;
  if (trans == NULL || (!all &&
      thd->options & (OPTION_NOT_AUTOCOMMIT | OPTION_BEGIN)))
  {
    /*
      An odditity in the handler interface is that commit on handlerton
      is called to indicate end of statement only in cases where 
      autocommit isn't used and the all flag isn't set.
   
      We also leave quickly when a transaction haven't even been started,
      in this case we are safe that no clean up is needed. In this case
      the MySQL Server could handle the query without contacting the
      NDB kernel.
    */
    DBUG_PRINT("info", ("Commit before start or end-of-statement only"));
    DBUG_RETURN(0);
  }

#ifdef HAVE_NDB_BINLOG
  if (unlikely(thd_ndb->m_slow_path))
  {
    if (thd->slave_thread)
      ndbcluster_update_apply_status
        (thd, thd_ndb->trans_options & TNTO_INJECTED_APPLY_STATUS);
  }
#endif /* HAVE_NDB_BINLOG */

  if (thd->slave_thread)
  {
    if ((res= trans->execute(Commit, AO_IgnoreError, 1)) != 0)
    {
      const NdbError err= trans->getNdbError();
      if (err.classification == NdbError::ConstraintViolation ||
	  err.classification == NdbError::NoDataFound)
      {
	/*
	  This is ok...
	*/
	res= 0;
      }
    }
  }
  else
  {
    res= execute_commit(thd,trans);
  }

  if (res != 0)
  {
    const NdbError err= trans->getNdbError();
    const NdbOperation *error_op= trans->getNdbErrorOperation();
    set_ndb_err(thd, err);
    res= ndb_to_mysql_error(&err);
    if (res != -1)
      ndbcluster_print_error(res, error_op);
  }
  ndb->closeTransaction(trans);
  thd_ndb->trans= NULL;

  /* Clear commit_count for tables changed by transaction */
  NDB_SHARE* share;
  List_iterator_fast<NDB_SHARE> it(thd_ndb->changed_tables);
  while ((share= it++))
  {
    pthread_mutex_lock(&share->mutex);
    DBUG_PRINT("info", ("Invalidate commit_count for %s, share->commit_count: %lu",
                        share->table_name, (ulong) share->commit_count));
    share->commit_count= 0;
    share->commit_count_lock++;
    pthread_mutex_unlock(&share->mutex);
  }
  thd_ndb->changed_tables.empty();

  DBUG_RETURN(res);
}


/**
  Rollback a transaction started in NDB.
*/

static int ndbcluster_rollback(handlerton *hton, THD *thd, bool all)
{
  int res= 0;
  Thd_ndb *thd_ndb= get_thd_ndb(thd);
  Ndb *ndb= thd_ndb->ndb;
  NdbTransaction *trans= thd_ndb->trans;

  DBUG_ENTER("ndbcluster_rollback");
  DBUG_ASSERT(ndb);
  thd_ndb->start_stmt_count= 0;
  if (trans == NULL || (!all &&
      thd->options & (OPTION_NOT_AUTOCOMMIT | OPTION_BEGIN)))
  {
    /* Ignore end-of-statement until real rollback or commit is called */
    DBUG_PRINT("info", ("Rollback before start or end-of-statement only"));
    DBUG_RETURN(0);
  }

  if (trans->execute(NdbTransaction::Rollback) != 0)
  {
    const NdbError err= trans->getNdbError();
    const NdbOperation *error_op= trans->getNdbErrorOperation();
    set_ndb_err(thd, err);
    res= ndb_to_mysql_error(&err);
    if (res != -1) 
      ndbcluster_print_error(res, error_op);
  }
  ndb->closeTransaction(trans);
  thd_ndb->trans= NULL;

  /* Clear list of tables changed by transaction */
  thd_ndb->changed_tables.empty();

  DBUG_RETURN(res);
}


/**
  Define NDB column based on Field.

  Not member of ha_ndbcluster because NDBCOL cannot be declared.

  MySQL text types with character set "binary" are mapped to true
  NDB binary types without a character set.

  Blobs are V2 and striping from mysql level is not supported
  due to lack of syntax and lack of support for partitioning.

  @return
    Returns 0 or mysql error code.
*/

static bool
ndb_blob_striping()
{
#ifndef DBUG_OFF
  const char* p= getenv("NDB_BLOB_STRIPING");
  if (p != 0 && *p != 0 && *p != '0' && *p != 'n' && *p != 'N')
    return true;
#endif
  return false;
}

static int create_ndb_column(THD *thd,
                             NDBCOL &col,
                             Field *field,
                             HA_CREATE_INFO *create_info,
                             column_format_type
                               default_format= COLUMN_FORMAT_TYPE_DEFAULT)
{
  NDBCOL::StorageType type= NDBCOL::StorageTypeMemory;
  bool dynamic= FALSE;

  DBUG_ENTER("create_ndb_column");
  // Set name
  if (col.setName(field->field_name))
  {
    DBUG_RETURN(my_errno= errno);
  }
  // Get char set
  CHARSET_INFO *cs= field->charset();
  // Set type and sizes
  const enum enum_field_types mysql_type= field->real_type();
  switch (mysql_type) {
  // Numeric types
  case MYSQL_TYPE_TINY:        
    if (field->flags & UNSIGNED_FLAG)
      col.setType(NDBCOL::Tinyunsigned);
    else
      col.setType(NDBCOL::Tinyint);
    col.setLength(1);
    break;
  case MYSQL_TYPE_SHORT:
    if (field->flags & UNSIGNED_FLAG)
      col.setType(NDBCOL::Smallunsigned);
    else
      col.setType(NDBCOL::Smallint);
    col.setLength(1);
    break;
  case MYSQL_TYPE_LONG:
    if (field->flags & UNSIGNED_FLAG)
      col.setType(NDBCOL::Unsigned);
    else
      col.setType(NDBCOL::Int);
    col.setLength(1);
    break;
  case MYSQL_TYPE_INT24:       
    if (field->flags & UNSIGNED_FLAG)
      col.setType(NDBCOL::Mediumunsigned);
    else
      col.setType(NDBCOL::Mediumint);
    col.setLength(1);
    break;
  case MYSQL_TYPE_LONGLONG:
    if (field->flags & UNSIGNED_FLAG)
      col.setType(NDBCOL::Bigunsigned);
    else
      col.setType(NDBCOL::Bigint);
    col.setLength(1);
    break;
  case MYSQL_TYPE_FLOAT:
    col.setType(NDBCOL::Float);
    col.setLength(1);
    break;
  case MYSQL_TYPE_DOUBLE:
    col.setType(NDBCOL::Double);
    col.setLength(1);
    break;
  case MYSQL_TYPE_DECIMAL:    
    {
      Field_decimal *f= (Field_decimal*)field;
      uint precision= f->pack_length();
      uint scale= f->decimals();
      if (field->flags & UNSIGNED_FLAG)
      {
        col.setType(NDBCOL::Olddecimalunsigned);
        precision-= (scale > 0);
      }
      else
      {
        col.setType(NDBCOL::Olddecimal);
        precision-= 1 + (scale > 0);
      }
      col.setPrecision(precision);
      col.setScale(scale);
      col.setLength(1);
    }
    break;
  case MYSQL_TYPE_NEWDECIMAL:    
    {
      Field_new_decimal *f= (Field_new_decimal*)field;
      uint precision= f->precision;
      uint scale= f->decimals();
      if (field->flags & UNSIGNED_FLAG)
      {
        col.setType(NDBCOL::Decimalunsigned);
      }
      else
      {
        col.setType(NDBCOL::Decimal);
      }
      col.setPrecision(precision);
      col.setScale(scale);
      col.setLength(1);
    }
    break;
  // Date types
  case MYSQL_TYPE_DATETIME:    
    col.setType(NDBCOL::Datetime);
    col.setLength(1);
    break;
  case MYSQL_TYPE_DATE: // ?
    col.setType(NDBCOL::Char);
    col.setLength(field->pack_length());
    break;
  case MYSQL_TYPE_NEWDATE:
    col.setType(NDBCOL::Date);
    col.setLength(1);
    break;
  case MYSQL_TYPE_TIME:        
    col.setType(NDBCOL::Time);
    col.setLength(1);
    break;
  case MYSQL_TYPE_YEAR:
    col.setType(NDBCOL::Year);
    col.setLength(1);
    break;
  case MYSQL_TYPE_TIMESTAMP:
    col.setType(NDBCOL::Timestamp);
    col.setLength(1);
    break;
  // Char types
  case MYSQL_TYPE_STRING:      
    if (field->pack_length() == 0)
    {
      col.setType(NDBCOL::Bit);
      col.setLength(1);
    }
    else if ((field->flags & BINARY_FLAG) && cs == &my_charset_bin)
    {
      col.setType(NDBCOL::Binary);
      col.setLength(field->pack_length());
    }
    else
    {
      col.setType(NDBCOL::Char);
      col.setCharset(cs);
      col.setLength(field->pack_length());
    }
    break;
  case MYSQL_TYPE_VAR_STRING: // ?
  case MYSQL_TYPE_VARCHAR:
    {
      Field_varstring* f= (Field_varstring*)field;
      if (f->length_bytes == 1)
      {
        if ((field->flags & BINARY_FLAG) && cs == &my_charset_bin)
          col.setType(NDBCOL::Varbinary);
        else {
          col.setType(NDBCOL::Varchar);
          col.setCharset(cs);
        }
      }
      else if (f->length_bytes == 2)
      {
        if ((field->flags & BINARY_FLAG) && cs == &my_charset_bin)
          col.setType(NDBCOL::Longvarbinary);
        else {
          col.setType(NDBCOL::Longvarchar);
          col.setCharset(cs);
        }
      }
      else
      {
        DBUG_RETURN(HA_ERR_UNSUPPORTED);
      }
      col.setLength(field->field_length);
    }
    break;
  // Blob types (all come in as MYSQL_TYPE_BLOB)
  mysql_type_tiny_blob:
  case MYSQL_TYPE_TINY_BLOB:
    if ((field->flags & BINARY_FLAG) && cs == &my_charset_bin)
      col.setType(NDBCOL::Blob);
    else {
      col.setType(NDBCOL::Text);
      col.setCharset(cs);
    }
    col.setInlineSize(256);
    // No parts
    col.setPartSize(0);
    col.setStripeSize(ndb_blob_striping() ? 0 : 0);
    break;
  //mysql_type_blob:
  case MYSQL_TYPE_GEOMETRY:
  case MYSQL_TYPE_BLOB:    
    if ((field->flags & BINARY_FLAG) && cs == &my_charset_bin)
      col.setType(NDBCOL::Blob);
    else {
      col.setType(NDBCOL::Text);
      col.setCharset(cs);
    }
    {
      Field_blob *field_blob= (Field_blob *)field;
      /*
       * max_data_length is 2^8-1, 2^16-1, 2^24-1 for tiny, blob, medium.
       * Tinyblob gets no blob parts.  The other cases are just a crude
       * way to control part size and striping.
       *
       * In mysql blob(256) is promoted to blob(65535) so it does not
       * in fact fit "inline" in NDB.
       */
      if (field_blob->max_data_length() < (1 << 8))
        goto mysql_type_tiny_blob;
      else if (field_blob->max_data_length() < (1 << 16))
      {
        col.setInlineSize(256);
        col.setPartSize(2000);
        col.setStripeSize(ndb_blob_striping() ? 16 : 0);
      }
      else if (field_blob->max_data_length() < (1 << 24))
        goto mysql_type_medium_blob;
      else
        goto mysql_type_long_blob;
    }
    break;
  mysql_type_medium_blob:
  case MYSQL_TYPE_MEDIUM_BLOB:   
    if ((field->flags & BINARY_FLAG) && cs == &my_charset_bin)
      col.setType(NDBCOL::Blob);
    else {
      col.setType(NDBCOL::Text);
      col.setCharset(cs);
    }
    col.setInlineSize(256);
    col.setPartSize(4000);
    col.setStripeSize(ndb_blob_striping() ? 8 : 0);
    break;
  mysql_type_long_blob:
  case MYSQL_TYPE_LONG_BLOB:  
    if ((field->flags & BINARY_FLAG) && cs == &my_charset_bin)
      col.setType(NDBCOL::Blob);
    else {
      col.setType(NDBCOL::Text);
      col.setCharset(cs);
    }
    col.setInlineSize(256);
    col.setPartSize(8000);
    col.setStripeSize(ndb_blob_striping() ? 4 : 0);
    break;
  // Other types
  case MYSQL_TYPE_ENUM:
    col.setType(NDBCOL::Char);
    col.setLength(field->pack_length());
    break;
  case MYSQL_TYPE_SET:         
    col.setType(NDBCOL::Char);
    col.setLength(field->pack_length());
    break;
  case MYSQL_TYPE_BIT:
  {
    int no_of_bits= field->field_length;
    col.setType(NDBCOL::Bit);
    if (!no_of_bits)
      col.setLength(1);
      else
        col.setLength(no_of_bits);
    break;
  }
  case MYSQL_TYPE_NULL:        
    goto mysql_type_unsupported;
  mysql_type_unsupported:
  default:
    DBUG_RETURN(HA_ERR_UNSUPPORTED);
  }
  // Set nullable and pk
  col.setNullable(field->maybe_null());
  col.setPrimaryKey(field->flags & PRI_KEY_FLAG);
  // Set autoincrement
  if (field->flags & AUTO_INCREMENT_FLAG) 
  {
#ifndef DBUG_OFF
    char buff[22];
#endif
    col.setAutoIncrement(TRUE);
    ulonglong value= create_info->auto_increment_value ?
      create_info->auto_increment_value : (ulonglong) 1;
    DBUG_PRINT("info", ("Autoincrement key, initial: %s", llstr(value, buff)));
    col.setAutoIncrementInitialValue(value);
  }
  else
    col.setAutoIncrement(FALSE);
 
  switch (field->field_storage_type()) {
  case(HA_SM_DEFAULT):
  default:
    if (create_info->default_storage_media == HA_SM_DISK)
      type= NDBCOL::StorageTypeDisk;
    else
      type= NDBCOL::StorageTypeMemory;
    break;
  case(HA_SM_DISK):
    type= NDBCOL::StorageTypeDisk;
    break;
  case(HA_SM_MEMORY):
    type= NDBCOL::StorageTypeMemory;
    break;
  }

  switch (field->column_format()) {
  case(COLUMN_FORMAT_TYPE_FIXED):
    dynamic= FALSE;
    break;
  case(COLUMN_FORMAT_TYPE_DYNAMIC):
    dynamic= TRUE;
    break;
  case(COLUMN_FORMAT_TYPE_DEFAULT):
  default:
    if (create_info->row_type == ROW_TYPE_DEFAULT)
      dynamic= default_format;
    else
      dynamic= (create_info->row_type == ROW_TYPE_DYNAMIC);
    break;
  }
  DBUG_PRINT("info", ("Column %s is declared %s", field->field_name,
                      (dynamic) ? "dynamic" : "static"));
  if (type == NDBCOL::StorageTypeDisk)
  {
    if (dynamic)
    {
      DBUG_PRINT("info", ("Dynamic disk stored column %s changed to static",
                          field->field_name));
      dynamic= false;
    }
    if (thd && field->column_format() == COLUMN_FORMAT_TYPE_DYNAMIC)
    {
      push_warning_printf(thd, MYSQL_ERROR::WARN_LEVEL_WARN,
                          ER_ILLEGAL_HA_CREATE_OPTION,
                          "DYNAMIC column %s with "
                          "STORAGE DISK is not supported, "
                          "column will become FIXED",
                          field->field_name);
    }
  }

  switch (create_info->row_type) {
  case ROW_TYPE_FIXED:
    if (thd && (dynamic || field_type_forces_var_part(field->type())))
    {
      push_warning_printf(thd, MYSQL_ERROR::WARN_LEVEL_WARN,
                          ER_ILLEGAL_HA_CREATE_OPTION,
                          "Row format FIXED incompatible with "
                          "dynamic attribute %s",
                          field->field_name);
    }
    break;
  case ROW_TYPE_DYNAMIC:
    /*
      Future: make columns dynamic in this case
    */
    break;
  default:
<<<<<<< HEAD
    break;
  }

  DBUG_PRINT("info", ("Format %s, Storage %s", (dynamic)?"dynamic":"fixed",(type == NDBCOL::StorageTypeDisk)?"disk":"memory"));
  col.setStorageType(type);
  col.setDynamic(dynamic);

  DBUG_RETURN(0);
}

void ha_ndbcluster::update_create_info(HA_CREATE_INFO *create_info)
{
  DBUG_ENTER("update_create_info");
  TABLE_SHARE *share= table->s;
  if (share->mysql_version < MYSQL_VERSION_TABLESPACE_IN_FRM)
  {
     DBUG_PRINT("info", ("Restored an old table %s, pre-frm_version 7", 
	                 share->table_name.str));
     if (!create_info->tablespace && !share->tablespace)
     {
       DBUG_PRINT("info", ("Checking for tablespace in ndb"));
       THD *thd= current_thd;
       Ndb *ndb= check_ndb_in_thd(thd);
       NDBDICT *ndbdict= ndb->getDictionary();
       NdbError ndberr;
       Uint32 id;
       ndb->setDatabaseName(m_dbname);
       const NDBTAB *ndbtab= m_table;
       DBUG_ASSERT(ndbtab != NULL);
       if (!ndbtab->getTablespace(&id))
       {
         DBUG_VOID_RETURN;
       }
       {
         NdbDictionary::Tablespace ts= ndbdict->getTablespace(id);
         ndberr= ndbdict->getNdbError();
         if(ndberr.classification != NdbError::NoError)
           goto err;
	 const char *tablespace= ts.getName();
         DBUG_PRINT("info", ("Found tablespace '%s'", tablespace));
         uint tablespace_len= strlen(tablespace);
         if (tablespace_len != 0) 
         {
           share->tablespace= (char *) alloc_root(&share->mem_root,
                                                  tablespace_len+1);
           strxmov(share->tablespace, tablespace, NullS);
	   create_info->tablespace= share->tablespace;
         }
         DBUG_VOID_RETURN;
       }
err:
       my_errno= ndb_to_mysql_error(&ndberr);
    }
  }
=======
    DBUG_RETURN(HA_ERR_UNSUPPORTED);
  }
  // Set nullable and pk
  col.setNullable(field->maybe_null());
  col.setPrimaryKey(field->flags & PRI_KEY_FLAG);
  // Set autoincrement
  if (field->flags & AUTO_INCREMENT_FLAG) 
  {
#ifndef DBUG_OFF
    char buff[22];
#endif
    col.setAutoIncrement(TRUE);
    ulonglong value= create_info->auto_increment_value ?
      create_info->auto_increment_value : (ulonglong) 1;
    DBUG_PRINT("info", ("Autoincrement key, initial: %s", llstr(value, buff)));
    col.setAutoIncrementInitialValue(value);
  }
  else
    col.setAutoIncrement(FALSE);
 
  switch (field->field_storage_type()) {
  case(HA_SM_DEFAULT):
  default:
    if (create_info->default_storage_media == HA_SM_DISK)
      type= NDBCOL::StorageTypeDisk;
    else
      type= NDBCOL::StorageTypeMemory;
    break;
  case(HA_SM_DISK):
    type= NDBCOL::StorageTypeDisk;
    break;
  case(HA_SM_MEMORY):
    type= NDBCOL::StorageTypeMemory;
    break;
  }

  switch (field->column_format()) {
  case(COLUMN_FORMAT_TYPE_FIXED):
    dynamic= FALSE;
    break;
  case(COLUMN_FORMAT_TYPE_DYNAMIC):
    dynamic= TRUE;
    break;
  case(COLUMN_FORMAT_TYPE_DEFAULT):
  default:
    if (create_info->row_type == ROW_TYPE_DEFAULT)
      dynamic= default_format;
    else
      dynamic= (create_info->row_type == ROW_TYPE_DYNAMIC);
    break;
  }
  DBUG_PRINT("info", ("Column %s is declared %s", field->field_name,
                      (dynamic) ? "dynamic" : "static"));
  if (type == NDBCOL::StorageTypeDisk)
  {
    if (dynamic)
    {
      DBUG_PRINT("info", ("Dynamic disk stored column %s changed to static",
                          field->field_name));
      dynamic= false;
    }
    if (thd && field->column_format() == COLUMN_FORMAT_TYPE_DYNAMIC)
    {
      push_warning_printf(thd, MYSQL_ERROR::WARN_LEVEL_WARN,
                          ER_ILLEGAL_HA_CREATE_OPTION,
                          "DYNAMIC column %s with "
                          "STORAGE DISK is not supported, "
                          "column will become FIXED",
                          field->field_name);
    }
  }

  switch (create_info->row_type) {
  case ROW_TYPE_FIXED:
    if (thd && (dynamic || field_type_forces_var_part(field->type())))
    {
      push_warning_printf(thd, MYSQL_ERROR::WARN_LEVEL_WARN,
                          ER_ILLEGAL_HA_CREATE_OPTION,
                          "Row format FIXED incompatible with "
                          "dynamic attribute %s",
                          field->field_name);
    }
    break;
  case ROW_TYPE_DYNAMIC:
    /*
      Future: make columns dynamic in this case
    */
    break;
  default:
    break;
  }

  DBUG_PRINT("info", ("Format %s, Storage %s", (dynamic)?"dynamic":"fixed",(type == NDBCOL::StorageTypeDisk)?"disk":"memory"));
  col.setStorageType(type);
  col.setDynamic(dynamic);

  DBUG_RETURN(0);
}

void ha_ndbcluster::update_create_info(HA_CREATE_INFO *create_info)
{
  DBUG_ENTER("update_create_info");
  TABLE_SHARE *share= table->s;
  if (share->mysql_version < MYSQL_VERSION_TABLESPACE_IN_FRM)
  {
     DBUG_PRINT("info", ("Restored an old table %s, pre-frm_version 7", 
	                 share->table_name.str));
     if (!create_info->tablespace && !share->tablespace)
     {
       DBUG_PRINT("info", ("Checking for tablespace in ndb"));
       THD *thd= current_thd;
       Ndb *ndb= check_ndb_in_thd(thd);
       NDBDICT *ndbdict= ndb->getDictionary();
       NdbError ndberr;
       Uint32 id;
       ndb->setDatabaseName(m_dbname);
       const NDBTAB *ndbtab= m_table;
       DBUG_ASSERT(ndbtab != NULL);
       if (!ndbtab->getTablespace(&id))
       {
         DBUG_VOID_RETURN;
       }
       {
         NdbDictionary::Tablespace ts= ndbdict->getTablespace(id);
         ndberr= ndbdict->getNdbError();
         if(ndberr.classification != NdbError::NoError)
           goto err;
	 const char *tablespace= ts.getName();
         DBUG_PRINT("info", ("Found tablespace '%s'", tablespace));
         uint tablespace_len= strlen(tablespace);
         if (tablespace_len != 0) 
         {
           share->tablespace= (char *) alloc_root(&share->mem_root,
                                                  tablespace_len+1);
           strxmov(share->tablespace, tablespace, NullS);
	   create_info->tablespace= share->tablespace;
         }
         DBUG_VOID_RETURN;
       }
err:
       my_errno= ndb_to_mysql_error(&ndberr);
    }
  }
>>>>>>> 67ddd733

  DBUG_VOID_RETURN;
}

/**
  Create a table in NDB Cluster
*/

int ha_ndbcluster::create(const char *name, 
                          TABLE *form, 
                          HA_CREATE_INFO *create_info)
{
  THD *thd= current_thd;
  NDBTAB tab;
  NDBCOL col;
  size_t pack_length, length;
  uint i, pk_length= 0;
  uchar *data= NULL, *pack_data= NULL;
  bool create_from_engine= (create_info->table_options & HA_OPTION_CREATE_FROM_ENGINE);
  bool is_truncate= (thd->lex->sql_command == SQLCOM_TRUNCATE);
  const char *tablespace= create_info->tablespace;
  bool use_disk= FALSE;
  NdbDictionary::Table::SingleUserMode single_user_mode= NdbDictionary::Table::SingleUserModeLocked;

  DBUG_ENTER("ha_ndbcluster::create");
  DBUG_PRINT("enter", ("name: %s", name));

  DBUG_ASSERT(*fn_rext((char*)name) == 0);
  set_dbname(name);
  set_tabname(name);

  if ((my_errno= check_ndb_connection(thd)))
    DBUG_RETURN(my_errno);
  
  Ndb *ndb= get_ndb(thd);
  NDBDICT *dict= ndb->getDictionary();

  DBUG_PRINT("info", ("Tablespace %s,%s", form->s->tablespace, create_info->tablespace));
  if (is_truncate)
  {
    {
      Ndb_table_guard ndbtab_g(dict, m_tabname);
      if (!(m_table= ndbtab_g.get_table()))
	ERR_RETURN(dict->getNdbError());
      m_table= NULL;
    }
    DBUG_PRINT("info", ("Dropping and re-creating table for TRUNCATE"));
    if ((my_errno= delete_table(name)))
      DBUG_RETURN(my_errno);
  }
  table= form;
  if (create_from_engine)
  {
    /*
      Table already exists in NDB and frm file has been created by 
      caller.
      Do Ndb specific stuff, such as create a .ndb file
    */
    if ((my_errno= write_ndb_file(name)))
      DBUG_RETURN(my_errno);
#ifdef HAVE_NDB_BINLOG
    ndbcluster_create_binlog_setup(thd, get_ndb(thd), name, strlen(name),
                                   m_dbname, m_tabname, FALSE);
#endif /* HAVE_NDB_BINLOG */
    DBUG_RETURN(my_errno);
  }

#ifdef HAVE_NDB_BINLOG
  /*
    Don't allow table creation unless
    schema distribution table is setup
    ( unless it is a creation of the schema dist table itself )
  */
  if (!ndb_schema_share)
  {
    if (!(strcmp(m_dbname, NDB_REP_DB) == 0 &&
          strcmp(m_tabname, NDB_SCHEMA_TABLE) == 0))
    {
      DBUG_PRINT("info", ("Schema distribution table not setup"));
      DBUG_RETURN(HA_ERR_NO_CONNECTION);
    }
    single_user_mode = NdbDictionary::Table::SingleUserModeReadWrite;
  }
#endif /* HAVE_NDB_BINLOG */

  DBUG_PRINT("table", ("name: %s", m_tabname));  
  if (tab.setName(m_tabname))
  {
    DBUG_RETURN(my_errno= errno);
  }
  tab.setLogging(!(create_info->options & HA_LEX_CREATE_TMP_TABLE));    
  tab.setSingleUserMode(single_user_mode);

  // Save frm data for this table
  if (readfrm(name, &data, &length))
    DBUG_RETURN(1);
  if (packfrm(data, length, &pack_data, &pack_length))
  {
    my_free((char*)data, MYF(0));
    DBUG_RETURN(2);
  }
  DBUG_PRINT("info",
             ("setFrm data: 0x%lx  len: %lu", (long) pack_data,
              (ulong) pack_length));
  tab.setFrm(pack_data, pack_length);      
  my_free((char*)data, MYF(0));
  my_free((char*)pack_data, MYF(0));
  
  /*
    Handle table row type

    Default is to let table rows have var part reference so that online 
    add column can be performed in the future.  Explicitly setting row 
    type to fixed will omit var part reference, which will save data 
    memory in ndb, but at the cost of not being able to online add 
    column to this table
  */
  switch (create_info->row_type) {
  case ROW_TYPE_FIXED:
    tab.setForceVarPart(FALSE);
    break;
  case ROW_TYPE_DYNAMIC:
    /* fall through, treat as default */
  default:
    /* fall through, treat as default */
  case ROW_TYPE_DEFAULT:
    tab.setForceVarPart(TRUE);
    break;
  }

  /*
    Setup columns
  */
  for (i= 0; i < form->s->fields; i++) 
  {
    Field *field= form->field[i];
    DBUG_PRINT("info", ("name: %s  type: %u  storage: %u  format: %u  "
                        "pack_length: %d", 
                        field->field_name, field->real_type(),
                        field->field_storage_type(),
                        field->column_format(),
                        field->pack_length()));
    if ((my_errno= create_ndb_column(thd, col, field, create_info)))
      DBUG_RETURN(my_errno);

    if (!use_disk &&
        col.getStorageType() == NDBCOL::StorageTypeDisk)
      use_disk= TRUE;

    if (tab.addColumn(col))
    {
      DBUG_RETURN(my_errno= errno);
    }
    if (col.getPrimaryKey())
      pk_length += (field->pack_length() + 3) / 4;
  }

  if (use_disk)
  { 
    if (tablespace)
      tab.setTablespaceName(tablespace);
    else
      tab.setTablespaceName("DEFAULT-TS");
  }
  else if (create_info->tablespace && 
           create_info->default_storage_media == HA_SM_MEMORY)
  {
    push_warning_printf(thd, MYSQL_ERROR::WARN_LEVEL_ERROR,
                        ER_ILLEGAL_HA_CREATE_OPTION,
                        ER(ER_ILLEGAL_HA_CREATE_OPTION),
                        ndbcluster_hton_name,
                        "TABLESPACE currently only supported for "
                        "STORAGE DISK"); 
    DBUG_RETURN(HA_ERR_UNSUPPORTED);
  }

  DBUG_PRINT("info", ("Table %s is %s stored with tablespace %s",
                      m_tabname,
                      (use_disk) ? "disk" : "memory",
                      (use_disk) ? tab.getTablespaceName() : "N/A"));
 
  KEY* key_info;
  for (i= 0, key_info= form->key_info; i < form->s->keys; i++, key_info++)
  {
    KEY_PART_INFO *key_part= key_info->key_part;
    KEY_PART_INFO *end= key_part + key_info->key_parts;
    for (; key_part != end; key_part++)
    {
      if (key_part->field->field_storage_type() == HA_SM_DISK)
      {
        push_warning_printf(thd, MYSQL_ERROR::WARN_LEVEL_ERROR,
                            ER_ILLEGAL_HA_CREATE_OPTION,
                            ER(ER_ILLEGAL_HA_CREATE_OPTION),
                            ndbcluster_hton_name,
                            "Index on field "
                            "declared with "
                            "STORAGE DISK is not supported");
        DBUG_RETURN(HA_ERR_UNSUPPORTED);
      }
      tab.getColumn(key_part->fieldnr-1)->setStorageType(
                             NdbDictionary::Column::StorageTypeMemory);
    }
  }

  // No primary key, create shadow key as 64 bit, auto increment  
  if (form->s->primary_key == MAX_KEY) 
  {
    DBUG_PRINT("info", ("Generating shadow key"));
    if (col.setName("$PK"))
    {
      DBUG_RETURN(my_errno= errno);
    }
    col.setType(NdbDictionary::Column::Bigunsigned);
    col.setLength(1);
    col.setNullable(FALSE);
    col.setPrimaryKey(TRUE);
    col.setAutoIncrement(TRUE);
    if (tab.addColumn(col))
    {
      DBUG_RETURN(my_errno= errno);
    }
    pk_length += 2;
  }
 
  // Make sure that blob tables don't have too big part size
  for (i= 0; i < form->s->fields; i++) 
  {
    /**
     * The extra +7 concists
     * 2 - words from pk in blob table
     * 5 - from extra words added by tup/dict??
     */
    switch (form->field[i]->real_type()) {
    case MYSQL_TYPE_GEOMETRY:
    case MYSQL_TYPE_BLOB:    
    case MYSQL_TYPE_MEDIUM_BLOB:   
    case MYSQL_TYPE_LONG_BLOB: 
    {
      NdbDictionary::Column * column= tab.getColumn(i);
      int size= pk_length + (column->getPartSize()+3)/4 + 7;
      if (size > NDB_MAX_TUPLE_SIZE_IN_WORDS && 
         (pk_length+7) < NDB_MAX_TUPLE_SIZE_IN_WORDS)
      {
        size= NDB_MAX_TUPLE_SIZE_IN_WORDS - pk_length - 7;
        column->setPartSize(4*size);
      }
      /**
       * If size > NDB_MAX and pk_length+7 >= NDB_MAX
       *   then the table can't be created anyway, so skip
       *   changing part size, and have error later
       */ 
    }
    default:
      break;
    }
  }

  // Check partition info
  partition_info *part_info= form->part_info;
  if ((my_errno= set_up_partition_info(part_info, form, (void*)&tab)))
  {
    DBUG_RETURN(my_errno);
  }

  // Create the table in NDB     
  if (dict->createTable(tab) != 0) 
  {
    const NdbError err= dict->getNdbError();
    set_ndb_err(thd, err);
    my_errno= ndb_to_mysql_error(&err);
    DBUG_RETURN(my_errno);
  }

  Ndb_table_guard ndbtab_g(dict, m_tabname);
  // temporary set m_table during create
  // reset at return
  m_table= ndbtab_g.get_table();
  // TODO check also that we have the same frm...
  if (!m_table)
  {
    /* purecov: begin deadcode */
    const NdbError err= dict->getNdbError();
    set_ndb_err(thd, err);
    my_errno= ndb_to_mysql_error(&err);
    DBUG_RETURN(my_errno);
    /* purecov: end */
  }

  DBUG_PRINT("info", ("Table %s/%s created successfully", 
                      m_dbname, m_tabname));

  // Create secondary indexes
  my_errno= create_indexes(thd, ndb, form);

  if (!my_errno)
    my_errno= write_ndb_file(name);
  else
  {
    /*
      Failed to create an index,
      drop the table (and all it's indexes)
    */
    while (dict->dropTableGlobal(*m_table))
    {
      switch (dict->getNdbError().status)
      {
        case NdbError::TemporaryError:
          if (!thd->killed) 
            continue; // retry indefinitly
          break;
        default:
          break;
      }
      break;
    }
    m_table = 0;
    DBUG_RETURN(my_errno);
  }

#ifdef HAVE_NDB_BINLOG
  if (!my_errno)
  {
    NDB_SHARE *share= 0;
    pthread_mutex_lock(&ndbcluster_mutex);
    /*
      First make sure we get a "fresh" share here, not an old trailing one...
    */
    {
      uint length= (uint) strlen(name);
      if ((share= (NDB_SHARE*) hash_search(&ndbcluster_open_tables,
                                           (uchar*) name, length)))
        handle_trailing_share(thd, share);
    }
    /*
      get a new share
    */

    /* ndb_share reference create */
    if (!(share= get_share(name, form, TRUE, TRUE)))
    {
      sql_print_error("NDB: allocating table share for %s failed", name);
      /* my_errno is set */
    }
    else
    {
      DBUG_PRINT("NDB_SHARE", ("%s binlog create  use_count: %u",
                               share->key, share->use_count));
    }
    pthread_mutex_unlock(&ndbcluster_mutex);

    while (!IS_TMP_PREFIX(m_tabname))
    {
      set_binlog_flags(share);

      String event_name(INJECTOR_EVENT_LEN);
      ndb_rep_event_name(&event_name, m_dbname, m_tabname,
                         get_binlog_full(share));
      int do_event_op= ndb_binlog_running;

      if (!ndb_schema_share &&
          strcmp(share->db, NDB_REP_DB) == 0 &&
          strcmp(share->table_name, NDB_SCHEMA_TABLE) == 0)
        do_event_op= 1;

      /*
        Always create an event for the table, as other mysql servers
        expect it to be there.
      */
      if (!ndbcluster_create_event(thd, ndb, m_table, event_name.c_ptr(), share,
                                   share && do_event_op ? 2 : 1/* push warning */))
      {
        if (ndb_extra_logging)
          sql_print_information("NDB Binlog: CREATE TABLE Event: %s",
                                event_name.c_ptr());
        if (share && 
            ndbcluster_create_event_ops(thd, share,
                                        m_table, event_name.c_ptr()))
        {
          sql_print_error("NDB Binlog: FAILED CREATE TABLE event operations."
                          " Event: %s", name);
          /* a warning has been issued to the client */
        }
      }
      /*
        warning has been issued if ndbcluster_create_event failed
        and (share && do_event_op)
      */
      if (share && !do_event_op)
        share->flags|= NSF_NO_BINLOG;
      ndbcluster_log_schema_op(thd,
                               thd->query, thd->query_length,
                               share->db, share->table_name,
                               m_table->getObjectId(),
                               m_table->getObjectVersion(),
                               (is_truncate) ?
			       SOT_TRUNCATE_TABLE : SOT_CREATE_TABLE, 
			       0, 0, 1);
      break;
    }
  }
#endif /* HAVE_NDB_BINLOG */

  m_table= 0;
  DBUG_RETURN(my_errno);
}


int ha_ndbcluster::create_index(THD *thd, const char *name, KEY *key_info, 
                                NDB_INDEX_TYPE idx_type, uint idx_no)
{
  int error= 0;
  char unique_name[FN_LEN];
  static const char* unique_suffix= "$unique";
  DBUG_ENTER("ha_ndbcluster::create_ordered_index");
  DBUG_PRINT("info", ("Creating index %u: %s", idx_no, name));  

  if (idx_type == UNIQUE_ORDERED_INDEX || idx_type == UNIQUE_INDEX)
  {
    strxnmov(unique_name, FN_LEN, name, unique_suffix, NullS);
    DBUG_PRINT("info", ("Created unique index name \'%s\' for index %d",
                        unique_name, idx_no));
  }
    
  switch (idx_type){
  case PRIMARY_KEY_INDEX:
    // Do nothing, already created
    break;
  case PRIMARY_KEY_ORDERED_INDEX:
    error= create_ordered_index(thd, name, key_info);
    break;
  case UNIQUE_ORDERED_INDEX:
    if (!(error= create_ordered_index(thd, name, key_info)))
      error= create_unique_index(thd, unique_name, key_info);
    break;
  case UNIQUE_INDEX:
    if (check_index_fields_not_null(key_info))
    {
      push_warning_printf(thd, MYSQL_ERROR::WARN_LEVEL_WARN,
			  ER_NULL_COLUMN_IN_INDEX,
			  "Ndb does not support unique index on NULL valued attributes, index access with NULL value will become full table scan");
    }
    error= create_unique_index(thd, unique_name, key_info);
    break;
  case ORDERED_INDEX:
    if (key_info->algorithm == HA_KEY_ALG_HASH)
    {
      push_warning_printf(thd, MYSQL_ERROR::WARN_LEVEL_ERROR,
			  ER_ILLEGAL_HA_CREATE_OPTION,
			  ER(ER_ILLEGAL_HA_CREATE_OPTION),
			  ndbcluster_hton_name,
			  "Ndb does not support non-unique "
			  "hash based indexes");
      error= HA_ERR_UNSUPPORTED;
      break;
    }
    error= create_ordered_index(thd, name, key_info);
    break;
  default:
    DBUG_ASSERT(FALSE);
    break;
  }
  
  DBUG_RETURN(error);
}

int ha_ndbcluster::create_ordered_index(THD *thd, const char *name, 
                                        KEY *key_info)
{
  DBUG_ENTER("ha_ndbcluster::create_ordered_index");
  DBUG_RETURN(create_ndb_index(thd, name, key_info, FALSE));
}

int ha_ndbcluster::create_unique_index(THD *thd, const char *name, 
                                       KEY *key_info)
{

  DBUG_ENTER("ha_ndbcluster::create_unique_index");
  DBUG_RETURN(create_ndb_index(thd, name, key_info, TRUE));
}


/**
  Create an index in NDB Cluster.

  @todo
    Only temporary ordered indexes supported
*/

int ha_ndbcluster::create_ndb_index(THD *thd, const char *name, 
                                    KEY *key_info,
                                    bool unique)
{
  Ndb *ndb= get_ndb(thd);
  NdbDictionary::Dictionary *dict= ndb->getDictionary();
  KEY_PART_INFO *key_part= key_info->key_part;
  KEY_PART_INFO *end= key_part + key_info->key_parts;
  
  DBUG_ENTER("ha_ndbcluster::create_index");
  DBUG_PRINT("enter", ("name: %s ", name));

  NdbDictionary::Index ndb_index(name);
  if (unique)
    ndb_index.setType(NdbDictionary::Index::UniqueHashIndex);
  else 
  {
    ndb_index.setType(NdbDictionary::Index::OrderedIndex);
    // TODO Only temporary ordered indexes supported
    ndb_index.setLogging(FALSE); 
  }
  if (ndb_index.setTable(m_tabname))
  {
    DBUG_RETURN(my_errno= errno);
  }

  for (; key_part != end; key_part++) 
  {
    Field *field= key_part->field;
    if (field->field_storage_type() == HA_SM_DISK)
    {
      push_warning_printf(thd, MYSQL_ERROR::WARN_LEVEL_ERROR,
                          ER_ILLEGAL_HA_CREATE_OPTION,
                          ER(ER_ILLEGAL_HA_CREATE_OPTION),
                          ndbcluster_hton_name,
                          "Index on field "
                          "declared with "
                          "STORAGE DISK is not supported");
      DBUG_RETURN(HA_ERR_UNSUPPORTED);
    }
    DBUG_PRINT("info", ("attr: %s", field->field_name));
    if (ndb_index.addColumnName(field->field_name))
    {
      DBUG_RETURN(my_errno= errno);
    }
  }
  
  if (dict->createIndex(ndb_index, *m_table))
    ERR_RETURN(dict->getNdbError());

  // Success
  DBUG_PRINT("info", ("Created index %s", name));
  DBUG_RETURN(0);  
}

/*
 Prepare for an on-line alter table
*/ 
void ha_ndbcluster::prepare_for_alter()
{
  /* ndb_share reference schema */
  ndbcluster_get_share(m_share); // Increase ref_count
  DBUG_PRINT("NDB_SHARE", ("%s binlog schema  use_count: %u",
                           m_share->key, m_share->use_count));
  set_ndb_share_state(m_share, NSS_ALTERED);
}

/*
  Add an index on-line to a table
*/
int ha_ndbcluster::add_index(TABLE *table_arg, 
                             KEY *key_info, uint num_of_keys)
{
  return add_index_impl(current_thd, table_arg, key_info, num_of_keys);
}

int ha_ndbcluster::add_index_impl(THD *thd, TABLE *table_arg, 
                                  KEY *key_info, uint num_of_keys)
{
  int error= 0;
  uint idx;
  DBUG_ENTER("ha_ndbcluster::add_index");
  DBUG_PRINT("enter", ("table %s", table_arg->s->table_name.str));
  DBUG_ASSERT(m_share->state == NSS_ALTERED);

  for (idx= 0; idx < num_of_keys; idx++)
  {
    KEY *key= key_info + idx;
    KEY_PART_INFO *key_part= key->key_part;
    KEY_PART_INFO *end= key_part + key->key_parts;
    NDB_INDEX_TYPE idx_type= get_index_type_from_key(idx, key_info, false);
    DBUG_PRINT("info", ("Adding index: '%s'", key_info[idx].name));
    // Add fields to key_part struct
    for (; key_part != end; key_part++)
      key_part->field= table->field[key_part->fieldnr];
    // Check index type
    // Create index in ndb
    if((error= create_index(thd, key_info[idx].name, key, idx_type, idx)))
      break;
  }
  DBUG_RETURN(error);  
}

/*
  Mark one or several indexes for deletion. and
  renumber the remaining indexes
*/
int ha_ndbcluster::prepare_drop_index(TABLE *table_arg, 
                                      uint *key_num, uint num_of_keys)
{
  DBUG_ENTER("ha_ndbcluster::prepare_drop_index");
  DBUG_ASSERT(m_share->state == NSS_ALTERED);
  // Mark indexes for deletion
  uint idx;
  for (idx= 0; idx < num_of_keys; idx++)
  {
    DBUG_PRINT("info", ("ha_ndbcluster::prepare_drop_index %u", *key_num));
    m_index[*key_num++].status= TO_BE_DROPPED;
  }
  // Renumber indexes
  THD *thd= current_thd;
  Thd_ndb *thd_ndb= get_thd_ndb(thd);
  Ndb *ndb= thd_ndb->ndb;
  renumber_indexes(ndb, table_arg);
  DBUG_RETURN(0);
}
 
/*
  Really drop all indexes marked for deletion
*/
int ha_ndbcluster::final_drop_index(TABLE *table_arg)
{
  int error;
  DBUG_ENTER("ha_ndbcluster::final_drop_index");
  DBUG_PRINT("info", ("ha_ndbcluster::final_drop_index"));
  // Really drop indexes
  THD *thd= current_thd;
  Thd_ndb *thd_ndb= get_thd_ndb(thd);
  Ndb *ndb= thd_ndb->ndb;
  error= drop_indexes(ndb, table_arg);
  DBUG_RETURN(error);
}

/**
  Rename a table in NDB Cluster.
*/

int ha_ndbcluster::rename_table(const char *from, const char *to)
{
  THD *thd= current_thd;
  NDBDICT *dict;
  char old_dbname[FN_HEADLEN];
  char new_dbname[FN_HEADLEN];
  char new_tabname[FN_HEADLEN];
  const NDBTAB *orig_tab;
  int result;
  bool recreate_indexes= FALSE;
  NDBDICT::List index_list;

  DBUG_ENTER("ha_ndbcluster::rename_table");
  DBUG_PRINT("info", ("Renaming %s to %s", from, to));
  set_dbname(from, old_dbname);
  set_dbname(to, new_dbname);
  set_tabname(from);
  set_tabname(to, new_tabname);

  if (check_ndb_connection(thd))
    DBUG_RETURN(my_errno= HA_ERR_NO_CONNECTION);

  Ndb *ndb= get_ndb(thd);
  ndb->setDatabaseName(old_dbname);
  dict= ndb->getDictionary();
  Ndb_table_guard ndbtab_g(dict, m_tabname);
  if (!(orig_tab= ndbtab_g.get_table()))
    ERR_RETURN(dict->getNdbError());

  if (my_strcasecmp(system_charset_info, new_dbname, old_dbname))
  {
    dict->listIndexes(index_list, *orig_tab);    
    recreate_indexes= TRUE;
  }
  // Change current database to that of target table
  set_dbname(to);
  if (ndb->setDatabaseName(m_dbname))
  {
    ERR_RETURN(ndb->getNdbError());
  }

#ifdef HAVE_NDB_BINLOG
  int ndb_table_id= orig_tab->getObjectId();
  int ndb_table_version= orig_tab->getObjectVersion();
  /* ndb_share reference temporary */
  NDB_SHARE *share= get_share(from, 0, FALSE);
  int is_old_table_tmpfile= IS_TMP_PREFIX(m_tabname);
  int is_new_table_tmpfile= IS_TMP_PREFIX(new_tabname);
  if (!is_new_table_tmpfile && !is_old_table_tmpfile)
  {
    /*
      this is a "real" rename table, i.e. not tied to an offline alter table
      - send new name == "to" in query field
    */
    ndbcluster_log_schema_op(thd, to, strlen(to),
                             old_dbname, m_tabname,
                             ndb_table_id, ndb_table_version,
                             SOT_RENAME_TABLE_PREPARE,
                             m_dbname, new_tabname, 1);
  }
  if (share)
  {
    DBUG_PRINT("NDB_SHARE", ("%s temporary  use_count: %u",
                             share->key, share->use_count));
    ndbcluster_prepare_rename_share(share, to);
    IF_DBUG(int r=) ndbcluster_rename_share(thd, share);
    DBUG_ASSERT(r == 0);
  }
#endif

  NdbDictionary::Table new_tab= *orig_tab;
  new_tab.setName(new_tabname);
  if (dict->alterTableGlobal(*orig_tab, new_tab) != 0)
  {
    NdbError ndb_error= dict->getNdbError();
#ifdef HAVE_NDB_BINLOG
    if (share)
    {
      IF_DBUG(int ret=) ndbcluster_undo_rename_share(thd, share);
      DBUG_ASSERT(ret == 0);
      /* ndb_share reference temporary free */
      DBUG_PRINT("NDB_SHARE", ("%s temporary free  use_count: %u",
                               share->key, share->use_count));
      free_share(&share);
    }
#endif
    ERR_RETURN(ndb_error);
  }
  
  // Rename .ndb file
  if ((result= handler::rename_table(from, to)))
  {
    // ToDo in 4.1 should rollback alter table...
#ifdef HAVE_NDB_BINLOG
    if (share)
    {
      /* ndb_share reference temporary free */
      DBUG_PRINT("NDB_SHARE", ("%s temporary  use_count: %u",
                               share->key, share->use_count));
      free_share(&share);
    }
#endif
    DBUG_RETURN(result);
  }

#ifdef HAVE_NDB_BINLOG
  /* handle old table */
  if (!is_old_table_tmpfile)
  {
    ndbcluster_drop_event(thd, ndb, share, "rename table",
                          from + sizeof(share_prefix) - 1);
  }

  if (!result && !is_new_table_tmpfile)
  {
    Ndb_table_guard ndbtab_g2(dict, new_tabname);
    const NDBTAB *ndbtab= ndbtab_g2.get_table();

    set_binlog_flags(share);

    /* always create an event for the table */
    String event_name(INJECTOR_EVENT_LEN);
    ndb_rep_event_name(&event_name, to + sizeof(share_prefix) - 1, 0,
                       get_binlog_full(share));

    if (!ndbcluster_create_event(thd, ndb, ndbtab, event_name.c_ptr(), share,
                                 share && ndb_binlog_running ? 2 : 1/* push warning */))
    {
      if (ndb_extra_logging)
        sql_print_information("NDB Binlog: RENAME Event: %s",
                              event_name.c_ptr());
      if (share && (share->op == 0) &&
          ndbcluster_create_event_ops(thd, share, ndbtab, event_name.c_ptr()))
      {
        sql_print_error("NDB Binlog: FAILED create event operations "
                        "during RENAME. Event %s", event_name.c_ptr());
        /* a warning has been issued to the client */
      }
    }
    /*
      warning has been issued if ndbcluster_create_event failed
      and (share && ndb_binlog_running)
    */
    if (!is_old_table_tmpfile)
    {
      /* "real" rename table */
      ndbcluster_log_schema_op(thd, thd->query, thd->query_length,
                               old_dbname, m_tabname,
                               ndb_table_id, ndb_table_version,
                               SOT_RENAME_TABLE,
                               m_dbname, new_tabname, 1);
    }
    else
    {
      /* final phase of offline alter table */
      ndbcluster_log_schema_op(thd, thd->query, thd->query_length,
                               m_dbname, new_tabname,
                               ndb_table_id, ndb_table_version,
                               SOT_ALTER_TABLE_COMMIT,
                               0, 0, 1);

    }
  }

  // If we are moving tables between databases, we need to recreate
  // indexes
  if (recreate_indexes)
  {
    for (unsigned i = 0; i < index_list.count; i++) 
    {
        NDBDICT::List::Element& index_el = index_list.elements[i];
	// Recreate any indexes not stored in the system database
	if (my_strcasecmp(system_charset_info, 
			  index_el.database, NDB_SYSTEM_DATABASE))
	{
	  set_dbname(from);
	  ndb->setDatabaseName(m_dbname);
	  const NDBINDEX * index= dict->getIndexGlobal(index_el.name,  new_tab);
	  DBUG_PRINT("info", ("Creating index %s/%s",
			      index_el.database, index->getName()));
	  dict->createIndex(*index, new_tab);
	  DBUG_PRINT("info", ("Dropping index %s/%s",
			      index_el.database, index->getName()));
	  set_dbname(from);
	  ndb->setDatabaseName(m_dbname);
	  dict->dropIndexGlobal(*index);
	}
    }
  }
  if (share)
  {
    /* ndb_share reference temporary free */
    DBUG_PRINT("NDB_SHARE", ("%s temporary free  use_count: %u",
                             share->key, share->use_count));
    free_share(&share);
  }
#endif

  DBUG_RETURN(result);
}


/**
  Delete table from NDB Cluster.
*/

/* static version which does not need a handler */

int
ha_ndbcluster::delete_table(THD *thd, ha_ndbcluster *h, Ndb *ndb,
                            const char *path,
                            const char *db,
                            const char *table_name)
{
  DBUG_ENTER("ha_ndbcluster::ndbcluster_delete_table");
  NDBDICT *dict= ndb->getDictionary();
  int ndb_table_id= 0;
  int ndb_table_version= 0;
#ifdef HAVE_NDB_BINLOG
  /*
    Don't allow drop table unless
    schema distribution table is setup
  */
  if (!ndb_schema_share)
  {
    DBUG_PRINT("info", ("Schema distribution table not setup"));
    DBUG_ASSERT(ndb_schema_share);
    DBUG_RETURN(HA_ERR_NO_CONNECTION);
  }
  /* ndb_share reference temporary */
  NDB_SHARE *share= get_share(path, 0, FALSE);
  if (share)
  {
    DBUG_PRINT("NDB_SHARE", ("%s temporary  use_count: %u",
                             share->key, share->use_count));
  }
#endif

  /* Drop the table from NDB */
  
  int res= 0;
  if (h && h->m_table)
  {
retry_temporary_error1:
    if (dict->dropTableGlobal(*h->m_table) == 0)
    {
      ndb_table_id= h->m_table->getObjectId();
      ndb_table_version= h->m_table->getObjectVersion();
      DBUG_PRINT("info", ("success 1"));
    }
    else
    {
      switch (dict->getNdbError().status)
      {
        case NdbError::TemporaryError:
          if (!thd->killed) 
            goto retry_temporary_error1; // retry indefinitly
          break;
        default:
          break;
      }
      set_ndb_err(thd, dict->getNdbError());
      res= ndb_to_mysql_error(&dict->getNdbError());
      DBUG_PRINT("info", ("error(1) %u", res));
    }
    h->release_metadata(thd, ndb);
  }
  else
  {
    ndb->setDatabaseName(db);
    while (1)
    {
      Ndb_table_guard ndbtab_g(dict, table_name);
      if (ndbtab_g.get_table())
      {
    retry_temporary_error2:
        if (dict->dropTableGlobal(*ndbtab_g.get_table()) == 0)
        {
          ndb_table_id= ndbtab_g.get_table()->getObjectId();
          ndb_table_version= ndbtab_g.get_table()->getObjectVersion();
          DBUG_PRINT("info", ("success 2"));
          break;
        }
        else
        {
          switch (dict->getNdbError().status)
          {
            case NdbError::TemporaryError:
              if (!thd->killed) 
                goto retry_temporary_error2; // retry indefinitly
              break;
            default:
              if (dict->getNdbError().code == NDB_INVALID_SCHEMA_OBJECT)
              {
                ndbtab_g.invalidate();
                continue;
              }
              break;
          }
        }
      }
      set_ndb_err(thd, dict->getNdbError());
      res= ndb_to_mysql_error(&dict->getNdbError());
      DBUG_PRINT("info", ("error(2) %u", res));
      break;
    }
  }

  if (res)
  {
#ifdef HAVE_NDB_BINLOG
    /* the drop table failed for some reason, drop the share anyways */
    if (share)
    {
      pthread_mutex_lock(&ndbcluster_mutex);
      if (share->state != NSS_DROPPED)
      {
        /*
          The share kept by the server has not been freed, free it
        */
        share->state= NSS_DROPPED;
        /* ndb_share reference create free */
        DBUG_PRINT("NDB_SHARE", ("%s create free  use_count: %u",
                                 share->key, share->use_count));
        free_share(&share, TRUE);
      }
      /* ndb_share reference temporary free */
      DBUG_PRINT("NDB_SHARE", ("%s temporary free  use_count: %u",
                               share->key, share->use_count));
      free_share(&share, TRUE);
      pthread_mutex_unlock(&ndbcluster_mutex);
    }
#endif
    DBUG_RETURN(res);
  }

#ifdef HAVE_NDB_BINLOG
  /* stop the logging of the dropped table, and cleanup */

  /*
    drop table is successful even if table does not exist in ndb
    and in case table was actually not dropped, there is no need
    to force a gcp, and setting the event_name to null will indicate
    that there is no event to be dropped
  */
  int table_dropped= dict->getNdbError().code != 709;

  {
    ndbcluster_handle_drop_table(thd, ndb, share, "delete table",
                                 table_dropped ?
                                 (path + sizeof(share_prefix) - 1) : 0);
  }

  if (!IS_TMP_PREFIX(table_name) && share &&
      thd->lex->sql_command != SQLCOM_TRUNCATE)
  {
    ndbcluster_log_schema_op(thd,
                             thd->query, thd->query_length,
                             share->db, share->table_name,
                             ndb_table_id, ndb_table_version,
                             SOT_DROP_TABLE, 0, 0, 1);
  }

  if (share)
  {
    pthread_mutex_lock(&ndbcluster_mutex);
    if (share->state != NSS_DROPPED)
    {
      /*
        The share kept by the server has not been freed, free it
      */
      share->state= NSS_DROPPED;
      /* ndb_share reference create free */
      DBUG_PRINT("NDB_SHARE", ("%s create free  use_count: %u",
                               share->key, share->use_count));
      free_share(&share, TRUE);
    }
    /* ndb_share reference temporary free */
    DBUG_PRINT("NDB_SHARE", ("%s temporary free  use_count: %u",
                             share->key, share->use_count));
    free_share(&share, TRUE);
    pthread_mutex_unlock(&ndbcluster_mutex);
  }
#endif
  DBUG_RETURN(0);
}

int ha_ndbcluster::delete_table(const char *name)
{
  THD *thd= current_thd;
<<<<<<< HEAD
=======
  Ndb *ndb;
  int error= 0;
>>>>>>> 67ddd733
  DBUG_ENTER("ha_ndbcluster::delete_table");
  DBUG_PRINT("enter", ("name: %s", name));
  set_dbname(name);
  set_tabname(name);

#ifdef HAVE_NDB_BINLOG
  /*
    Don't allow drop table unless
    schema distribution table is setup
  */
  if (!ndb_schema_share)
  {
    DBUG_PRINT("info", ("Schema distribution table not setup"));
    DBUG_ASSERT(ndb_schema_share);
<<<<<<< HEAD
    DBUG_RETURN(HA_ERR_NO_CONNECTION);
=======
    error= HA_ERR_NO_CONNECTION;
    goto err;
>>>>>>> 67ddd733
  }
#endif

  if (check_ndb_connection(thd))
<<<<<<< HEAD
    DBUG_RETURN(HA_ERR_NO_CONNECTION);
=======
  {
    error= HA_ERR_NO_CONNECTION;
    goto err;
  }
>>>>>>> 67ddd733

  ndb= get_ndb(thd);
  /*
    Drop table in ndb.
    If it was already gone it might have been dropped
    remotely, give a warning and then drop .ndb file.
   */
  if (!(error= delete_table(thd, this, ndb, name,
                            m_dbname, m_tabname)) ||
      error == HA_ERR_NO_SUCH_TABLE)
  {
    /* Call ancestor function to delete .ndb file */
    int error1= handler::delete_table(name);
    if (!error)
      error= error1;
  }

<<<<<<< HEAD
  DBUG_RETURN(delete_table(thd, this, get_ndb(thd), name, m_dbname, m_tabname));
=======
err:
  DBUG_RETURN(error);
>>>>>>> 67ddd733
}


void ha_ndbcluster::get_auto_increment(ulonglong offset, ulonglong increment,
                                       ulonglong nb_desired_values,
                                       ulonglong *first_value,
                                       ulonglong *nb_reserved_values)
{
  uint cache_size;
  Uint64 auto_value;
  THD *thd= current_thd;
  DBUG_ENTER("get_auto_increment");
  DBUG_PRINT("enter", ("m_tabname: %s", m_tabname));
  Ndb *ndb= get_ndb(table->in_use);
   
  if (m_rows_inserted > m_rows_to_insert)
  {
    /* We guessed too low */
    m_rows_to_insert+= m_autoincrement_prefetch;
  }
  uint remaining= m_rows_to_insert - m_rows_inserted;
  uint min_prefetch= 
    (remaining < thd->variables.ndb_autoincrement_prefetch_sz) ?
    thd->variables.ndb_autoincrement_prefetch_sz
    : remaining;
  cache_size= ((remaining < m_autoincrement_prefetch) ?
	       min_prefetch
	       : remaining);
  uint retries= NDB_AUTO_INCREMENT_RETRIES;
  int retry_sleep= 30; /* 30 milliseconds, transaction */
  for (;;)
  {
    Ndb_tuple_id_range_guard g(m_share);
    if (m_skip_auto_increment &&
        ndb->readAutoIncrementValue(m_table, g.range, auto_value) ||
        ndb->getAutoIncrementValue(m_table, g.range, auto_value, cache_size, increment, offset))
    {
      if (--retries &&
          ndb->getNdbError().status == NdbError::TemporaryError)
      {
        my_sleep(retry_sleep);
        continue;
      }
      const NdbError err= ndb->getNdbError();
      sql_print_error("Error %lu in ::get_auto_increment(): %s",
                      (ulong) err.code, err.message);
      *first_value= ~(ulonglong) 0;
      DBUG_VOID_RETURN;
    }
    break;
  }
  *first_value= (longlong)auto_value;
  /* From the point of view of MySQL, NDB reserves one row at a time */
  *nb_reserved_values= 1;
  DBUG_VOID_RETURN;
}


/**
  Constructor for the NDB Cluster table handler .
*/

/*
  Normal flags for binlogging is that ndb has HA_HAS_OWN_BINLOGGING
  and preferes HA_BINLOG_ROW_CAPABLE
  Other flags are set under certain circumstaces in table_flags()
*/
#define HA_NDBCLUSTER_TABLE_FLAGS \
                HA_REC_NOT_IN_SEQ | \
                HA_NULL_IN_KEY | \
                HA_AUTO_PART_KEY | \
                HA_NO_PREFIX_CHAR_KEYS | \
                HA_NEED_READ_RANGE_BUFFER | \
                HA_CAN_GEOMETRY | \
                HA_CAN_BIT_FIELD | \
                HA_PRIMARY_KEY_REQUIRED_FOR_POSITION | \
                HA_PRIMARY_KEY_REQUIRED_FOR_DELETE | \
                HA_PARTIAL_COLUMN_READ | \
                HA_HAS_OWN_BINLOGGING | \
                HA_BINLOG_ROW_CAPABLE | \
                HA_HAS_RECORDS | \
                HA_ONLINE_ALTER


ha_ndbcluster::ha_ndbcluster(handlerton *hton, TABLE_SHARE *table_arg):
  handler(hton, table_arg),
  m_thd_ndb(NULL),
  m_active_cursor(NULL),
  m_table(NULL),
  m_ndb_record(0),
  m_ndb_hidden_key_record(0),
  m_ndb_statistics_record(0),
  m_table_info(NULL),
  m_table_flags(HA_NDBCLUSTER_TABLE_FLAGS),
  m_share(0),
  m_part_info(NULL),
  m_user_defined_partitioning(FALSE),
  m_use_partition_pruning(FALSE),
  m_sorted(FALSE),
  m_use_write(FALSE),
  m_ignore_dup_key(FALSE),
  m_has_unique_index(FALSE),
  m_ignore_no_key(FALSE),
  m_rows_to_insert((ha_rows) 1),
  m_rows_inserted((ha_rows) 0),
  m_rows_changed((ha_rows) 0),
  m_delete_cannot_batch(FALSE),
  m_update_cannot_batch(FALSE),
  m_skip_auto_increment(TRUE),
  m_blobs_pending(0),
  m_blobs_buffer(0),
  m_blobs_buffer_size(0),
  m_dupkey((uint) -1),
  m_force_send(TRUE),
  m_autoincrement_prefetch((ha_rows) NDB_DEFAULT_AUTO_PREFETCH),
  m_cond(NULL),
  m_multi_cursor(NULL)
{
  int i;
 
  DBUG_ENTER("ha_ndbcluster");

  m_tabname[0]= '\0';
  m_dbname[0]= '\0';

  stats.records= ~(ha_rows)0; // uninitialized
  stats.block_size= 1024;

  for (i= 0; i < MAX_KEY; i++)
    ndb_init_index(m_index[i]);

  DBUG_VOID_RETURN;
}


int ha_ndbcluster::ha_initialise()
{
  DBUG_ENTER("ha_ndbcluster::ha_initialise");
  if (check_ndb_in_thd(current_thd))
  {
    DBUG_RETURN(FALSE);
  }
  DBUG_RETURN(TRUE);
}

/**
  Destructor for NDB Cluster table handler.
*/

ha_ndbcluster::~ha_ndbcluster() 
{
  THD *thd= current_thd;
  Ndb *ndb= thd ? check_ndb_in_thd(thd) : g_ndb;
  DBUG_ENTER("~ha_ndbcluster");

  if (m_share)
  {
    /* ndb_share reference handler free */
    DBUG_PRINT("NDB_SHARE", ("%s handler free  use_count: %u",
                             m_share->key, m_share->use_count));
    free_share(&m_share);
  }
  release_metadata(thd, ndb);
  my_free(m_blobs_buffer, MYF(MY_ALLOW_ZERO_PTR));
  m_blobs_buffer= 0;

  // Check for open cursor/transaction
  DBUG_ASSERT(m_active_cursor == NULL);
  DBUG_ASSERT(m_thd_ndb == NULL);

  // Discard any generated condition
  DBUG_PRINT("info", ("Deleting generated condition"));
  if (m_cond)
  {
    delete m_cond;
    m_cond= NULL;
  }

  DBUG_VOID_RETURN;
}



void
ha_ndbcluster::column_bitmaps_signal()
{
  DBUG_ENTER("ha_ndbcluster::column_bitmaps_signal");
  /*
    We need to make sure we always read all of the primary key.
    Otherwise we cannot support position() and rnd_pos().
  */
  bitmap_union(table->read_set, &m_pk_bitmap);
  DBUG_VOID_RETURN;

  /*
    Alternatively, we could just set a flag, and in the reader methods set the
    extra bits as required if the flag is set, followed by clearing the flag.
    This to save doing the work of setting bits twice or more.
    On the other hand this is quite fast in itself.
  */
}

/**
  Open a table for further use
  - fetch metadata for this table from NDB
  - check that table exists

  @retval
    0    ok
  @retval
    < 0  Table has changed
*/

int ha_ndbcluster::open(const char *name, int mode, uint test_if_locked)
{
  THD *thd= current_thd;
  int res;
  KEY *key;
  DBUG_ENTER("ha_ndbcluster::open");
  DBUG_PRINT("enter", ("name: %s  mode: %d  test_if_locked: %d",
                       name, mode, test_if_locked));
  
  /*
    Setup ref_length to make room for the whole 
    primary key to be written in the ref variable
  */
  
  if (table_share->primary_key != MAX_KEY) 
  {
    key= table->key_info+table_share->primary_key;
    ref_length= key->key_length;
  }
  else // (table_share->primary_key == MAX_KEY) 
  {
    if (m_user_defined_partitioning)
    {
      ref_length+= sizeof(m_part_id);
    }
  }

  DBUG_PRINT("info", ("ref_length: %d", ref_length));

  // Init table lock structure 
  /* ndb_share reference handler */
  if (!(m_share=get_share(name, table)))
    DBUG_RETURN(1);
  DBUG_PRINT("NDB_SHARE", ("%s handler  use_count: %u",
                           m_share->key, m_share->use_count));
  thr_lock_data_init(&m_share->lock,&m_lock,(void*) 0);
  
  set_dbname(name);
  set_tabname(name);
  
  if ((res= check_ndb_connection(thd)) ||
      (res= get_metadata(thd, name)))
  {
    /* ndb_share reference handler free */
    DBUG_PRINT("NDB_SHARE", ("%s handler free  use_count: %u",
                             m_share->key, m_share->use_count));
    free_share(&m_share);
    m_share= 0;
    DBUG_RETURN(res);
  }
  if ((res= update_stats(thd, 1)) ||
      (res= info(HA_STATUS_CONST)))
  {
    free_share(&m_share);
    m_share= 0;
    release_metadata(thd, get_ndb(thd));
    DBUG_RETURN(res);
  }
#ifdef HAVE_NDB_BINLOG
  if (!ndb_binlog_tables_inited ||
      (ndb_binlog_running && !ndb_binlog_is_ready))
  {
    table->db_stat|= HA_READ_ONLY;
    sql_print_information("table '%s' opened read only", name);
  }
#endif
  DBUG_RETURN(0);
}

int ha_ndbcluster::optimize(THD* thd, HA_CHECK_OPT* check_opt)
{
  return update_stats(thd, 1);
}

int ha_ndbcluster::analyze(THD* thd, HA_CHECK_OPT* check_opt)
{
  return update_stats(thd, 1);
}

/*
  Set partition info

  SYNOPSIS
    set_part_info()
    part_info

  RETURN VALUE
    NONE

  DESCRIPTION
    Set up partition info when handler object created
*/

void ha_ndbcluster::set_part_info(partition_info *part_info, bool early)
{
  DBUG_ENTER("ha_ndbcluster::set_part_info");
  m_part_info= part_info;
  if (!early)
  {
    m_use_partition_pruning= TRUE;
    if (!(m_part_info->part_type == HASH_PARTITION &&
          m_part_info->list_of_part_fields &&
          !m_part_info->is_sub_partitioned()))
    {
      /*
        PARTITION BY HASH, RANGE and LIST plus all subpartitioning variants
        all use MySQL defined partitioning. PARTITION BY KEY uses NDB native
        partitioning scheme.
      */
      m_user_defined_partitioning= TRUE;
    }
    if (m_part_info->part_type == HASH_PARTITION &&
        m_part_info->list_of_part_fields &&
        m_part_info->no_full_part_fields == 0)
    {
      /*
        CREATE TABLE t (....) ENGINE NDB PARTITON BY KEY();
        where no primary key is defined uses a hidden key as partition field
        and this makes it impossible to use any partition pruning. Partition
        pruning requires partitioning based on real fields, also the lack of
        a primary key means that all accesses to tables are based on either
        full table scans or index scans and they can never be pruned those
        scans given that the hidden key is unknown. In write_row, update_row,
        and delete_row the normal hidden key handling will fix things.
      */
      m_use_partition_pruning= FALSE;
    }
    DBUG_PRINT("info", ("m_use_partition_pruning = %d",
                         m_use_partition_pruning));
  }
  DBUG_VOID_RETURN;
}

/**
  Close the table; release resources setup by open().
*/

int ha_ndbcluster::close(void)
{
  DBUG_ENTER("close");
  THD *thd= table->in_use;
  Ndb *ndb= thd ? check_ndb_in_thd(thd) : g_ndb;
  /* ndb_share reference handler free */
  DBUG_PRINT("NDB_SHARE", ("%s handler free  use_count: %u",
                           m_share->key, m_share->use_count));
  free_share(&m_share);
  m_share= 0;
  release_metadata(thd, ndb);
  DBUG_RETURN(0);
}


/**
  @todo
  - Alt.1 If init fails because to many allocated Ndb 
  wait on condition for a Ndb object to be released.
  - Alt.2 Seize/release from pool, wait until next release 
*/
Thd_ndb* ha_ndbcluster::seize_thd_ndb()
{
  Thd_ndb *thd_ndb;
  DBUG_ENTER("seize_thd_ndb");

  thd_ndb= new Thd_ndb();
  if (thd_ndb == NULL)
  {
    my_errno= HA_ERR_OUT_OF_MEM;
    return NULL;
  }
  if (thd_ndb->ndb->init(max_transactions) != 0)
  {
    ERR_PRINT(thd_ndb->ndb->getNdbError());
    /*
      TODO 
      Alt.1 If init fails because to many allocated Ndb 
      wait on condition for a Ndb object to be released.
      Alt.2 Seize/release from pool, wait until next release 
    */
    delete thd_ndb;
    thd_ndb= NULL;
  }
  DBUG_RETURN(thd_ndb);
}


void ha_ndbcluster::release_thd_ndb(Thd_ndb* thd_ndb)
{
  DBUG_ENTER("release_thd_ndb");
  delete thd_ndb;
  DBUG_VOID_RETURN;
}


/**
  If this thread already has a Thd_ndb object allocated
  in current THD, reuse it. Otherwise
  seize a Thd_ndb object, assign it to current THD and use it.
 
*/

Ndb* check_ndb_in_thd(THD* thd)
{
  Thd_ndb *thd_ndb= get_thd_ndb(thd);
  if (!thd_ndb)
  {
    if (!(thd_ndb= ha_ndbcluster::seize_thd_ndb()))
      return NULL;
    set_thd_ndb(thd, thd_ndb);
  }
  return thd_ndb->ndb;
}



int ha_ndbcluster::check_ndb_connection(THD* thd)
{
  Ndb *ndb;
  DBUG_ENTER("check_ndb_connection");
  
  if (!(ndb= check_ndb_in_thd(thd)))
    DBUG_RETURN(HA_ERR_NO_CONNECTION);
  if (ndb->setDatabaseName(m_dbname))
  {
    ERR_RETURN(ndb->getNdbError());
  }
  DBUG_RETURN(0);
}


static int ndbcluster_close_connection(handlerton *hton, THD *thd)
{
  Thd_ndb *thd_ndb= get_thd_ndb(thd);
  DBUG_ENTER("ndbcluster_close_connection");
  if (thd_ndb)
  {
    ha_ndbcluster::release_thd_ndb(thd_ndb);
    set_thd_ndb(thd, NULL); // not strictly required but does not hurt either
  }
  DBUG_RETURN(0);
}


/**
  Try to discover one table from NDB.
*/

int ndbcluster_discover(handlerton *hton, THD* thd, const char *db, 
                        const char *name,
                        uchar **frmblob, 
                        size_t *frmlen)
{
  int error= 0;
  NdbError ndb_error;
  size_t len;
  uchar* data= NULL;
  Ndb* ndb;
  char key[FN_REFLEN];
  DBUG_ENTER("ndbcluster_discover");
  DBUG_PRINT("enter", ("db: %s, name: %s", db, name)); 

  if (!(ndb= check_ndb_in_thd(thd)))
    DBUG_RETURN(HA_ERR_NO_CONNECTION);  
  if (ndb->setDatabaseName(db))
  {
    ERR_RETURN(ndb->getNdbError());
  }
  NDBDICT* dict= ndb->getDictionary();
  build_table_filename(key, sizeof(key), db, name, "", 0);
  /* ndb_share reference temporary */
  NDB_SHARE *share= get_share(key, 0, FALSE);
  if (share)
  {
    DBUG_PRINT("NDB_SHARE", ("%s temporary  use_count: %u",
                             share->key, share->use_count));
  }
  if (share && get_ndb_share_state(share) == NSS_ALTERED)
  {
    // Frm has been altered on disk, but not yet written to ndb
    if (readfrm(key, &data, &len))
    {
      DBUG_PRINT("error", ("Could not read frm"));
      error= 1;
      goto err;
    }
  }
  else
  {
    Ndb_table_guard ndbtab_g(dict, name);
    const NDBTAB *tab= ndbtab_g.get_table();
    if (!tab)
    {
      const NdbError err= dict->getNdbError();
      if (err.code == 709 || err.code == 723)
      {
        error= -1;
        DBUG_PRINT("info", ("ndb_error.code: %u", ndb_error.code));
      }
      else
      {
        error= -1;
        ndb_error= err;
        DBUG_PRINT("info", ("ndb_error.code: %u", ndb_error.code));
      }
      goto err;
    }
    DBUG_PRINT("info", ("Found table %s", tab->getName()));
    
    len= tab->getFrmLength();  
    if (len == 0 || tab->getFrmData() == NULL)
    {
      DBUG_PRINT("error", ("No frm data found."));
      error= 1;
      goto err;
    }
    
    if (unpackfrm(&data, &len, (uchar*) tab->getFrmData()))
    {
      DBUG_PRINT("error", ("Could not unpack table"));
      error= 1;
      goto err;
    }
  }

  *frmlen= len;
  *frmblob= data;
  
  if (share)
  {
    /* ndb_share reference temporary free */
    DBUG_PRINT("NDB_SHARE", ("%s temporary free  use_count: %u",
                             share->key, share->use_count));
    free_share(&share);
  }

  DBUG_RETURN(0);
err:
  my_free((char*)data, MYF(MY_ALLOW_ZERO_PTR));
  if (share)
  {
    /* ndb_share reference temporary free */
    DBUG_PRINT("NDB_SHARE", ("%s temporary free  use_count: %u",
                             share->key, share->use_count));
    free_share(&share);
  }
  if (ndb_error.code)
  {
    ERR_RETURN(ndb_error);
  }
  DBUG_RETURN(error);
}

/**
  Check if a table exists in NDB.
*/

int ndbcluster_table_exists_in_engine(handlerton *hton, THD* thd, 
                                      const char *db,
                                      const char *name)
{
  Ndb* ndb;
  DBUG_ENTER("ndbcluster_table_exists_in_engine");
  DBUG_PRINT("enter", ("db: %s  name: %s", db, name));

  if (!(ndb= check_ndb_in_thd(thd)))
    DBUG_RETURN(HA_ERR_NO_CONNECTION);
  NDBDICT* dict= ndb->getDictionary();
  NdbDictionary::Dictionary::List list;
  if (dict->listObjects(list, NdbDictionary::Object::UserTable) != 0)
    ERR_RETURN(dict->getNdbError());
  for (uint i= 0 ; i < list.count ; i++)
  {
    NdbDictionary::Dictionary::List::Element& elmt= list.elements[i];
    if (my_strcasecmp(system_charset_info, elmt.database, db))
      continue;
    if (my_strcasecmp(system_charset_info, elmt.name, name))
      continue;
    DBUG_PRINT("info", ("Found table"));
    DBUG_RETURN(HA_ERR_TABLE_EXIST);
  }
  DBUG_RETURN(HA_ERR_NO_SUCH_TABLE);
}



extern "C" uchar* tables_get_key(const char *entry, size_t *length,
                                my_bool not_used __attribute__((unused)))
{
  *length= strlen(entry);
  return (uchar*) entry;
}


/**
  Drop a database in NDB Cluster

  @note
    add a dummy void function, since stupid handlerton is returning void instead of int...
*/
int ndbcluster_drop_database_impl(THD *thd, const char *path)
{
  DBUG_ENTER("ndbcluster_drop_database");
  char dbname[FN_HEADLEN];
  Ndb* ndb;
  NdbDictionary::Dictionary::List list;
  uint i;
  char *tabname;
  List<char> drop_list;
  int ret= 0;
  ha_ndbcluster::set_dbname(path, (char *)&dbname);
  DBUG_PRINT("enter", ("db: %s", dbname));
  
  if (!(ndb= check_ndb_in_thd(thd)))
    DBUG_RETURN(-1);
  
  // List tables in NDB
  NDBDICT *dict= ndb->getDictionary();
  if (dict->listObjects(list, 
                        NdbDictionary::Object::UserTable) != 0)
    DBUG_RETURN(-1);
  for (i= 0 ; i < list.count ; i++)
  {
    NdbDictionary::Dictionary::List::Element& elmt= list.elements[i];
    DBUG_PRINT("info", ("Found %s/%s in NDB", elmt.database, elmt.name));     
    
    // Add only tables that belongs to db
    if (my_strcasecmp(system_charset_info, elmt.database, dbname))
      continue;
    DBUG_PRINT("info", ("%s must be dropped", elmt.name));     
    drop_list.push_back(thd->strdup(elmt.name));
  }
  // Drop any tables belonging to database
  char full_path[FN_REFLEN];
  char *tmp= full_path +
    build_table_filename(full_path, sizeof(full_path), dbname, "", "", 0);
  if (ndb->setDatabaseName(dbname))
  {
    ERR_RETURN(ndb->getNdbError());
  }
  List_iterator_fast<char> it(drop_list);
  while ((tabname=it++))
  {
    tablename_to_filename(tabname, tmp, FN_REFLEN - (tmp - full_path)-1);
    VOID(pthread_mutex_lock(&LOCK_open));
    if (ha_ndbcluster::delete_table(thd, 0, ndb, full_path, dbname, tabname))
    {
      const NdbError err= dict->getNdbError();
      if (err.code != 709 && err.code != 723)
      {
        set_ndb_err(thd, err);
        ret= ndb_to_mysql_error(&err);
      }
    }
    VOID(pthread_mutex_unlock(&LOCK_open));
  }
  DBUG_RETURN(ret);      
}

static void ndbcluster_drop_database(handlerton *hton, char *path)
{
  THD *thd= current_thd;
  DBUG_ENTER("ndbcluster_drop_database");
#ifdef HAVE_NDB_BINLOG
  /*
    Don't allow drop database unless
    schema distribution table is setup
  */
  if (!ndb_schema_share)
  {
    DBUG_PRINT("info", ("Schema distribution table not setup"));
    DBUG_ASSERT(ndb_schema_share);
    DBUG_VOID_RETURN;
  }
#endif
  ndbcluster_drop_database_impl(thd, path);
#ifdef HAVE_NDB_BINLOG
  char db[FN_REFLEN];
  ha_ndbcluster::set_dbname(path, db);
  ndbcluster_log_schema_op(thd,
                           thd->query, thd->query_length,
                           db, "", 0, 0, SOT_DROP_DB, 0, 0, 0);
#endif
  DBUG_VOID_RETURN;
}

int ndb_create_table_from_engine(THD *thd, const char *db,
                                 const char *table_name)
{
  LEX *old_lex= thd->lex, newlex;
  thd->lex= &newlex;
  newlex.current_select= NULL;
  lex_start(thd);
  int res= ha_create_table_from_engine(thd, db, table_name);
  thd->lex= old_lex;
  return res;
}

/*
  find all tables in ndb and discover those needed
*/
int ndbcluster_find_all_files(THD *thd)
{
  Ndb* ndb;
  char key[FN_REFLEN];
  NDBDICT *dict;
  int unhandled, retries= 5, skipped;
  DBUG_ENTER("ndbcluster_find_all_files");

  if (!(ndb= check_ndb_in_thd(thd)))
    DBUG_RETURN(HA_ERR_NO_CONNECTION);

  dict= ndb->getDictionary();

  LINT_INIT(unhandled);
  LINT_INIT(skipped);
  do
  {
    NdbDictionary::Dictionary::List list;
    if (dict->listObjects(list, NdbDictionary::Object::UserTable) != 0)
      ERR_RETURN(dict->getNdbError());
    unhandled= 0;
    skipped= 0;
    retries--;
    for (uint i= 0 ; i < list.count ; i++)
    {
      NDBDICT::List::Element& elmt= list.elements[i];
      if (IS_TMP_PREFIX(elmt.name) || IS_NDB_BLOB_PREFIX(elmt.name))
      {
        DBUG_PRINT("info", ("Skipping %s.%s in NDB", elmt.database, elmt.name));
        continue;
      }
      DBUG_PRINT("info", ("Found %s.%s in NDB", elmt.database, elmt.name));
      if (elmt.state != NDBOBJ::StateOnline &&
          elmt.state != NDBOBJ::StateBackup &&
          elmt.state != NDBOBJ::StateBuilding)
      {
        sql_print_information("NDB: skipping setup table %s.%s, in state %d",
                              elmt.database, elmt.name, elmt.state);
        skipped++;
        continue;
      }

      ndb->setDatabaseName(elmt.database);
      Ndb_table_guard ndbtab_g(dict, elmt.name);
      const NDBTAB *ndbtab= ndbtab_g.get_table();
      if (!ndbtab)
      {
        if (retries == 0)
          sql_print_error("NDB: failed to setup table %s.%s, error: %d, %s",
                          elmt.database, elmt.name,
                          dict->getNdbError().code,
                          dict->getNdbError().message);
        unhandled++;
        continue;
      }

      if (ndbtab->getFrmLength() == 0)
        continue;
    
      /* check if database exists */
      char *end= key +
        build_table_filename(key, sizeof(key), elmt.database, "", "", 0);
      if (my_access(key, F_OK))
      {
        /* no such database defined, skip table */
        continue;
      }
      /* finalize construction of path */
      end+= tablename_to_filename(elmt.name, end,
                                  sizeof(key)-(end-key));
      uchar *data= 0, *pack_data= 0;
      size_t length, pack_length;
      int discover= 0;
      if (readfrm(key, &data, &length) ||
          packfrm(data, length, &pack_data, &pack_length))
      {
        discover= 1;
        sql_print_information("NDB: missing frm for %s.%s, discovering...",
                              elmt.database, elmt.name);
      }
      else if (cmp_frm(ndbtab, pack_data, pack_length))
      {
        /* ndb_share reference temporary */
        NDB_SHARE *share= get_share(key, 0, FALSE);
        if (share)
        {
          DBUG_PRINT("NDB_SHARE", ("%s temporary  use_count: %u",
                                   share->key, share->use_count));
        }
        if (!share || get_ndb_share_state(share) != NSS_ALTERED)
        {
          discover= 1;
          sql_print_information("NDB: mismatch in frm for %s.%s, discovering...",
                                elmt.database, elmt.name);
        }
        if (share)
        {
          /* ndb_share reference temporary free */
          DBUG_PRINT("NDB_SHARE", ("%s temporary free  use_count: %u",
                                   share->key, share->use_count));
          free_share(&share);
        }
      }
      my_free((char*) data, MYF(MY_ALLOW_ZERO_PTR));
      my_free((char*) pack_data, MYF(MY_ALLOW_ZERO_PTR));

      pthread_mutex_lock(&LOCK_open);
      if (discover)
      {
        /* ToDo 4.1 database needs to be created if missing */
        if (ndb_create_table_from_engine(thd, elmt.database, elmt.name))
        {
          /* ToDo 4.1 handle error */
        }
      }
#ifdef HAVE_NDB_BINLOG
      else
      {
        /* set up replication for this table */
        ndbcluster_create_binlog_setup(thd, ndb, key, end-key,
                                       elmt.database, elmt.name,
                                       TRUE);
      }
#endif
      pthread_mutex_unlock(&LOCK_open);
    }
  }
  while (unhandled && retries);

  DBUG_RETURN(-(skipped + unhandled));
}

int ndbcluster_find_files(handlerton *hton, THD *thd,
                          const char *db,
                          const char *path,
                          const char *wild, bool dir, List<LEX_STRING> *files)
{
  DBUG_ENTER("ndbcluster_find_files");
  DBUG_PRINT("enter", ("db: %s", db));
  { // extra bracket to avoid gcc 2.95.3 warning
  uint i;
  Ndb* ndb;
  char name[FN_REFLEN];
  HASH ndb_tables, ok_tables;
  NDBDICT::List list;

  if (!(ndb= check_ndb_in_thd(thd)))
    DBUG_RETURN(HA_ERR_NO_CONNECTION);

  if (dir)
    DBUG_RETURN(0); // Discover of databases not yet supported

  // List tables in NDB
  NDBDICT *dict= ndb->getDictionary();
  if (dict->listObjects(list, 
                        NdbDictionary::Object::UserTable) != 0)
    ERR_RETURN(dict->getNdbError());

  if (hash_init(&ndb_tables, system_charset_info,list.count,0,0,
                (hash_get_key)tables_get_key,0,0))
  {
    DBUG_PRINT("error", ("Failed to init HASH ndb_tables"));
    DBUG_RETURN(-1);
  }

  if (hash_init(&ok_tables, system_charset_info,32,0,0,
                (hash_get_key)tables_get_key,0,0))
  {
    DBUG_PRINT("error", ("Failed to init HASH ok_tables"));
    hash_free(&ndb_tables);
    DBUG_RETURN(-1);
  }  

  for (i= 0 ; i < list.count ; i++)
  {
    NDBDICT::List::Element& elmt= list.elements[i];
    if (IS_TMP_PREFIX(elmt.name) || IS_NDB_BLOB_PREFIX(elmt.name))
    {
      DBUG_PRINT("info", ("Skipping %s.%s in NDB", elmt.database, elmt.name));
      continue;
    }
    DBUG_PRINT("info", ("Found %s/%s in NDB", elmt.database, elmt.name));

    // Add only tables that belongs to db
    if (my_strcasecmp(system_charset_info, elmt.database, db))
      continue;

    // Apply wildcard to list of tables in NDB
    if (wild)
    {
      if (lower_case_table_names)
      {
        if (wild_case_compare(files_charset_info, elmt.name, wild))
          continue;
      }
      else if (wild_compare(elmt.name,wild,0))
        continue;
    }
    DBUG_PRINT("info", ("Inserting %s into ndb_tables hash", elmt.name));     
    my_hash_insert(&ndb_tables, (uchar*)thd->strdup(elmt.name));
  }

  LEX_STRING *file_name;
  List_iterator<LEX_STRING> it(*files);
  List<char> delete_list;
  char *file_name_str;
  while ((file_name=it++))
  {
    bool file_on_disk= FALSE;
    DBUG_PRINT("info", ("%s", file_name->str));
    if (hash_search(&ndb_tables, (uchar*) file_name->str, file_name->length))
    {
      build_table_filename(name, sizeof(name), db, file_name->str, reg_ext, 0);
      if (my_access(name, F_OK))
      {
        pthread_mutex_lock(&LOCK_open);
        DBUG_PRINT("info", ("Table %s listed and need discovery",
                            file_name->str));
        if (ndb_create_table_from_engine(thd, db, file_name->str))
        {
          pthread_mutex_unlock(&LOCK_open);
          push_warning_printf(thd, MYSQL_ERROR::WARN_LEVEL_WARN,
                              ER_TABLE_EXISTS_ERROR,
                              "Discover of table %s.%s failed",
                              db, file_name->str);
          continue;
        }
        pthread_mutex_unlock(&LOCK_open);
      }
      DBUG_PRINT("info", ("%s existed in NDB _and_ on disk ", file_name->str));
      file_on_disk= TRUE;
    }
    
    // Check for .ndb file with this name
    build_table_filename(name, sizeof(name), db, file_name->str, ha_ndb_ext, 0);
    DBUG_PRINT("info", ("Check access for %s", name));
    if (my_access(name, F_OK))
    {
      DBUG_PRINT("info", ("%s did not exist on disk", name));     
      // .ndb file did not exist on disk, another table type
      if (file_on_disk)
      {
	// Ignore this ndb table 
 	uchar *record= hash_search(&ndb_tables, (uchar*) file_name->str,
                                   file_name->length);
	DBUG_ASSERT(record);
	hash_delete(&ndb_tables, record);
	push_warning_printf(thd, MYSQL_ERROR::WARN_LEVEL_WARN,
			    ER_TABLE_EXISTS_ERROR,
			    "Local table %s.%s shadows ndb table",
			    db, file_name->str);
      }
      continue;
    }
    if (file_on_disk) 
    {
      // File existed in NDB and as frm file, put in ok_tables list
      my_hash_insert(&ok_tables, (uchar*) file_name->str);
      continue;
    }
    DBUG_PRINT("info", ("%s existed on disk", name));     
    // The .ndb file exists on disk, but it's not in list of tables in ndb
    // Verify that handler agrees table is gone.
    if (ndbcluster_table_exists_in_engine(hton, thd, db, file_name->str) ==
        HA_ERR_NO_SUCH_TABLE)
    {
      DBUG_PRINT("info", ("NDB says %s does not exists", file_name->str));
      it.remove();
      // Put in list of tables to remove from disk
      delete_list.push_back(thd->strdup(file_name->str));
    }
  }

#ifdef HAVE_NDB_BINLOG
  /* setup logging to binlog for all discovered tables */
  {
    char *end, *end1= name +
      build_table_filename(name, sizeof(name), db, "", "", 0);
    for (i= 0; i < ok_tables.records; i++)
    {
      file_name_str= (char*)hash_element(&ok_tables, i);
      end= end1 +
        tablename_to_filename(file_name_str, end1, sizeof(name) - (end1 - name));
      pthread_mutex_lock(&LOCK_open);
      ndbcluster_create_binlog_setup(thd, ndb, name, end-name,
                                     db, file_name_str, TRUE);
      pthread_mutex_unlock(&LOCK_open);
    }
  }
#endif

  // Check for new files to discover
  DBUG_PRINT("info", ("Checking for new files to discover"));       
  List<char> create_list;
  for (i= 0 ; i < ndb_tables.records ; i++)
  {
    file_name_str= (char*) hash_element(&ndb_tables, i);
    if (!hash_search(&ok_tables, (uchar*) file_name_str, strlen(file_name_str)))
    {
      build_table_filename(name, sizeof(name), db, file_name_str, reg_ext, 0);
      if (my_access(name, F_OK))
      {
        DBUG_PRINT("info", ("%s must be discovered", file_name_str));
        // File is in list of ndb tables and not in ok_tables
        // This table need to be created
        create_list.push_back(thd->strdup(file_name_str));
      }
    }
  }

  if (!global_read_lock)
  {
    // Delete old files
    List_iterator_fast<char> it3(delete_list);
    while ((file_name_str= it3++))
    {
      DBUG_PRINT("info", ("Remove table %s/%s", db, file_name_str));
      // Delete the table and all related files
      TABLE_LIST table_list;
      bzero((char*) &table_list,sizeof(table_list));
      table_list.db= (char*) db;
      table_list.alias= table_list.table_name= (char*)file_name_str;
      (void)mysql_rm_table_part2(thd, &table_list,
                                 FALSE,   /* if_exists */
                                 FALSE,   /* drop_temporary */ 
                                 FALSE,   /* drop_view */
                                 TRUE     /* dont_log_query*/);

      /* Clear error message that is returned when table is deleted */
      thd->clear_error();
    }
  }

  pthread_mutex_lock(&LOCK_open);
  // Create new files
  List_iterator_fast<char> it2(create_list);
  while ((file_name_str=it2++))
  {  
    DBUG_PRINT("info", ("Table %s need discovery", file_name_str));
    if (ndb_create_table_from_engine(thd, db, file_name_str) == 0)
    {
      LEX_STRING *tmp_file_name= 0;
      tmp_file_name= thd->make_lex_string(tmp_file_name, file_name_str,
                                          strlen(file_name_str), TRUE);
      files->push_back(tmp_file_name); 
    }
  }

  pthread_mutex_unlock(&LOCK_open);

  hash_free(&ok_tables);
  hash_free(&ndb_tables);

  // Delete schema file from files
  if (!strcmp(db, NDB_REP_DB))
  {
    uint count = 0;
    while (count++ < files->elements)
    {
      file_name = (LEX_STRING *)files->pop();
      if (!strcmp(file_name->str, NDB_SCHEMA_TABLE))
      {
        DBUG_PRINT("info", ("skip %s.%s table, it should be hidden to user",
                   NDB_REP_DB, NDB_SCHEMA_TABLE));
        continue;
      }
      files->push_back(file_name); 
    }
  }
  } // extra bracket to avoid gcc 2.95.3 warning
  DBUG_RETURN(0);    
}


/*
  Initialise all gloal variables before creating 
  a NDB Cluster table handler
 */

/* Call back after cluster connect */
static int connect_callback()
{
  pthread_mutex_lock(&LOCK_ndb_util_thread);
  update_status_variables(&g_ndb_status,
                          g_ndb_cluster_connection);

  uint node_id, i= 0;
  Ndb_cluster_connection_node_iter node_iter;
  memset((void *)g_node_id_map, 0xFFFF, sizeof(g_node_id_map));
  while ((node_id= g_ndb_cluster_connection->get_next_node(node_iter)))
    g_node_id_map[node_id]= i++;

  pthread_cond_signal(&COND_ndb_util_thread);
  pthread_mutex_unlock(&LOCK_ndb_util_thread);
  return 0;
}

extern int ndb_dictionary_is_mysqld;
extern pthread_mutex_t LOCK_plugin;

static int ndbcluster_init(void *p)
{
  DBUG_ENTER("ndbcluster_init");

  if (ndbcluster_inited)
    DBUG_RETURN(FALSE);

  /*
    Below we create new THD's. They'll need LOCK_plugin, but it's taken now by
    plugin initialization code. Release it to avoid deadlocks.  It's safe, as
    there're no threads that may concurrently access plugin control structures.
  */
  pthread_mutex_unlock(&LOCK_plugin);

  pthread_mutex_init(&ndbcluster_mutex,MY_MUTEX_INIT_FAST);
  pthread_mutex_init(&LOCK_ndb_util_thread, MY_MUTEX_INIT_FAST);
  pthread_cond_init(&COND_ndb_util_thread, NULL);
  pthread_cond_init(&COND_ndb_util_ready, NULL);
  ndb_util_thread_running= -1;
  ndbcluster_terminating= 0;
  ndb_dictionary_is_mysqld= 1;
  ndbcluster_hton= (handlerton *)p;

  {
    handlerton *h= ndbcluster_hton;
    h->state=            SHOW_OPTION_YES;
    h->db_type=          DB_TYPE_NDBCLUSTER;
    h->close_connection= ndbcluster_close_connection;
    h->commit=           ndbcluster_commit;
    h->rollback=         ndbcluster_rollback;
    h->create=           ndbcluster_create_handler; /* Create a new handler */
    h->drop_database=    ndbcluster_drop_database;  /* Drop a database */
    h->panic=            ndbcluster_end;            /* Panic call */
    h->show_status=      ndbcluster_show_status;    /* Show status */
    h->alter_tablespace= ndbcluster_alter_tablespace;    /* Show status */
    h->partition_flags=  ndbcluster_partition_flags; /* Partition flags */
    h->alter_partition_flags=
      ndbcluster_alter_partition_flags;             /* Alter table flags */
    h->fill_files_table= ndbcluster_fill_files_table;
#ifdef HAVE_NDB_BINLOG
    ndbcluster_binlog_init_handlerton();
#endif
    h->flags=            HTON_CAN_RECREATE | HTON_TEMPORARY_NOT_SUPPORTED;
    h->discover=         ndbcluster_discover;
    h->find_files= ndbcluster_find_files;
    h->table_exists_in_engine= ndbcluster_table_exists_in_engine;
  }

  // Initialize ndb interface
  ndb_init_internal();

  /* allocate connection resources and connect to cluster */
  if (ndbcluster_connect(connect_callback))
    goto ndbcluster_init_error;

  (void) hash_init(&ndbcluster_open_tables,system_charset_info,32,0,0,
                   (hash_get_key) ndbcluster_get_key,0,0);
#ifdef HAVE_NDB_BINLOG
  /* start the ndb injector thread */
  if (ndbcluster_binlog_start())
    goto ndbcluster_init_error;
#endif /* HAVE_NDB_BINLOG */

  ndb_cache_check_time = opt_ndb_cache_check_time;
  // Create utility thread
  pthread_t tmp;
  if (pthread_create(&tmp, &connection_attrib, ndb_util_thread_func, 0))
  {
    DBUG_PRINT("error", ("Could not create ndb utility thread"));
    hash_free(&ndbcluster_open_tables);
    pthread_mutex_destroy(&ndbcluster_mutex);
    pthread_mutex_destroy(&LOCK_ndb_util_thread);
    pthread_cond_destroy(&COND_ndb_util_thread);
    pthread_cond_destroy(&COND_ndb_util_ready);
    goto ndbcluster_init_error;
  }

  /* Wait for the util thread to start */
  pthread_mutex_lock(&LOCK_ndb_util_thread);
  while (ndb_util_thread_running < 0)
    pthread_cond_wait(&COND_ndb_util_ready, &LOCK_ndb_util_thread);
  pthread_mutex_unlock(&LOCK_ndb_util_thread);
  
  if (!ndb_util_thread_running)
  {
    DBUG_PRINT("error", ("ndb utility thread exited prematurely"));
    hash_free(&ndbcluster_open_tables);
    pthread_mutex_destroy(&ndbcluster_mutex);
    pthread_mutex_destroy(&LOCK_ndb_util_thread);
    pthread_cond_destroy(&COND_ndb_util_thread);
    pthread_cond_destroy(&COND_ndb_util_ready);
    goto ndbcluster_init_error;
  }

  pthread_mutex_lock(&LOCK_plugin);

  ndbcluster_inited= 1;
  DBUG_RETURN(FALSE);

ndbcluster_init_error:
  /* disconnect from cluster and free connection resources */
  ndbcluster_disconnect();
  ndbcluster_hton->state= SHOW_OPTION_DISABLED;               // If we couldn't use handler

  pthread_mutex_lock(&LOCK_plugin);

  DBUG_RETURN(TRUE);
}

static int ndbcluster_end(handlerton *hton, ha_panic_function type)
{
  DBUG_ENTER("ndbcluster_end");

  if (!ndbcluster_inited)
    DBUG_RETURN(0);
  ndbcluster_inited= 0;

  /* wait for util thread to finish */
  sql_print_information("Stopping Cluster Utility thread");
  pthread_mutex_lock(&LOCK_ndb_util_thread);
  ndbcluster_terminating= 1;
  pthread_cond_signal(&COND_ndb_util_thread);
  while (ndb_util_thread_running > 0)
    pthread_cond_wait(&COND_ndb_util_ready, &LOCK_ndb_util_thread);
  pthread_mutex_unlock(&LOCK_ndb_util_thread);


#ifdef HAVE_NDB_BINLOG
  {
    pthread_mutex_lock(&ndbcluster_mutex);
    while (ndbcluster_open_tables.records)
    {
      NDB_SHARE *share=
        (NDB_SHARE*) hash_element(&ndbcluster_open_tables, 0);
#ifndef DBUG_OFF
      fprintf(stderr, "NDB: table share %s with use_count %d not freed\n",
              share->key, share->use_count);
#endif
      ndbcluster_real_free_share(&share);
    }
    pthread_mutex_unlock(&ndbcluster_mutex);
  }
#endif
  hash_free(&ndbcluster_open_tables);

  if (g_ndb)
  {
#ifndef DBUG_OFF
    Ndb::Free_list_usage tmp;
    tmp.m_name= 0;
    while (g_ndb->get_free_list_usage(&tmp))
    {
      uint leaked= (uint) tmp.m_created - tmp.m_free;
      if (leaked)
        fprintf(stderr, "NDB: Found %u %s%s that %s not been released\n",
                leaked, tmp.m_name,
                (leaked == 1)?"":"'s",
                (leaked == 1)?"has":"have");
    }
#endif
  }
  ndbcluster_disconnect();

  // cleanup ndb interface
  ndb_end_internal();

  pthread_mutex_destroy(&ndbcluster_mutex);
  pthread_mutex_destroy(&LOCK_ndb_util_thread);
  pthread_cond_destroy(&COND_ndb_util_thread);
  pthread_cond_destroy(&COND_ndb_util_ready);
  DBUG_RETURN(0);
}

void ha_ndbcluster::print_error(int error, myf errflag)
{
  DBUG_ENTER("ha_ndbcluster::print_error");
  DBUG_PRINT("enter", ("error: %d", error));

  if (error == HA_ERR_NO_PARTITION_FOUND)
    m_part_info->print_no_partition_found(table);
  else
    handler::print_error(error, errflag);
  DBUG_VOID_RETURN;
}


/**
  Static error print function called from static handler method
  ndbcluster_commit and ndbcluster_rollback.
*/

void ndbcluster_print_error(int error, const NdbOperation *error_op)
{
  DBUG_ENTER("ndbcluster_print_error");
  TABLE_SHARE share;
  const char *tab_name= (error_op) ? error_op->getTableName() : "";
  share.db.str= (char*) "";
  share.db.length= 0;
  share.table_name.str= (char *) tab_name;
  share.table_name.length= strlen(tab_name);
  ha_ndbcluster error_handler(ndbcluster_hton, &share);
  error_handler.print_error(error, MYF(0));
  DBUG_VOID_RETURN;
}

/**
  Set a given location from full pathname to database name.
*/

void ha_ndbcluster::set_dbname(const char *path_name, char *dbname)
{
  char *end, *ptr, *tmp_name;
  char tmp_buff[FN_REFLEN];
 
  tmp_name= tmp_buff;
  /* Scan name from the end */
  ptr= strend(path_name)-1;
  while (ptr >= path_name && *ptr != '\\' && *ptr != '/') {
    ptr--;
  }
  ptr--;
  end= ptr;
  while (ptr >= path_name && *ptr != '\\' && *ptr != '/') {
    ptr--;
  }
  uint name_len= end - ptr;
  memcpy(tmp_name, ptr + 1, name_len);
  tmp_name[name_len]= '\0';
#ifdef __WIN__
  /* Put to lower case */
  
  ptr= tmp_name;
  
  while (*ptr != '\0') {
    *ptr= tolower(*ptr);
    ptr++;
  }
#endif
  filename_to_tablename(tmp_name, dbname, FN_REFLEN);
}

/**
  Set m_dbname from full pathname to table file.
*/

void ha_ndbcluster::set_dbname(const char *path_name)
{
  set_dbname(path_name, m_dbname);
}

/**
  Set a given location from full pathname to table file.
*/

void
ha_ndbcluster::set_tabname(const char *path_name, char * tabname)
{
  char *end, *ptr, *tmp_name;
  char tmp_buff[FN_REFLEN];

  tmp_name= tmp_buff;
  /* Scan name from the end */
  end= strend(path_name)-1;
  ptr= end;
  while (ptr >= path_name && *ptr != '\\' && *ptr != '/') {
    ptr--;
  }
  uint name_len= end - ptr;
  memcpy(tmp_name, ptr + 1, end - ptr);
  tmp_name[name_len]= '\0';
#ifdef __WIN__
  /* Put to lower case */
  ptr= tmp_name;
  
  while (*ptr != '\0') {
    *ptr= tolower(*ptr);
    ptr++;
  }
#endif
  filename_to_tablename(tmp_name, tabname, FN_REFLEN);
}

/**
  Set m_tabname from full pathname to table file.
*/

void ha_ndbcluster::set_tabname(const char *path_name)
{
  set_tabname(path_name, m_tabname);
}


/* Determine roughly how many records are in the range specified */
ha_rows 
ha_ndbcluster::records_in_range(uint inx, key_range *min_key,
                                key_range *max_key)
{
  KEY *key_info= table->key_info + inx;
  uint key_length= key_info->key_length;
  NDB_INDEX_TYPE idx_type= get_index_type(inx);  

  DBUG_ENTER("records_in_range");
  // Prevent partial read of hash indexes by returning HA_POS_ERROR
  if ((idx_type == UNIQUE_INDEX || idx_type == PRIMARY_KEY_INDEX) &&
      ((min_key && min_key->length < key_length) ||
       (max_key && max_key->length < key_length)))
    DBUG_RETURN(HA_POS_ERROR);
  
  // Read from hash index with full key
  // This is a "const" table which returns only one record!      
  if ((idx_type != ORDERED_INDEX) &&
      ((min_key && min_key->length == key_length) || 
       (max_key && max_key->length == key_length)))
    DBUG_RETURN(1);
  
  if ((idx_type == PRIMARY_KEY_ORDERED_INDEX ||
       idx_type == UNIQUE_ORDERED_INDEX ||
       idx_type == ORDERED_INDEX) &&
      m_index[inx].index_stat != NULL) // --ndb-index-stat-enable=1
  {
    THD *thd= current_thd;
    NDB_INDEX_DATA& d=m_index[inx];
    const NDBINDEX* index= d.index;
    Ndb *ndb= get_ndb(thd);
    NdbTransaction* active_trans= m_thd_ndb ? m_thd_ndb->trans : 0;
    NdbTransaction* trans=NULL;
    int res=0;
    Uint64 rows;

    do
    {
      // We must provide approx table rows
      Uint64 table_rows=0;
      if (stats.records != ~(ha_rows)0 && stats.records != 0)
      {
        table_rows = stats.records;
        DBUG_PRINT("info", ("use info->records: %lu", (ulong) table_rows));
      }
      else
      {
        if (update_stats(thd, 1))
          break;
        table_rows= stats.records;
        DBUG_PRINT("info", ("use db row_count: %lu", (ulong) table_rows));
        if (table_rows == 0) {
          // Problem if autocommit=0
#ifdef ndb_get_table_statistics_uses_active_trans
          rows=0;
          break;
#endif
        }
      }

      /*
        Query the index statistics for our range.
      */
      if ((trans=active_trans) == NULL || 
	  trans->commitStatus() != NdbTransaction::Started)
      {
        DBUG_PRINT("info", ("no active trans"));
        if (! (trans=ndb->startTransaction()))
          ERR_BREAK(ndb->getNdbError(), res);
      }
      
      /* Create an IndexBound struct for the keys */
      NdbIndexScanOperation::IndexBound ib;
      compute_index_bounds(ib,
                           key_info,
                           min_key, 
                           max_key);

      ib.range_no= 0;

      // Decide if db should be contacted
      int flags=0;
      if (d.index_stat_query_count < d.index_stat_cache_entries ||
          (d.index_stat_update_freq != 0 &&
           d.index_stat_query_count % d.index_stat_update_freq == 0))
      {
        DBUG_PRINT("info", ("force stat from db"));
        flags|=NdbIndexStat::RR_UseDb;
      }
      if (d.index_stat->records_in_range(index, 
                                         trans, 
                                         d.ndb_record_key,
                                         m_ndb_record,
                                         &ib, 
                                         table_rows, 
                                         &rows, 
                                         flags) == -1)
        ERR_BREAK(d.index_stat->getNdbError(), res);
      d.index_stat_query_count++;
    } while (0);

    if (trans != active_trans && rows == 0)
      rows = 1;
    if (trans != active_trans && trans != NULL)
      ndb->closeTransaction(trans);
    if (res != 0)
      DBUG_RETURN(HA_POS_ERROR);
    DBUG_RETURN(rows);
  }

  DBUG_RETURN(10); /* Good guess when you don't know anything */
}

ulonglong ha_ndbcluster::table_flags(void) const
{
  THD *thd= current_thd;
  ulonglong f= m_table_flags;
  /*
    To allow for logging of ndb tables during stmt based logging;
    flag cabablity, but also turn off flag for OWN_BINLOGGING
  */
  if (thd->variables.binlog_format == BINLOG_FORMAT_STMT)
    f= (f | HA_BINLOG_STMT_CAPABLE) & ~HA_HAS_OWN_BINLOGGING;
  return f;
}
const char * ha_ndbcluster::table_type() const 
{
  return("NDBCLUSTER");
}
uint ha_ndbcluster::max_supported_record_length() const
{ 
  return NDB_MAX_TUPLE_SIZE;
}
uint ha_ndbcluster::max_supported_keys() const
{
  return MAX_KEY;
}
uint ha_ndbcluster::max_supported_key_parts() const 
{
  return NDB_MAX_NO_OF_ATTRIBUTES_IN_KEY;
}
uint ha_ndbcluster::max_supported_key_length() const
{
  return NDB_MAX_KEY_SIZE;
}
uint ha_ndbcluster::max_supported_key_part_length() const
{
  return NDB_MAX_KEY_SIZE;
}
bool ha_ndbcluster::low_byte_first() const
{ 
#ifdef WORDS_BIGENDIAN
  return FALSE;
#else
  return TRUE;
#endif
}
const char* ha_ndbcluster::index_type(uint key_number)
{
  switch (get_index_type(key_number)) {
  case ORDERED_INDEX:
  case UNIQUE_ORDERED_INDEX:
  case PRIMARY_KEY_ORDERED_INDEX:
    return "BTREE";
  case UNIQUE_INDEX:
  case PRIMARY_KEY_INDEX:
  default:
    return "HASH";
  }
}

uint8 ha_ndbcluster::table_cache_type()
{
  DBUG_ENTER("ha_ndbcluster::table_cache_type=HA_CACHE_TBL_ASKTRANSACT");
  DBUG_RETURN(HA_CACHE_TBL_ASKTRANSACT);
}


uint ndb_get_commitcount(THD *thd, char *dbname, char *tabname,
                         Uint64 *commit_count)
{
  char name[FN_REFLEN];
  NDB_SHARE *share;
  DBUG_ENTER("ndb_get_commitcount");

  build_table_filename(name, sizeof(name), dbname, tabname, "", 0);
  DBUG_PRINT("enter", ("name: %s", name));
  pthread_mutex_lock(&ndbcluster_mutex);
  if (!(share=(NDB_SHARE*) hash_search(&ndbcluster_open_tables,
                                       (uchar*) name,
                                       strlen(name))))
  {
    pthread_mutex_unlock(&ndbcluster_mutex);
    DBUG_PRINT("info", ("Table %s not found in ndbcluster_open_tables", name));
    DBUG_RETURN(1);
  }
  /* ndb_share reference temporary, free below */
  share->use_count++;
  DBUG_PRINT("NDB_SHARE", ("%s temporary  use_count: %u",
                           share->key, share->use_count));
  pthread_mutex_unlock(&ndbcluster_mutex);

  pthread_mutex_lock(&share->mutex);
  if (ndb_cache_check_time > 0)
  {
    if (share->commit_count != 0)
    {
      *commit_count= share->commit_count;
#ifndef DBUG_OFF
      char buff[22];
#endif
      DBUG_PRINT("info", ("Getting commit_count: %s from share",
                          llstr(share->commit_count, buff)));
      pthread_mutex_unlock(&share->mutex);
      /* ndb_share reference temporary free */
      DBUG_PRINT("NDB_SHARE", ("%s temporary free  use_count: %u",
                               share->key, share->use_count));
      free_share(&share);
      DBUG_RETURN(0);
    }
  }
  DBUG_PRINT("info", ("Get commit_count from NDB"));
  Ndb *ndb;
  if (!(ndb= check_ndb_in_thd(thd)))
    DBUG_RETURN(1);
  if (ndb->setDatabaseName(dbname))
  {
    ERR_RETURN(ndb->getNdbError());
  }
  uint lock= share->commit_count_lock;
  pthread_mutex_unlock(&share->mutex);

  struct Ndb_statistics stat;
  {
    Ndb_table_guard ndbtab_g(ndb->getDictionary(), tabname);
    if (ndbtab_g.get_table() == 0
        || ndb_get_table_statistics(NULL, FALSE, ndb, ndbtab_g.get_table(), &stat))
    {
      /* ndb_share reference temporary free */
      DBUG_PRINT("NDB_SHARE", ("%s temporary free  use_count: %u",
                               share->key, share->use_count));
      free_share(&share);
      DBUG_RETURN(1);
    }
  }

  pthread_mutex_lock(&share->mutex);
  if (share->commit_count_lock == lock)
  {
#ifndef DBUG_OFF
    char buff[22];
#endif
    DBUG_PRINT("info", ("Setting commit_count to %s",
                        llstr(stat.commit_count, buff)));
    share->commit_count= stat.commit_count;
    *commit_count= stat.commit_count;
  }
  else
  {
    DBUG_PRINT("info", ("Discarding commit_count, comit_count_lock changed"));
    *commit_count= 0;
  }
  pthread_mutex_unlock(&share->mutex);
  /* ndb_share reference temporary free */
  DBUG_PRINT("NDB_SHARE", ("%s temporary free  use_count: %u",
                           share->key, share->use_count));
  free_share(&share);
  DBUG_RETURN(0);
}


/**
  Check if a cached query can be used.

  This is done by comparing the supplied engine_data to commit_count of
  the table.

  The commit_count is either retrieved from the share for the table, where
  it has been cached by the util thread. If the util thread is not started,
  NDB has to be contacetd to retrieve the commit_count, this will introduce
  a small delay while waiting for NDB to answer.


  @param thd            thread handle
  @param full_name      concatenation of database name,
                        the null character '\\0', and the table name
  @param full_name_len  length of the full name,
                        i.e. len(dbname) + len(tablename) + 1
  @param engine_data    parameter retrieved when query was first inserted into
                        the cache. If the value of engine_data is changed,
                        all queries for this table should be invalidated.

  @retval
    TRUE  Yes, use the query from cache
  @retval
    FALSE No, don't use the cached query, and if engine_data
          has changed, all queries for this table should be invalidated

*/

static my_bool
ndbcluster_cache_retrieval_allowed(THD *thd,
                                   char *full_name, uint full_name_len,
                                   ulonglong *engine_data)
{
  Uint64 commit_count;
  bool is_autocommit= !(thd->options & (OPTION_NOT_AUTOCOMMIT | OPTION_BEGIN));
  char *dbname= full_name;
  char *tabname= dbname+strlen(dbname)+1;
#ifndef DBUG_OFF
  char buff[22], buff2[22];
#endif
  DBUG_ENTER("ndbcluster_cache_retrieval_allowed");
  DBUG_PRINT("enter", ("dbname: %s, tabname: %s, is_autocommit: %d",
                       dbname, tabname, is_autocommit));

  if (!is_autocommit)
  {
    DBUG_PRINT("exit", ("No, don't use cache in transaction"));
    DBUG_RETURN(FALSE);
  }

  if (ndb_get_commitcount(thd, dbname, tabname, &commit_count))
  {
    *engine_data= 0; /* invalidate */
    DBUG_PRINT("exit", ("No, could not retrieve commit_count"));
    DBUG_RETURN(FALSE);
  }
  DBUG_PRINT("info", ("*engine_data: %s, commit_count: %s",
                      llstr(*engine_data, buff), llstr(commit_count, buff2)));
  if (commit_count == 0)
  {
    *engine_data= 0; /* invalidate */
    DBUG_PRINT("exit", ("No, local commit has been performed"));
    DBUG_RETURN(FALSE);
  }
  else if (*engine_data != commit_count)
  {
    *engine_data= commit_count; /* invalidate */
     DBUG_PRINT("exit", ("No, commit_count has changed"));
     DBUG_RETURN(FALSE);
   }

  DBUG_PRINT("exit", ("OK to use cache, engine_data: %s",
                      llstr(*engine_data, buff)));
  DBUG_RETURN(TRUE);
}


/**
  Register a table for use in the query cache.

  Fetch the commit_count for the table and return it in engine_data,
  this will later be used to check if the table has changed, before
  the cached query is reused.

  @param thd            thread handle
  @param full_name      concatenation of database name,
                        the null character '\\0', and the table name
  @param full_name_len  length of the full name,
                        i.e. len(dbname) + len(tablename) + 1
  @param engine_callback  function to be called before using cache on
                          this table
  @param[out] engine_data    commit_count for this table

  @retval
    TRUE  Yes, it's ok to cahce this query
  @retval
    FALSE No, don't cach the query
*/

my_bool
ha_ndbcluster::register_query_cache_table(THD *thd,
                                          char *full_name, uint full_name_len,
                                          qc_engine_callback *engine_callback,
                                          ulonglong *engine_data)
{
  Uint64 commit_count;
#ifndef DBUG_OFF
  char buff[22];
#endif
  bool is_autocommit= !(thd->options & (OPTION_NOT_AUTOCOMMIT | OPTION_BEGIN));
  DBUG_ENTER("ha_ndbcluster::register_query_cache_table");
  DBUG_PRINT("enter",("dbname: %s, tabname: %s, is_autocommit: %d",
		      m_dbname, m_tabname, is_autocommit));

  if (!is_autocommit)
  {
    DBUG_PRINT("exit", ("Can't register table during transaction"));
    DBUG_RETURN(FALSE);
  }

  if (ndb_get_commitcount(thd, m_dbname, m_tabname, &commit_count))
  {
    *engine_data= 0;
    DBUG_PRINT("exit", ("Error, could not get commitcount"));
    DBUG_RETURN(FALSE);
  }
  *engine_data= commit_count;
  *engine_callback= ndbcluster_cache_retrieval_allowed;
  DBUG_PRINT("exit", ("commit_count: %s", llstr(commit_count, buff)));
  DBUG_RETURN(commit_count > 0);
}


/**
  Handling the shared NDB_SHARE structure that is needed to
  provide table locking.

  It's also used for sharing data with other NDB handlers
  in the same MySQL Server. There is currently not much
  data we want to or can share.
*/

static uchar *ndbcluster_get_key(NDB_SHARE *share, size_t *length,
                                my_bool not_used __attribute__((unused)))
{
  *length= share->key_length;
  return (uchar*) share->key;
}


#ifndef DBUG_OFF

static void print_share(const char* where, NDB_SHARE* share)
{
  fprintf(DBUG_FILE,
          "%s %s.%s: use_count: %u, commit_count: %lu\n",
          where, share->db, share->table_name, share->use_count,
          (ulong) share->commit_count);
  fprintf(DBUG_FILE,
          "  - key: %s, key_length: %d\n",
          share->key, share->key_length);

#ifdef HAVE_NDB_BINLOG
  Ndb_event_data *event_data= 0;
  if (share->event_data)
    event_data= share->event_data;
  else if (share->op)
    event_data= (Ndb_event_data *) share->op->getCustomData();
  if (event_data)
  {
    fprintf(DBUG_FILE,
            "  - event_data->table: %p %s.%s\n",
            event_data->table, event_data->table->s->db.str,
            event_data->table->s->table_name.str);
  }
#endif
}


static void print_ndbcluster_open_tables()
{
  DBUG_LOCK_FILE;
  fprintf(DBUG_FILE, ">ndbcluster_open_tables\n");
  for (uint i= 0; i < ndbcluster_open_tables.records; i++)
    print_share("",
                (NDB_SHARE*)hash_element(&ndbcluster_open_tables, i));
  fprintf(DBUG_FILE, "<ndbcluster_open_tables\n");
  DBUG_UNLOCK_FILE;
}

#endif


#define dbug_print_open_tables()                \
  DBUG_EXECUTE("info",                          \
               print_ndbcluster_open_tables(););

#define dbug_print_share(t, s)                  \
  DBUG_LOCK_FILE;                               \
  DBUG_EXECUTE("info",                          \
               print_share((t), (s)););         \
  DBUG_UNLOCK_FILE;


#ifdef HAVE_NDB_BINLOG
/*
  For some reason a share is still around, try to salvage the situation
  by closing all cached tables. If the share still exists, there is an
  error somewhere but only report this to the error log.  Keep this
  "trailing share" but rename it since there are still references to it
  to avoid segmentation faults.  There is a risk that the memory for
  this trailing share leaks.
  
  Must be called with previous pthread_mutex_lock(&ndbcluster_mutex)
*/
int handle_trailing_share(THD *thd, NDB_SHARE *share, int have_lock_open)
{
  static ulong trailing_share_id= 0;
  DBUG_ENTER("handle_trailing_share");

  /* ndb_share reference temporary, free below */
  ++share->use_count;
  if (ndb_extra_logging > 9)
    sql_print_information ("handle_trailing_share: %s use_count: %u", share->key, share->use_count);
  DBUG_PRINT("NDB_SHARE", ("%s temporary  use_count: %u",
                           share->key, share->use_count));
  pthread_mutex_unlock(&ndbcluster_mutex);

  TABLE_LIST table_list;
  bzero((char*) &table_list,sizeof(table_list));
  table_list.db= share->db;
  table_list.alias= table_list.table_name= share->table_name;
  if (have_lock_open)
    safe_mutex_assert_owner(&LOCK_open);
  else
    VOID(pthread_mutex_lock(&LOCK_open));    
  close_cached_tables(thd, &table_list, TRUE, FALSE, FALSE);
  if (!have_lock_open)
    VOID(pthread_mutex_unlock(&LOCK_open));    

  pthread_mutex_lock(&ndbcluster_mutex);
  /* ndb_share reference temporary free */
  DBUG_PRINT("NDB_SHARE", ("%s temporary free  use_count: %u",
                           share->key, share->use_count));
  if (!--share->use_count)
  {
    if (ndb_extra_logging > 9)
      sql_print_information ("handle_trailing_share: %s use_count: %u", share->key, share->use_count);
    if (ndb_extra_logging)
      sql_print_information("NDB_SHARE: trailing share "
                            "%s(connect_count: %u) "
                            "released by close_cached_tables at "
                            "connect_count: %u",
                            share->key,
                            share->connect_count,
                            g_ndb_cluster_connection->get_connect_count());
    ndbcluster_real_free_share(&share);
    DBUG_RETURN(0);
  }
  if (ndb_extra_logging > 9)
    sql_print_information ("handle_trailing_share: %s use_count: %u", share->key, share->use_count);

  /*
    share still exists, if share has not been dropped by server
    release that share
  */
  if (share->state != NSS_DROPPED)
  {
    share->state= NSS_DROPPED;
    /* ndb_share reference create free */
    DBUG_PRINT("NDB_SHARE", ("%s create free  use_count: %u",
                             share->key, share->use_count));
    --share->use_count;
    if (ndb_extra_logging > 9)
      sql_print_information ("handle_trailing_share: %s use_count: %u", share->key, share->use_count);

    if (share->use_count == 0)
    {
      if (ndb_extra_logging)
        sql_print_information("NDB_SHARE: trailing share "
                              "%s(connect_count: %u) "
                              "released after NSS_DROPPED check "
                              "at connect_count: %u",
                              share->key,
                              share->connect_count,
                              g_ndb_cluster_connection->get_connect_count());
      ndbcluster_real_free_share(&share);
      DBUG_RETURN(0);
    }
  }

  sql_print_warning("NDB_SHARE: %s already exists  use_count=%d."
                    " Moving away for safety, but possible memleak.",
                    share->key, share->use_count);
  dbug_print_open_tables();

  /*
    Ndb share has not been released as it should
  */
#ifdef NOT_YET
  DBUG_ASSERT(FALSE);
#endif

  /*
    This is probably an error.  We can however save the situation
    at the cost of a possible mem leak, by "renaming" the share
    - First remove from hash
  */
  hash_delete(&ndbcluster_open_tables, (uchar*) share);

  /*
    now give it a new name, just a running number
    if space is not enough allocate some more
  */
  {
    const uint min_key_length= 10;
    if (share->key_length < min_key_length)
    {
      share->key= (char*) alloc_root(&share->mem_root, min_key_length + 1);
      share->key_length= min_key_length;
    }
    share->key_length=
      my_snprintf(share->key, min_key_length + 1, "#leak%lu",
                  trailing_share_id++);
  }
  /* Keep it for possible the future trailing free */
  my_hash_insert(&ndbcluster_open_tables, (uchar*) share);

  DBUG_RETURN(0);
}

/*
  Rename share is used during rename table.
*/
int ndbcluster_prepare_rename_share(NDB_SHARE *share, const char *new_key)
{
  /*
    allocate and set the new key, db etc
    enough space for key, db, and table_name
  */
  uint new_length= (uint) strlen(new_key);
  share->new_key= (char*) alloc_root(&share->mem_root, 2 * (new_length + 1));
  strmov(share->new_key, new_key);
  return 0;
}

int ndbcluster_undo_rename_share(THD *thd, NDB_SHARE *share)
{
  share->new_key= share->old_names;
  ndbcluster_rename_share(thd, share);
  return 0;
}

int ndbcluster_rename_share(THD *thd, NDB_SHARE *share, int have_lock_open)
{
  NDB_SHARE *tmp;
  pthread_mutex_lock(&ndbcluster_mutex);
  uint new_length= (uint) strlen(share->new_key);
  DBUG_PRINT("ndbcluster_rename_share", ("old_key: %s  old__length: %d",
                              share->key, share->key_length));
  if ((tmp= (NDB_SHARE*) hash_search(&ndbcluster_open_tables,
                                     (uchar*) share->new_key, new_length)))
    handle_trailing_share(thd, tmp, have_lock_open);

  /* remove the share from hash */
  hash_delete(&ndbcluster_open_tables, (uchar*) share);
  dbug_print_open_tables();

  /* save old stuff if insert should fail */
  uint old_length= share->key_length;
  char *old_key= share->key;

  share->key= share->new_key;
  share->key_length= new_length;

  if (my_hash_insert(&ndbcluster_open_tables, (uchar*) share))
  {
    // ToDo free the allocated stuff above?
    DBUG_PRINT("error", ("ndbcluster_rename_share: my_hash_insert %s failed",
                         share->key));
    share->key= old_key;
    share->key_length= old_length;
    if (my_hash_insert(&ndbcluster_open_tables, (uchar*) share))
    {
      sql_print_error("ndbcluster_rename_share: failed to recover %s", share->key);
      DBUG_PRINT("error", ("ndbcluster_rename_share: my_hash_insert %s failed",
                           share->key));
    }
    dbug_print_open_tables();
    pthread_mutex_unlock(&ndbcluster_mutex);
    return -1;
  }
  dbug_print_open_tables();

  share->db= share->key + new_length + 1;
  ha_ndbcluster::set_dbname(share->new_key, share->db);
  share->table_name= share->db + strlen(share->db) + 1;
  ha_ndbcluster::set_tabname(share->new_key, share->table_name);

  dbug_print_share("ndbcluster_rename_share:", share);
  Ndb_event_data *event_data= 0;
  if (share->event_data)
    event_data= share->event_data;
  else if (share->op)
    event_data= (Ndb_event_data *) share->op->getCustomData();
  if (event_data && event_data->table)
  {
    event_data->table->s->db.str= share->db;
    event_data->table->s->db.length= strlen(share->db);
    event_data->table->s->table_name.str= share->table_name;
    event_data->table->s->table_name.length= strlen(share->table_name);
  }
  /* else rename will be handled when the ALTER event comes */
  share->old_names= old_key;
  // ToDo free old_names after ALTER EVENT

  if (ndb_extra_logging > 9)
    sql_print_information ("ndbcluster_rename_share: %s-%s use_count: %u", old_key, share->key, share->use_count);

  pthread_mutex_unlock(&ndbcluster_mutex);
  return 0;
}
#endif

/*
  Increase refcount on existing share.
  Always returns share and cannot fail.
*/
NDB_SHARE *ndbcluster_get_share(NDB_SHARE *share)
{
  pthread_mutex_lock(&ndbcluster_mutex);
  share->use_count++;

  dbug_print_open_tables();
  dbug_print_share("ndbcluster_get_share:", share);
  if (ndb_extra_logging > 9)
    sql_print_information ("ndbcluster_get_share: %s use_count: %u", share->key, share->use_count);
  pthread_mutex_unlock(&ndbcluster_mutex);
  return share;
}


/*
  Get a share object for key

  Returns share for key, and increases the refcount on the share.

  create_if_not_exists == TRUE:
    creates share if it does not alreade exist
    returns 0 only due to out of memory, and then sets my_error

  create_if_not_exists == FALSE:
    returns 0 if share does not exist

  have_lock == TRUE, pthread_mutex_lock(&ndbcluster_mutex) already taken
*/

NDB_SHARE *ndbcluster_get_share(const char *key, TABLE *table,
                                bool create_if_not_exists,
                                bool have_lock)
{
  NDB_SHARE *share;
  uint length= (uint) strlen(key);
  DBUG_ENTER("ndbcluster_get_share");
  DBUG_PRINT("enter", ("key: '%s'", key));

  if (!have_lock)
    pthread_mutex_lock(&ndbcluster_mutex);
  if (!(share= (NDB_SHARE*) hash_search(&ndbcluster_open_tables,
                                        (uchar*) key,
                                        length)))
  {
    if (!create_if_not_exists)
    {
      DBUG_PRINT("error", ("get_share: %s does not exist", key));
      if (!have_lock)
        pthread_mutex_unlock(&ndbcluster_mutex);
      DBUG_RETURN(0);
    }
    if ((share= (NDB_SHARE*) my_malloc(sizeof(*share),
                                       MYF(MY_WME | MY_ZEROFILL))))
    {
      MEM_ROOT **root_ptr=
        my_pthread_getspecific_ptr(MEM_ROOT**, THR_MALLOC);
      MEM_ROOT *old_root= *root_ptr;
      init_sql_alloc(&share->mem_root, 1024, 0);
      *root_ptr= &share->mem_root; // remember to reset before return
      share->state= NSS_INITIAL;
      /* enough space for key, db, and table_name */
      share->key= (char*) alloc_root(*root_ptr, 2 * (length + 1));
      share->key_length= length;
      strmov(share->key, key);
      if (my_hash_insert(&ndbcluster_open_tables, (uchar*) share))
      {
        free_root(&share->mem_root, MYF(0));
        my_free((uchar*) share, 0);
        *root_ptr= old_root;
        if (!have_lock)
          pthread_mutex_unlock(&ndbcluster_mutex);
        DBUG_RETURN(0);
      }
      thr_lock_init(&share->lock);
      pthread_mutex_init(&share->mutex, MY_MUTEX_INIT_FAST);
      share->commit_count= 0;
      share->commit_count_lock= 0;
      share->db= share->key + length + 1;
      ha_ndbcluster::set_dbname(key, share->db);
      share->table_name= share->db + strlen(share->db) + 1;
      ha_ndbcluster::set_tabname(key, share->table_name);
#ifdef HAVE_NDB_BINLOG
      if (ndbcluster_binlog_init_share(current_thd, share, table))
      {
        DBUG_PRINT("error", ("get_share: %s could not init share", key));
        ndbcluster_real_free_share(&share);
        *root_ptr= old_root;
        if (!have_lock)
          pthread_mutex_unlock(&ndbcluster_mutex);
        DBUG_RETURN(0);
      }
#endif
      *root_ptr= old_root;
    }
    else
    {
      DBUG_PRINT("error", ("get_share: failed to alloc share"));
      if (!have_lock)
        pthread_mutex_unlock(&ndbcluster_mutex);
      my_error(ER_OUTOFMEMORY, MYF(0), sizeof(*share));
      DBUG_RETURN(0);
    }
  }
  share->use_count++;
  if (ndb_extra_logging > 9)
    sql_print_information ("ndbcluster_get_share: %s use_count: %u", share->key, share->use_count);

  dbug_print_open_tables();
  dbug_print_share("ndbcluster_get_share:", share);
  if (!have_lock)
    pthread_mutex_unlock(&ndbcluster_mutex);
  DBUG_RETURN(share);
}


void ndbcluster_real_free_share(NDB_SHARE **share)
{
  DBUG_ENTER("ndbcluster_real_free_share");
  dbug_print_share("ndbcluster_real_free_share:", *share);

  if (ndb_extra_logging > 9)
    sql_print_information ("ndbcluster_real_free_share: %s use_count: %u", (*share)->key, (*share)->use_count);

  hash_delete(&ndbcluster_open_tables, (uchar*) *share);
  thr_lock_delete(&(*share)->lock);
  pthread_mutex_destroy(&(*share)->mutex);

#ifdef HAVE_NDB_BINLOG
  (*share)->new_op= 0;
  if ((*share)->event_data)
  {
    delete (*share)->event_data;
    (*share)->event_data= 0;
  }
#endif
  free_root(&(*share)->mem_root, MYF(0));
  my_free((uchar*) *share, MYF(0));
  *share= 0;

  dbug_print_open_tables();
  DBUG_VOID_RETURN;
}


void ndbcluster_free_share(NDB_SHARE **share, bool have_lock)
{
  if (!have_lock)
    pthread_mutex_lock(&ndbcluster_mutex);
  if (!--(*share)->use_count)
  {
    if (ndb_extra_logging > 9)
      sql_print_information ("ndbcluster_free_share: %s use_count: %u", (*share)->key, (*share)->use_count);
    ndbcluster_real_free_share(share);
  }
  else
  {
    if (ndb_extra_logging > 9)
      sql_print_information ("ndbcluster_free_share: %s use_count: %u", (*share)->key, (*share)->use_count);
    dbug_print_open_tables();
    dbug_print_share("ndbcluster_free_share:", *share);
  }
  if (!have_lock)
    pthread_mutex_unlock(&ndbcluster_mutex);
}


struct ndb_table_statistics_row {
  Uint64 rows;
  Uint64 commits;
  Uint32 size;
  Uint64 fixed_mem;
  Uint64 var_mem;
};

int ha_ndbcluster::update_stats(THD *thd, bool do_read_stat)
{
  struct Ndb_statistics stat;
  Thd_ndb *thd_ndb= get_thd_ndb(thd);
  DBUG_ENTER("ha_ndbcluster::update_stats");
  if (do_read_stat || !m_share)
  {
    Ndb *ndb= thd_ndb->ndb;
    if (ndb->setDatabaseName(m_dbname))
    {
      DBUG_RETURN(my_errno= HA_ERR_OUT_OF_MEM);
    }
    if (int err= ndb_get_table_statistics(this, TRUE, ndb,
                                          m_ndb_statistics_record, &stat))
    {
      DBUG_RETURN(err);
    }
    if (m_share)
    {
      pthread_mutex_lock(&m_share->mutex);
      m_share->stat= stat;
      pthread_mutex_unlock(&m_share->mutex);
    }
  }
  else
  {
    pthread_mutex_lock(&m_share->mutex);
    stat= m_share->stat;
    pthread_mutex_unlock(&m_share->mutex);
  }
  struct Ndb_local_table_statistics *local_info= m_table_info;
  int no_uncommitted_rows_count;
  if (thd_ndb->m_error || !local_info)
    no_uncommitted_rows_count= 0;
  else
    no_uncommitted_rows_count= local_info->no_uncommitted_rows_count;
  stats.mean_rec_length= stat.row_size;
  stats.data_file_length= stat.fragment_memory;
  stats.records= stat.row_count + no_uncommitted_rows_count;
  DBUG_PRINT("exit", ("stats.records: %d  "
                      "stat->row_count: %d  "
                      "no_uncommitted_rows_count: %d",
                      (int)stats.records,
                      (int)stat.row_count,
                      (int)no_uncommitted_rows_count));
  DBUG_RETURN(0);
}

static
NdbRecord *
ndb_get_table_statistics_ndbrecord(NDBDICT *dict, const NDBTAB *table)
{
  NdbDictionary::RecordSpecification spec[5];
  spec[0].column= NdbDictionary::Column::ROW_COUNT;
  spec[0].offset= offsetof(struct ndb_table_statistics_row, rows);
  spec[0].nullbit_byte_offset= 0;
  spec[0].nullbit_bit_in_byte= 0;
  spec[1].column= NdbDictionary::Column::COMMIT_COUNT;
  spec[1].offset= offsetof(struct ndb_table_statistics_row, commits);
  spec[1].nullbit_byte_offset= 0;
  spec[1].nullbit_bit_in_byte= 0;
  spec[2].column= NdbDictionary::Column::ROW_SIZE;
  spec[2].offset= offsetof(struct ndb_table_statistics_row, size);
  spec[2].nullbit_byte_offset= 0;
  spec[2].nullbit_bit_in_byte= 0;
  spec[3].column= NdbDictionary::Column::FRAGMENT_FIXED_MEMORY;
  spec[3].offset= offsetof(struct ndb_table_statistics_row, fixed_mem);
  spec[3].nullbit_byte_offset= 0;
  spec[3].nullbit_bit_in_byte= 0;
  spec[4].column= NdbDictionary::Column::FRAGMENT_VARSIZED_MEMORY;
  spec[4].offset= offsetof(struct ndb_table_statistics_row, var_mem);
  spec[4].nullbit_byte_offset= 0;
  spec[4].nullbit_bit_in_byte= 0;

  return dict->createRecord(table, spec,
                            sizeof(spec)/sizeof(spec[0]), sizeof(spec[0]), 0);
}

static 
int
ndb_get_table_statistics(ha_ndbcluster* file, bool report_error, Ndb* ndb,
                         const NdbRecord *record,
                         struct Ndb_statistics * ndbstat)
{
  NdbTransaction* pTrans;
  NdbError error;
  int retries= 10;
  int reterr= 0;
  int retry_sleep= 30 * 1000; /* 30 milliseconds */
  const char *row;
#ifndef DBUG_OFF
  char buff[22], buff2[22], buff3[22], buff4[22];
#endif
  DBUG_ENTER("ndb_get_table_statistics");

  DBUG_ASSERT(record != 0);
  
  const Uint32 codeWords= 1;
  Uint32 codeSpace[ codeWords ];
  NdbInterpretedCode code(NULL, // Table is irrelevant
                          &codeSpace[0],
                          codeWords);
  if ((code.interpret_exit_last_row() != 0) ||
      (code.finalise() != 0))
  {
    reterr= code.getNdbError().code;
    DBUG_PRINT("exit", ("failed, reterr: %u, NdbError %u(%s)", reterr,
                        error.code, error.message));
    DBUG_RETURN(reterr);
  }

  do
  {
    Uint32 count= 0;
    Uint64 sum_rows= 0;
    Uint64 sum_commits= 0;
    Uint64 sum_row_size= 0;
    Uint64 sum_mem= 0;
    NdbScanOperation*pOp;
    int check;

    if ((pTrans= ndb->startTransaction()) == NULL)
    {
      error= ndb->getNdbError();
      goto retry;
    }

    NdbScanOperation::ScanOptions options;
    options.optionsPresent= NdbScanOperation::ScanOptions::SO_BATCH |
                            NdbScanOperation::ScanOptions::SO_INTERPRETED;
    /* Set batch_size=1, as we need only one row per fragment. */
    options.batch= 1;
    options.interpretedCode= &code;

    if ((pOp= pTrans->scanTable(record, NdbOperation::LM_CommittedRead,
                                NULL, 
                                &options,
                                sizeof(NdbScanOperation::ScanOptions))) == NULL)
    {
      error= pTrans->getNdbError();
      goto retry;
    }
    
    if (pTrans->execute(NdbTransaction::NoCommit,
                        NdbOperation::AbortOnError,
                        TRUE) == -1)
    {
      error= pTrans->getNdbError();
      goto retry;
    }
    
    while ((check= pOp->nextResult(&row, TRUE, TRUE)) == 0)
    {
      /* NDB API ensures proper alignment of rows to make the cast valid. */
      const ndb_table_statistics_row *stat=
        (const ndb_table_statistics_row *)row;
      DBUG_PRINT("info", ("nextResult stat->rows: %d  stat->commits: %d",
                          (int)stat->rows, (int)stat->commits));
      sum_rows+= stat->rows;
      sum_commits+= stat->commits;
      if (sum_row_size < stat->size)
        sum_row_size= stat->size;
      sum_mem+= stat->fixed_mem + stat->var_mem;
      count++;
    }
    
    if (check == -1)
    {
      error= pOp->getNdbError();
      goto retry;
    }

    pOp->close(TRUE);

    ndb->closeTransaction(pTrans);

    ndbstat->row_count= sum_rows;
    ndbstat->commit_count= sum_commits;
    ndbstat->row_size= sum_row_size;
    ndbstat->fragment_memory= sum_mem;

    DBUG_PRINT("exit", ("records: %s  commits: %s "
                        "row_size: %s  mem: %s count: %u",
			llstr(sum_rows, buff),
                        llstr(sum_commits, buff2),
                        llstr(sum_row_size, buff3),
                        llstr(sum_mem, buff4),
                        count));

    DBUG_RETURN(0);
retry:
    if(report_error)
    {
      if (file && pTrans)
      {
        reterr= file->ndb_err(pTrans);
      }
      else
      {
        const NdbError& tmp= error;
        ERR_PRINT(tmp);
        reterr= ndb_to_mysql_error(&tmp);
      }
    }
    else
      reterr= error.code;

    if (pTrans)
    {
      ndb->closeTransaction(pTrans);
      pTrans= NULL;
    }
    if (error.status == NdbError::TemporaryError && retries--)
    {
      my_sleep(retry_sleep);
      continue;
    }
    break;
  } while(1);
  DBUG_PRINT("exit", ("failed, reterr: %u, NdbError %u(%s)", reterr,
                      error.code, error.message));
  DBUG_RETURN(reterr);
}

/*
  Query cache stuff
*/
static 
int
ndb_get_table_statistics(ha_ndbcluster* file, bool report_error, Ndb* ndb,
                         const NDBTAB *ndbtab,
                         struct Ndb_statistics *ndbstat)
{
  NDBDICT *dict= ndb->getDictionary();
  NdbRecord *rec= ndb_get_table_statistics_ndbrecord(dict, ndbtab);
  if (!rec)
  {
    DBUG_ENTER("ndb_get_table_statistics");
    ERR_RETURN(dict->getNdbError());
  }
  int res= ndb_get_table_statistics(file, report_error, ndb, rec, ndbstat);
  dict->releaseRecord(rec);
  return res;
}

/**
  Create a .ndb file to serve as a placeholder indicating 
  that the table with this name is a ndb table.
*/

int ha_ndbcluster::write_ndb_file(const char *name)
{
  File file;
  bool error=1;
  char path[FN_REFLEN];
  
  DBUG_ENTER("write_ndb_file");
  DBUG_PRINT("enter", ("name: %s", name));

  (void)strxnmov(path, FN_REFLEN-1, 
                 mysql_data_home,"/",name,ha_ndb_ext,NullS);

  if ((file=my_create(path, CREATE_MODE,O_RDWR | O_TRUNC,MYF(MY_WME))) >= 0)
  {
    // It's an empty file
    error=0;
    my_close(file,MYF(0));
  }
  DBUG_RETURN(error);
}

void 
ha_ndbcluster::release_completed_operations(NdbTransaction *trans)
{
  if (trans->hasBlobOperation())
  {
    /* We are reading/writing BLOB fields, 
       releasing operation records is unsafe
    */
    return;
  }
  
  trans->releaseCompletedOperations();
}

bool 
ha_ndbcluster::null_value_index_search(KEY_MULTI_RANGE *ranges,
				       KEY_MULTI_RANGE *end_range,
				       HANDLER_BUFFER *buffer)
{
  DBUG_ENTER("null_value_index_search");
  KEY* key_info= table->key_info + active_index;
  KEY_MULTI_RANGE *range= ranges;
  ulong reclength= table->s->reclength;
  uchar *curr= (uchar*)buffer->buffer;
  uchar *end_of_buffer= (uchar*)buffer->buffer_end;

  /* All passed ranges whose results could fit into the 
   * buffer are examined, although some may later be
   * marked for skipping, wasting buffer space.
   */
  assert(!(range->range_flag & SKIP_RANGE));
  
  for (; range<end_range && curr+reclength <= end_of_buffer; 
       range++)
  {
    const uchar *key= range->start_key.key;
    uint key_len= range->start_key.length;
    if (check_null_in_key(key_info, key, key_len))
      DBUG_RETURN(TRUE);
    curr += reclength;
  }
  DBUG_RETURN(FALSE);
}

/*
  This is used to check if an ordered index scan is needed for a range in
  a multi range read.
  If a scan is not needed, we use a faster primary/unique key operation
  instead.
*/
static my_bool
read_multi_needs_scan(NDB_INDEX_TYPE cur_index_type, const KEY *key_info,
                      const KEY_MULTI_RANGE *r)
{
  if (cur_index_type == ORDERED_INDEX)
    return TRUE;
  if (cur_index_type == PRIMARY_KEY_INDEX ||
      cur_index_type == UNIQUE_INDEX)
    return FALSE;
  DBUG_ASSERT(cur_index_type == PRIMARY_KEY_ORDERED_INDEX ||
              cur_index_type == UNIQUE_ORDERED_INDEX);
  if (r->start_key.length != key_info->key_length ||
      r->start_key.flag != HA_READ_KEY_EXACT)
    return TRUE;                                // Not exact match, need scan
  if (cur_index_type == UNIQUE_ORDERED_INDEX &&
      check_null_in_key(key_info, r->start_key.key,r->start_key.length))
    return TRUE;                                // Can't use for NULL values
  return FALSE;
}

int
ha_ndbcluster::read_multi_range_first(KEY_MULTI_RANGE **found_range_p,
                                      KEY_MULTI_RANGE *ranges, 
                                      uint range_count,
                                      bool sorted, 
                                      HANDLER_BUFFER *buffer)
{
  KEY* key_info= table->key_info + active_index;
  NDB_INDEX_TYPE cur_index_type= get_index_type(active_index);
  ulong reclength= table_share->reclength;
  const NdbOperation* op;
  Thd_ndb *thd_ndb= m_thd_ndb;

  DBUG_ENTER("ha_ndbcluster::read_multi_range_first");
  DBUG_PRINT("info", ("blob fields=%d read_set=0x%x", table_share->blob_fields, table->read_set->bitmap[0]));

  /**
   * blobs and unique hash index with NULL can't be batched currently
   */
  if (uses_blob_value(table->read_set) ||
      (cur_index_type ==  UNIQUE_INDEX &&
       has_null_in_unique_index(active_index) &&
       null_value_index_search(ranges, ranges+range_count, buffer))
      || m_delete_cannot_batch || m_update_cannot_batch)
  {
    DBUG_PRINT("info", ("read_multi_range not possible, falling back to default handler implementation"));
    m_disable_multi_read= TRUE;
    DBUG_RETURN(handler::read_multi_range_first(found_range_p, 
                                                ranges, 
                                                range_count,
                                                sorted, 
                                                buffer));
  }
  thd_ndb->query_state|= NDB_QUERY_MULTI_READ_RANGE;
  m_disable_multi_read= FALSE;

  /*
   * Copy arguments into member variables
   */
  m_multi_ranges= ranges;
  multi_range_curr= ranges;
  multi_range_end= ranges+range_count;
  multi_range_sorted= sorted;
  multi_range_buffer= buffer;

  /*
   * read multi range will read ranges as follows (if not ordered)
   *
   * input    read order
   * ======   ==========
   * pk-op 1  pk-op 1
   * pk-op 2  pk-op 2
   * range 3  range (3,5) NOTE result rows will be intermixed
   * pk-op 4  pk-op 4
   * range 5
   * pk-op 6  pk-op 6
   */   

  /*
    We first loop over all ranges, converting into primary/unique key
    operations if possible, and counting ranges that require an
    ordered index scan. If the supplied HANDLER_BUFFER is too small, we
    may also need to do only part of the multi read at once.

    Afterwards, we create the ordered index scan cursor (if needed).
  */

  DBUG_ASSERT(cur_index_type != UNDEFINED_INDEX);

  m_multi_cursor= 0;
  const NdbOperation* lastOp= m_thd_ndb->trans->getLastDefinedOperation();
  NdbOperation::LockMode lm= 
    (NdbOperation::LockMode)get_ndb_lock_type(m_lock.type, table->read_set);
  uchar *row_buf= (uchar *)buffer->buffer;
  const uchar *end_of_buffer= buffer->buffer_end;
  uint num_scan_ranges= 0;
  uint i;
  for (i= 0; i < range_count; i++)
  {
    KEY_MULTI_RANGE *r= &ranges[i];

    part_id_range part_spec;
    if (m_use_partition_pruning)
    {
      get_partition_set(table, table->record[0], active_index, &r->start_key,
                        &part_spec);
      DBUG_PRINT("info", ("part_spec.start_part: %u  part_spec.end_part: %u",
                          part_spec.start_part, part_spec.end_part));
      /*
        If partition pruning has found no partition in set
        we can skip this scan
      */
      if (part_spec.start_part > part_spec.end_part)
      {
        /*
          We can skip this partition since the key won't fit into any
          partition
        */
        r->range_flag|= SKIP_RANGE;
        row_buf += reclength;
        continue;
      }
    }
    r->range_flag&= ~(uint)SKIP_RANGE;

    if (read_multi_needs_scan(cur_index_type, key_info, r))
    {
      /*
        If we reach the limit of ranges allowed in a single scan: stop
        here, send what we have so far, and continue when done with that.
      */
      if (i > NdbIndexScanOperation::MaxRangeNo)
        break;

      /* Create the scan operation for the first scan range. */
      if (!m_multi_cursor)
      {
        /* Do a multi-range index scan for ranges not done by primary/unique key. */
        NdbScanOperation::ScanOptions options;
        NdbInterpretedCode code(m_table);

        options.optionsPresent=
          NdbScanOperation::ScanOptions::SO_SCANFLAGS |
          NdbScanOperation::ScanOptions::SO_PARALLEL;

        options.scan_flags= 
          NdbScanOperation::SF_ReadRangeNo |
          NdbScanOperation::SF_MultiRange;

        if (lm == NdbOperation::LM_Read)
          options.scan_flags|= NdbScanOperation::SF_KeyInfo;
        if (sorted)
          options.scan_flags|= NdbScanOperation::SF_OrderBy;

        options.parallel=parallelism;

        NdbOperation::GetValueSpec gets[2];
        if (table_share->primary_key == MAX_KEY)
          get_hidden_fields_scan(&options, gets);

        if (m_cond && m_cond->generate_scan_filter(&code, &options))
          ERR_RETURN(code.getNdbError());

        /* Define scan */
        NdbIndexScanOperation *scanOp= m_thd_ndb->trans->scanIndex
          (m_index[active_index].ndb_record_key,
           m_ndb_record, 
           lm,
           (uchar *)(table->read_set->bitmap),
           NULL, /* All bounds specified below */
           &options,
           sizeof(NdbScanOperation::ScanOptions));

        if (!scanOp)
          ERR_RETURN(m_thd_ndb->trans->getNdbError());

        m_multi_cursor= scanOp;

        /*
          We do not get_blob_values() here, as when using blobs we always
          fallback to non-batched multi range read (see if statement at
          top of this function).
        */

        /* We set m_next_row=0 to say that no row was fetched from the scan yet. */
        m_next_row= 0;
      }

      /* Include this range in the ordered index scan. */
      NdbIndexScanOperation::IndexBound bound;
      compute_index_bounds(bound, key_info, &r->start_key, &r->end_key);
      bound.range_no= i;

      if (m_multi_cursor->setBound(m_index[active_index].ndb_record_key,
                                   bound))
      {
        ERR_RETURN(m_thd_ndb->trans->getNdbError());
      }

      r->range_flag&= ~(uint)UNIQUE_RANGE;
      num_scan_ranges++;
    }
    else
    {
      /*
        Convert to primary/unique key operation.

        If there is not enough buffer for reading the row: stop here, send
        what we have so far, and continue when done with that.
      */
      if (row_buf + reclength > end_of_buffer)
        break;

      r->range_flag|= UNIQUE_RANGE;

      Uint32 partitionId;
      Uint32* ppartitionId = NULL;

      if (m_user_defined_partitioning &&
          (cur_index_type == PRIMARY_KEY_ORDERED_INDEX ||
           cur_index_type == PRIMARY_KEY_INDEX))
      {
        partitionId=part_spec.start_part;
        ppartitionId=&partitionId;
      }

      if (!(op= pk_unique_index_read_key(active_index,
                                         r->start_key.key,
                                         row_buf, lm,
                                         ppartitionId)))
        ERR_RETURN(m_thd_ndb->trans->getNdbError());

      row_buf+= reclength;
    }
  }
  DBUG_ASSERT(i > 0 || i == range_count);       // Require progress
  m_multi_range_defined_end= ranges + i;

  buffer->end_of_used_area= row_buf;

  /* Get pointer to first range key operation (not scans) */
  const NdbOperation* rangeOp= lastOp ? lastOp->next() : 
    m_thd_ndb->trans->getFirstDefinedOperation();

  if (!execute_no_commit_ie(this, m_thd_ndb->trans))
  {
    m_multi_range_result_ptr= buffer->buffer;

    /* We must check the result of any primary or unique key
     * ranges now, as these operations may be invalidated by 
     * further execute+releaseOperations calls on this transaction by 
     * different handler objects.
     */
    KEY_MULTI_RANGE* rangeInfo= multi_range_curr;

    for (;rangeInfo < m_multi_range_defined_end; rangeInfo++)
    {
      if (rangeInfo->range_flag & SKIP_RANGE)
        continue; 

      if (rangeInfo->range_flag & UNIQUE_RANGE)
      {
        if (rangeOp->getNdbError().code == 0)
        {
          /* Successful read, results are in buffer.
           */
          rangeInfo->range_flag &= ~(uint)EMPTY_RANGE;

          DBUG_PRINT("info", ("Unique range op has result"));
        }
        else
        {
          NdbError err= rangeOp->getNdbError();

          if (err.classification !=
              NdbError::NoDataFound)
            DBUG_RETURN(ndb_err(m_thd_ndb->trans));

          DBUG_PRINT("info", ("Unique range op has no result"));
          /* Indicate to read_multi_range_next that this
           * result is empty
           */
          rangeInfo->range_flag |= EMPTY_RANGE;
        }
        
        /* Move to next completed operation */
        rangeOp= m_thd_ndb->trans->getNextCompletedOperation(rangeOp);
      }

      /* For scan ranges, do nothing here */
    }
  }
  else
    ERR_RETURN(m_thd_ndb->trans->getNdbError());

  DBUG_RETURN(read_multi_range_next(found_range_p));
}

int
ha_ndbcluster::read_multi_range_next(KEY_MULTI_RANGE ** multi_range_found_p)
{
  DBUG_ENTER("ha_ndbcluster::read_multi_range_next");
  if (m_disable_multi_read)
  {
    DBUG_RETURN(handler::read_multi_range_next(multi_range_found_p));
  }

  const ulong reclength= table_share->reclength;

  while (multi_range_curr < m_multi_range_defined_end)
  {
    if (multi_range_curr->range_flag & SKIP_RANGE)
    {
      /* Nothing in this range, move to next one, skipping a buffer
       'slot'
      */
      m_multi_range_result_ptr += reclength;
      multi_range_curr++;
    }
    else if (multi_range_curr->range_flag & UNIQUE_RANGE)
    {
      /*
        Move to next range; we can have at most one record from a unique range.
      */
      KEY_MULTI_RANGE *old_multi_range_curr= multi_range_curr;
      multi_range_curr= old_multi_range_curr + 1;
      /*
        Clear m_active_cursor; it is used as a flag in update_row() /
        delete_row() to know whether the current tuple is from a scan
        or pk operation.
      */
      m_active_cursor= NULL;
      const uchar *src_row= m_multi_range_result_ptr;
      m_multi_range_result_ptr= src_row + table_share->reclength;

      if (!(old_multi_range_curr->range_flag & EMPTY_RANGE))
      {
        *multi_range_found_p= old_multi_range_curr;
        memcpy(table->record[0], src_row, table_share->reclength);
        DBUG_RETURN(0);
      }

      /* No row found, so fall through to try the next range. */
    }
    else
    {
      /* An index scan range. */
      {
        int res;
        if ((res= read_multi_range_fetch_next()) != 0)
          DBUG_RETURN(res);
      }
      if (!m_next_row)
      {
        /*
          The whole scan is done, and the cursor has been closed.
          So nothing more for this range. Move to next.
        */
        multi_range_curr++;
      }
      else
      {
        int current_range_no= m_current_range_no;
        int expected_range_no;
        /*
          For a sorted index scan, we will receive rows in increasing range_no
          order, so we can return ranges in order, pausing when range_no
          indicate that the currently processed range (multi_range_curr) is
          done.

          But for unsorted scan, we may receive a high range_no from one
          fragment followed by a low range_no from another fragment. So we
          need to process all index scan ranges together.
        */
        if (!multi_range_sorted ||
            (expected_range_no= multi_range_curr - m_multi_ranges)
                == current_range_no)
        {
          *multi_range_found_p= m_multi_ranges + current_range_no;
          /* Copy out data from the new row. */
          unpack_record(table->record[0], m_next_row);
          /*
            Mark that we have used this row, so we need to fetch a new
            one on the next call.
          */
          m_next_row= 0;
          /*
            Set m_active_cursor; it is used as a flag in update_row() /
            delete_row() to know whether the current tuple is from a scan or
            pk operation.
          */
          m_active_cursor= m_multi_cursor;

          DBUG_RETURN(0);
        }
        else if (current_range_no > expected_range_no)
        {
          /* Nothing more in scan for this range. Move to next. */
          multi_range_curr++;
        }
        else
        {
          /*
            Should not happen. Ranges should be returned from NDB API in
            the order we requested them.
          */
          DBUG_ASSERT(0);
          multi_range_curr++;                     // Attempt to carry on
        }
      }
    }
  }

  if (multi_range_curr == multi_range_end)
  {
    m_thd_ndb->query_state&= NDB_QUERY_NORMAL;
    DBUG_RETURN(HA_ERR_END_OF_FILE);
  }

  /*
    Read remaining ranges
  */
  DBUG_RETURN(read_multi_range_first(multi_range_found_p, 
                                     multi_range_curr,
                                     multi_range_end - multi_range_curr, 
                                     multi_range_sorted,
                                     multi_range_buffer));
}

/*
  Fetch next row from the ordered index cursor in multi range scan.

  We keep the next row in m_next_row, and the range_no of the
  next row in m_current_range_no. This is used in sorted index scan
  to correctly interleave rows from primary/unique key operations with
  rows from the scan.
*/
int
ha_ndbcluster::read_multi_range_fetch_next()
{
  NdbIndexScanOperation *cursor= (NdbIndexScanOperation *)m_multi_cursor;

  if (!cursor)
    return 0;                                   // Scan already done.

  if (!m_next_row)
  {
    int res= fetch_next(cursor);
    if (res == 0)
    {
      m_current_range_no= cursor->get_range_no();
    }
    else if (res == 1)
    {
      /* We have fetched the last row from the scan. */
      cursor->close(FALSE, TRUE);
      m_active_cursor= 0;
      m_multi_cursor= 0;
      m_next_row= 0;
      return 0;
    }
    else
    {
      /* An error. */
      return res;
    }
  }
  return 0;
}

/**
  @param[in] comment  table comment defined by user

  @return
    table comment + additional
*/
char*
ha_ndbcluster::update_table_comment(
                                /* out: table comment + additional */
        const char*     comment)/* in:  table comment defined by user */
{
  THD *thd= current_thd;
  uint length= strlen(comment);
  if (length > 64000 - 3)
  {
    return((char*)comment); /* string too long */
  }

  Ndb* ndb;
  if (!(ndb= get_ndb(thd)))
  {
    return((char*)comment);
  }

  if (ndb->setDatabaseName(m_dbname))
  {
    return((char*)comment);
  }
  const NDBTAB* tab= m_table;
  DBUG_ASSERT(tab != NULL);

  char *str;
  const char *fmt="%s%snumber_of_replicas: %d";
  const unsigned fmt_len_plus_extra= length + strlen(fmt);
  if ((str= (char*) my_malloc(fmt_len_plus_extra, MYF(0))) == NULL)
  {
    sql_print_error("ha_ndbcluster::update_table_comment: "
                    "my_malloc(%u) failed", (unsigned int)fmt_len_plus_extra);
    return (char*)comment;
  }

  my_snprintf(str,fmt_len_plus_extra,fmt,comment,
              length > 0 ? " ":"",
              tab->getReplicaCount());
  return str;
}


/**
  Utility thread main loop.
*/
pthread_handler_t ndb_util_thread_func(void *arg __attribute__((unused)))
{
  THD *thd; /* needs to be first for thread_stack */
  struct timespec abstime;
  Thd_ndb *thd_ndb;
  uint share_list_size= 0;
  NDB_SHARE **share_list= NULL;

  my_thread_init();
  DBUG_ENTER("ndb_util_thread");
  DBUG_PRINT("enter", ("ndb_cache_check_time: %lu", ndb_cache_check_time));
 
   pthread_mutex_lock(&LOCK_ndb_util_thread);

  thd= new THD; /* note that contructor of THD uses DBUG_ */
  if (thd == NULL)
  {
    my_errno= HA_ERR_OUT_OF_MEM;
    DBUG_RETURN(NULL);
  }
  THD_CHECK_SENTRY(thd);
  pthread_detach_this_thread();
  ndb_util_thread= pthread_self();

  thd->thread_stack= (char*)&thd; /* remember where our stack is */
  if (thd->store_globals())
    goto ndb_util_thread_fail;
  lex_start(thd);
  thd->init_for_queries();
  thd->version=refresh_version;
  thd->main_security_ctx.host_or_ip= "";
  thd->client_capabilities = 0;
  my_net_init(&thd->net, 0);
  thd->main_security_ctx.master_access= ~0;
  thd->main_security_ctx.priv_user = 0;

  CHARSET_INFO *charset_connection;
  charset_connection= get_charset_by_csname("utf8",
                                            MY_CS_PRIMARY, MYF(MY_WME));
  thd->variables.character_set_client= charset_connection;
  thd->variables.character_set_results= charset_connection;
  thd->variables.collation_connection= charset_connection;
  thd->update_charset();

  /* Signal successful initialization */
  ndb_util_thread_running= 1;
  pthread_cond_signal(&COND_ndb_util_ready);
  pthread_mutex_unlock(&LOCK_ndb_util_thread);

  /*
    wait for mysql server to start
  */
  pthread_mutex_lock(&LOCK_server_started);
  while (!mysqld_server_started)
  {
    set_timespec(abstime, 1);
    pthread_cond_timedwait(&COND_server_started, &LOCK_server_started,
	                       &abstime);
    if (ndbcluster_terminating)
    {
      pthread_mutex_unlock(&LOCK_server_started);
      pthread_mutex_lock(&LOCK_ndb_util_thread);
      goto ndb_util_thread_end;
    }
  }
  pthread_mutex_unlock(&LOCK_server_started);

  /*
    Wait for cluster to start
  */
  pthread_mutex_lock(&LOCK_ndb_util_thread);
  while (!g_ndb_status.cluster_node_id && (ndbcluster_hton->slot != ~(uint)0))
  {
    /* ndb not connected yet */
    pthread_cond_wait(&COND_ndb_util_thread, &LOCK_ndb_util_thread);
    if (ndbcluster_terminating)
      goto ndb_util_thread_end;
  }
  pthread_mutex_unlock(&LOCK_ndb_util_thread);

  /* Get thd_ndb for this thread */
  if (!(thd_ndb= ha_ndbcluster::seize_thd_ndb()))
  {
    sql_print_error("Could not allocate Thd_ndb object");
    pthread_mutex_lock(&LOCK_ndb_util_thread);
    goto ndb_util_thread_end;
  }
  set_thd_ndb(thd, thd_ndb);
  thd_ndb->options|= TNO_NO_LOG_SCHEMA_OP;

#ifdef HAVE_NDB_BINLOG
  if (ndb_extra_logging && ndb_binlog_running)
    sql_print_information("NDB Binlog: Ndb tables initially read only.");
  /* create tables needed by the replication */
  ndbcluster_setup_binlog_table_shares(thd);
#else
  /*
    Get all table definitions from the storage node
  */
  ndbcluster_find_all_files(thd);
#endif

  set_timespec(abstime, 0);
  for (;;)
  {
    pthread_mutex_lock(&LOCK_ndb_util_thread);
    if (!ndbcluster_terminating)
      pthread_cond_timedwait(&COND_ndb_util_thread,
                             &LOCK_ndb_util_thread,
                             &abstime);
    if (ndbcluster_terminating) /* Shutting down server */
      goto ndb_util_thread_end;
    pthread_mutex_unlock(&LOCK_ndb_util_thread);
#ifdef NDB_EXTRA_DEBUG_UTIL_THREAD
    DBUG_PRINT("ndb_util_thread", ("Started, ndb_cache_check_time: %lu",
                                   ndb_cache_check_time));
#endif

#ifdef HAVE_NDB_BINLOG
    /*
      Check that the ndb_apply_status_share and ndb_schema_share 
      have been created.
      If not try to create it
    */
    if (!ndb_binlog_tables_inited)
      ndbcluster_setup_binlog_table_shares(thd);
#endif

    if (ndb_cache_check_time == 0)
    {
      /* Wake up in 1 second to check if value has changed */
      set_timespec(abstime, 1);
      continue;
    }

    /* Lock mutex and fill list with pointers to all open tables */
    NDB_SHARE *share;
    pthread_mutex_lock(&ndbcluster_mutex);
    uint i, open_count, record_count= ndbcluster_open_tables.records;
    if (share_list_size < record_count)
    {
      NDB_SHARE ** new_share_list= new NDB_SHARE * [record_count];
      if (!new_share_list)
      {
        sql_print_warning("ndb util thread: malloc failure, "
                          "query cache not maintained properly");
        pthread_mutex_unlock(&ndbcluster_mutex);
        goto next;                               // At least do not crash
      }
      delete [] share_list;
      share_list_size= record_count;
      share_list= new_share_list;
    }
    for (i= 0, open_count= 0; i < record_count; i++)
    {
      share= (NDB_SHARE *)hash_element(&ndbcluster_open_tables, i);
#ifdef HAVE_NDB_BINLOG
      if ((share->use_count - (int) (share->op != 0) - (int) (share->op != 0))
          <= 0)
        continue; // injector thread is the only user, skip statistics
#endif /* HAVE_NDB_BINLOG */
      /* ndb_share reference temporary, free below */
      share->use_count++; /* Make sure the table can't be closed */
      DBUG_PRINT("NDB_SHARE", ("%s temporary  use_count: %u",
                               share->key, share->use_count));
      DBUG_PRINT("ndb_util_thread",
                 ("Found open table[%d]: %s, use_count: %d",
                  i, share->table_name, share->use_count));

      /* Store pointer to table */
      share_list[open_count++]= share;
    }
    pthread_mutex_unlock(&ndbcluster_mutex);

    /* Iterate through the open files list */
    for (i= 0; i < open_count; i++)
    {
      share= share_list[i];
#ifdef HAVE_NDB_BINLOG
      if ((share->use_count - (int) (share->op != 0) - (int) (share->op != 0))
          <= 1)
      {
        /*
          Util thread and injector thread is the only user, skip statistics
	*/
        /* ndb_share reference temporary free */
        DBUG_PRINT("NDB_SHARE", ("%s temporary free  use_count: %u",
                                 share->key, share->use_count));
        free_share(&share);
        continue;
      }
#endif /* HAVE_NDB_BINLOG */
      DBUG_PRINT("ndb_util_thread",
                 ("Fetching commit count for: %s", share->key));

      struct Ndb_statistics stat;
      uint lock;
      pthread_mutex_lock(&share->mutex);
      lock= share->commit_count_lock;
      pthread_mutex_unlock(&share->mutex);
      {
        /* Contact NDB to get commit count for table */
        Ndb* ndb= thd_ndb->ndb;
        if (ndb->setDatabaseName(share->db))
        {
          goto loop_next;
        }
        Ndb_table_guard ndbtab_g(ndb->getDictionary(), share->table_name);
        if (ndbtab_g.get_table() &&
            ndb_get_table_statistics(NULL, FALSE, ndb,
                                     ndbtab_g.get_table(), &stat) == 0)
        {
#ifndef DBUG_OFF
          char buff[22], buff2[22];
#endif
          DBUG_PRINT("info",
                     ("Table: %s  commit_count: %s  rows: %s",
                      share->key,
                      llstr(stat.commit_count, buff),
                      llstr(stat.row_count, buff2)));
        }
        else
        {
          DBUG_PRINT("ndb_util_thread",
                     ("Error: Could not get commit count for table %s",
                      share->key));
          stat.commit_count= 0;
        }
      }
  loop_next:
      pthread_mutex_lock(&share->mutex);
      if (share->commit_count_lock == lock)
        share->commit_count= stat.commit_count;
      pthread_mutex_unlock(&share->mutex);

      /* ndb_share reference temporary free */
      DBUG_PRINT("NDB_SHARE", ("%s temporary free  use_count: %u",
                               share->key, share->use_count));
      free_share(&share);
    }
next:
    /* Calculate new time to wake up */
    int secs= 0;
    int msecs= ndb_cache_check_time;

    struct timeval tick_time;
    gettimeofday(&tick_time, 0);
    abstime.tv_sec=  tick_time.tv_sec;
    abstime.tv_nsec= tick_time.tv_usec * 1000;

    if (msecs >= 1000){
      secs=  msecs / 1000;
      msecs= msecs % 1000;
    }

    abstime.tv_sec+=  secs;
    abstime.tv_nsec+= msecs * 1000000;
    if (abstime.tv_nsec >= 1000000000) {
      abstime.tv_sec+=  1;
      abstime.tv_nsec-= 1000000000;
    }
  }

  pthread_mutex_lock(&LOCK_ndb_util_thread);

ndb_util_thread_end:
  net_end(&thd->net);
ndb_util_thread_fail:
  if (share_list)
    delete [] share_list;
  thd->cleanup();
  delete thd;
  
  /* signal termination */
  ndb_util_thread_running= 0;
  pthread_cond_signal(&COND_ndb_util_ready);
  pthread_mutex_unlock(&LOCK_ndb_util_thread);
  DBUG_PRINT("exit", ("ndb_util_thread"));
  my_thread_end();
  pthread_exit(0);
  DBUG_RETURN(NULL);
}

/*
  Condition pushdown
*/
/**
  Push a condition to ndbcluster storage engine for evaluation 
  during table   and index scans. The conditions will be stored on a stack
  for possibly storing several conditions. The stack can be popped
  by calling cond_pop, handler::extra(HA_EXTRA_RESET) (handler::reset())
  will clear the stack.
  The current implementation supports arbitrary AND/OR nested conditions
  with comparisons between columns and constants (including constant
  expressions and function calls) and the following comparison operators:
  =, !=, >, >=, <, <=, "is null", and "is not null".
  
  @retval
    NULL The condition was supported and will be evaluated for each 
         row found during the scan
  @retval
    cond The condition was not supported and all rows will be returned from
         the scan for evaluation (and thus not saved on stack)
*/
const 
COND* 
ha_ndbcluster::cond_push(const COND *cond) 
{ 
  DBUG_ENTER("cond_push");
  if (!m_cond) 
    m_cond= new ha_ndbcluster_cond;
  if (!m_cond)
  {
    my_errno= HA_ERR_OUT_OF_MEM;
    DBUG_RETURN(NULL);
  }
  DBUG_EXECUTE("where",print_where((COND *)cond, m_tabname, QT_ORDINARY););
  DBUG_RETURN(m_cond->cond_push(cond, table, (NDBTAB *)m_table));
}

/**
  Pop the top condition from the condition stack of the handler instance.
*/
void 
ha_ndbcluster::cond_pop() 
{ 
  if (m_cond)
    m_cond->cond_pop();
}


/*
  Implements the SHOW NDB STATUS command.
*/
bool
ndbcluster_show_status(handlerton *hton, THD* thd, stat_print_fn *stat_print,
                       enum ha_stat_type stat_type)
{
  char buf[IO_SIZE];
  uint buflen;
  DBUG_ENTER("ndbcluster_show_status");
  
  if (stat_type != HA_ENGINE_STATUS)
  {
    DBUG_RETURN(FALSE);
  }

  Ndb* ndb= check_ndb_in_thd(thd);
  struct st_ndb_status ns;
  if (ndb)
    update_status_variables(&ns, get_thd_ndb(thd)->connection);
  else
    update_status_variables(&ns, g_ndb_cluster_connection);

  buflen=
    my_snprintf(buf, sizeof(buf),
                "cluster_node_id=%ld, "
                "connected_host=%s, "
                "connected_port=%ld, "
                "number_of_data_nodes=%ld, "
                "number_of_ready_data_nodes=%ld, "
                "connect_count=%ld",
                ns.cluster_node_id,
                ns.connected_host,
                ns.connected_port,
                ns.number_of_data_nodes,
                ns.number_of_ready_data_nodes,
                ns.connect_count);
  if (stat_print(thd, ndbcluster_hton_name, ndbcluster_hton_name_length,
                 STRING_WITH_LEN("connection"), buf, buflen))
    DBUG_RETURN(TRUE);

  if (ndb)
  {
    Ndb::Free_list_usage tmp;
    tmp.m_name= 0;
    while (ndb->get_free_list_usage(&tmp))
    {
      buflen=
        my_snprintf(buf, sizeof(buf),
                  "created=%u, free=%u, sizeof=%u",
                  tmp.m_created, tmp.m_free, tmp.m_sizeof);
      if (stat_print(thd, ndbcluster_hton_name, ndbcluster_hton_name_length,
                     tmp.m_name, strlen(tmp.m_name), buf, buflen))
        DBUG_RETURN(TRUE);
    }
  }
#ifdef HAVE_NDB_BINLOG
  ndbcluster_show_status_binlog(thd, stat_print, stat_type);
#endif

  DBUG_RETURN(FALSE);
}


/*
  Create a table in NDB Cluster
 */
static uint get_no_fragments(ulonglong max_rows)
{
#if MYSQL_VERSION_ID >= 50000
  uint acc_row_size= 25 + /*safety margin*/ 2;
#else
  uint acc_row_size= pk_length*4;
  /* add acc overhead */
  if (pk_length <= 8)  /* main page will set the limit */
    acc_row_size+= 25 + /*safety margin*/ 2;
  else                /* overflow page will set the limit */
    acc_row_size+= 4 + /*safety margin*/ 4;
#endif
  ulonglong acc_fragment_size= 512*1024*1024;
#if MYSQL_VERSION_ID >= 50100
  return (max_rows*acc_row_size)/acc_fragment_size+1;
#else
  return ((max_rows*acc_row_size)/acc_fragment_size+1
	  +1/*correct rounding*/)/2;
#endif
}


/*
  Routine to adjust default number of partitions to always be a multiple
  of number of nodes and never more than 4 times the number of nodes.

*/
static bool adjusted_frag_count(uint no_fragments, uint no_nodes,
                                uint &reported_frags)
{
  uint i= 0;
  reported_frags= no_nodes;
  while (reported_frags < no_fragments && ++i < 4 &&
         (reported_frags + no_nodes) < MAX_PARTITIONS) 
    reported_frags+= no_nodes;
  return (reported_frags < no_fragments);
}

int ha_ndbcluster::get_default_no_partitions(HA_CREATE_INFO *create_info)
{
  ha_rows max_rows, min_rows;
  if (create_info)
  {
    max_rows= create_info->max_rows;
    min_rows= create_info->min_rows;
  }
  else
  {
    max_rows= table_share->max_rows;
    min_rows= table_share->min_rows;
  }
  uint reported_frags;
  uint no_fragments=
    get_no_fragments(max_rows >= min_rows ? max_rows : min_rows);
  uint no_nodes= g_ndb_cluster_connection->no_db_nodes();
  if (adjusted_frag_count(no_fragments, no_nodes, reported_frags))
  {
    push_warning(current_thd,
                 MYSQL_ERROR::WARN_LEVEL_WARN, ER_UNKNOWN_ERROR,
    "Ndb might have problems storing the max amount of rows specified");
  }
  return (int)reported_frags;
}

uint32 ha_ndbcluster::calculate_key_hash_value(Field **field_array)
{
  Uint32 hash_value;
  struct Ndb::Key_part_ptr key_data[MAX_REF_PARTS];
  struct Ndb::Key_part_ptr *key_data_ptr= &key_data[0];
  Uint32 i= 0;
  int ret_val;
  Uint64 tmp[4096];
  void *buf= (void*)&tmp[0];
  Ndb *ndb= m_thd_ndb->ndb;
  DBUG_ENTER("ha_ndbcluster::calculate_key_hash_value");

  do
  {
    Field *field= *field_array;
    uint len= field->data_length();
    DBUG_ASSERT(!field->is_real_null());
    if (field->real_type() == MYSQL_TYPE_VARCHAR)
      len+= ((Field_varstring*)field)->length_bytes;
    key_data[i].ptr= field->ptr;
    key_data[i++].len= len;
  } while (*(++field_array));
  key_data[i].ptr= 0;
  if ((ret_val= ndb->computeHash(&hash_value, m_table,
                                 key_data_ptr, buf, sizeof(tmp))))
  {
    DBUG_PRINT("info", ("ret_val = %d", ret_val));
    DBUG_ASSERT(FALSE);
    abort();
  }
  DBUG_RETURN(hash_value);
}

/*
  Set-up auto-partitioning for NDB Cluster

  SYNOPSIS
    set_auto_partitions()
    part_info                  Partition info struct to set-up
 
  RETURN VALUE
    NONE

  DESCRIPTION
    Set-up auto partitioning scheme for tables that didn't define any
    partitioning. We'll use PARTITION BY KEY() in this case which
    translates into partition by primary key if a primary key exists
    and partition by hidden key otherwise.
*/

void ha_ndbcluster::set_auto_partitions(partition_info *part_info)
{
  DBUG_ENTER("ha_ndbcluster::set_auto_partitions");
  part_info->list_of_part_fields= TRUE;
  part_info->part_type= HASH_PARTITION;
  switch (opt_ndb_distribution_id)
  {
  case ND_KEYHASH:
    part_info->linear_hash_ind= FALSE;
    break;
  case ND_LINHASH:
    part_info->linear_hash_ind= TRUE;
    break;
  }
  DBUG_VOID_RETURN;
}


int ha_ndbcluster::set_range_data(void *tab_ref, partition_info *part_info)
{
  NDBTAB *tab= (NDBTAB*)tab_ref;
  int32 *range_data= (int32*)my_malloc(part_info->no_parts*sizeof(int32),
                                       MYF(0));
  uint i;
  int error= 0;
  bool unsigned_flag= part_info->part_expr->unsigned_flag;
  DBUG_ENTER("set_range_data");

  if (!range_data)
  {
    mem_alloc_error(part_info->no_parts*sizeof(int32));
    DBUG_RETURN(1);
  }
  for (i= 0; i < part_info->no_parts; i++)
  {
    longlong range_val= part_info->range_int_array[i];
    if (unsigned_flag)
      range_val-= 0x8000000000000000ULL;
    if (range_val < INT_MIN32 || range_val >= INT_MAX32)
    {
      if ((i != part_info->no_parts - 1) ||
          (range_val != LONGLONG_MAX))
      {
        my_error(ER_LIMITED_PART_RANGE, MYF(0), "NDB");
        error= 1;
        goto error;
      }
      range_val= INT_MAX32;
    }
    range_data[i]= (int32)range_val;
  }
  tab->setRangeListData(range_data, sizeof(int32)*part_info->no_parts);
error:
  my_free((char*)range_data, MYF(0));
  DBUG_RETURN(error);
}

int ha_ndbcluster::set_list_data(void *tab_ref, partition_info *part_info)
{
  NDBTAB *tab= (NDBTAB*)tab_ref;
  int32 *list_data= (int32*)my_malloc(part_info->no_list_values * 2
                                      * sizeof(int32), MYF(0));
  uint32 *part_id, i;
  int error= 0;
  bool unsigned_flag= part_info->part_expr->unsigned_flag;
  DBUG_ENTER("set_list_data");

  if (!list_data)
  {
    mem_alloc_error(part_info->no_list_values*2*sizeof(int32));
    DBUG_RETURN(1);
  }
  for (i= 0; i < part_info->no_list_values; i++)
  {
    LIST_PART_ENTRY *list_entry= &part_info->list_array[i];
    longlong list_val= list_entry->list_value;
    if (unsigned_flag)
      list_val-= 0x8000000000000000ULL;
    if (list_val < INT_MIN32 || list_val > INT_MAX32)
    {
      my_error(ER_LIMITED_PART_RANGE, MYF(0), "NDB");
      error= 1;
      goto error;
    }
    list_data[2*i]= (int32)list_val;
    part_id= (uint32*)&list_data[2*i+1];
    *part_id= list_entry->partition_id;
  }
  tab->setRangeListData(list_data, 2*sizeof(int32)*part_info->no_list_values);
error:
  my_free((char*)list_data, MYF(0));
  DBUG_RETURN(error);
}

/*
  User defined partitioning set-up. We need to check how many fragments the
  user wants defined and which node groups to put those into. Later we also
  want to attach those partitions to a tablespace.

  All the functionality of the partition function, partition limits and so
  forth are entirely handled by the MySQL Server. There is one exception to
  this rule for PARTITION BY KEY where NDB handles the hash function and
  this type can thus be handled transparently also by NDB API program.
  For RANGE, HASH and LIST and subpartitioning the NDB API programs must
  implement the function to map to a partition.
*/

uint ha_ndbcluster::set_up_partition_info(partition_info *part_info,
                                          TABLE *table,
                                          void *tab_par)
{
  uint16 frag_data[MAX_PARTITIONS];
  char *ts_names[MAX_PARTITIONS];
  ulong fd_index= 0, i, j;
  NDBTAB *tab= (NDBTAB*)tab_par;
  NDBTAB::FragmentType ftype= NDBTAB::UserDefined;
  partition_element *part_elem;
  bool first= TRUE;
  uint tot_ts_name_len;
  List_iterator<partition_element> part_it(part_info->partitions);
  int error;
  DBUG_ENTER("ha_ndbcluster::set_up_partition_info");

  if (part_info->part_type == HASH_PARTITION &&
      part_info->list_of_part_fields == TRUE)
  {
    Field **fields= part_info->part_field_array;

    if (part_info->linear_hash_ind)
      ftype= NDBTAB::DistrKeyLin;
    else
      ftype= NDBTAB::DistrKeyHash;

    for (i= 0; i < part_info->part_field_list.elements; i++)
    {
      NDBCOL *col= tab->getColumn(fields[i]->field_index);
      DBUG_PRINT("info",("setting dist key on %s", col->getName()));
      col->setPartitionKey(TRUE);
    }
  }
  else 
  {
    if (!current_thd->variables.new_mode)
    {
      push_warning_printf(current_thd, MYSQL_ERROR::WARN_LEVEL_ERROR,
                          ER_ILLEGAL_HA_CREATE_OPTION,
                          ER(ER_ILLEGAL_HA_CREATE_OPTION),
                          ndbcluster_hton_name,
                          "LIST, RANGE and HASH partition disabled by default,"
                          " use --new option to enable");
      DBUG_RETURN(HA_ERR_UNSUPPORTED);
    }
   /*
      Create a shadow field for those tables that have user defined
      partitioning. This field stores the value of the partition
      function such that NDB can handle reorganisations of the data
      even when the MySQL Server isn't available to assist with
      calculation of the partition function value.
    */
    NDBCOL col;
    DBUG_PRINT("info", ("Generating partition func value field"));
    col.setName("$PART_FUNC_VALUE");
    col.setType(NdbDictionary::Column::Int);
    col.setLength(1);
    col.setNullable(FALSE);
    col.setPrimaryKey(FALSE);
    col.setAutoIncrement(FALSE);
    tab->addColumn(col);
    if (part_info->part_type == RANGE_PARTITION)
    {
      if ((error= set_range_data((void*)tab, part_info)))
      {
        DBUG_RETURN(error);
      }
    }
    else if (part_info->part_type == LIST_PARTITION)
    {
      if ((error= set_list_data((void*)tab, part_info)))
      {
        DBUG_RETURN(error);
      }
    }
  }
  tab->setFragmentType(ftype);
  i= 0;
  tot_ts_name_len= 0;
  do
  {
    uint ng;
    part_elem= part_it++;
    if (!part_info->is_sub_partitioned())
    {
      ng= part_elem->nodegroup_id;
      if (first && ng == UNDEF_NODEGROUP)
        ng= 0;
      ts_names[fd_index]= part_elem->tablespace_name;
      frag_data[fd_index++]= ng;
    }
    else
    {
      List_iterator<partition_element> sub_it(part_elem->subpartitions);
      j= 0;
      do
      {
        part_elem= sub_it++;
        ng= part_elem->nodegroup_id;
        if (first && ng == UNDEF_NODEGROUP)
          ng= 0;
        ts_names[fd_index]= part_elem->tablespace_name;
        frag_data[fd_index++]= ng;
      } while (++j < part_info->no_subparts);
    }
    first= FALSE;
  } while (++i < part_info->no_parts);
  tab->setDefaultNoPartitionsFlag(part_info->use_default_no_partitions);
  tab->setLinearFlag(part_info->linear_hash_ind);
  {
    ha_rows max_rows= table_share->max_rows;
    ha_rows min_rows= table_share->min_rows;
    if (max_rows < min_rows)
      max_rows= min_rows;
    if (max_rows != (ha_rows)0) /* default setting, don't set fragmentation */
    {
      tab->setMaxRows(max_rows);
      tab->setMinRows(min_rows);
    }
  }
  tab->setTablespaceNames(ts_names, fd_index*sizeof(char*));
  tab->setFragmentCount(fd_index);
  tab->setFragmentData(&frag_data, fd_index*2);
  DBUG_RETURN(0);
}


HA_ALTER_FLAGS supported_alter_operations()
{
  HA_ALTER_FLAGS alter_flags;
  return alter_flags |
    HA_ADD_INDEX |
    HA_DROP_INDEX |
    HA_ADD_UNIQUE_INDEX |
    HA_DROP_UNIQUE_INDEX |
    HA_ADD_COLUMN |
    HA_COLUMN_STORAGE |
    HA_COLUMN_FORMAT;
}

int ha_ndbcluster::check_if_supported_alter(TABLE *altered_table,
                                            HA_CREATE_INFO *create_info,
                                            HA_ALTER_FLAGS *alter_flags,
                                            uint table_changes)
{
  THD *thd= current_thd;
  HA_ALTER_FLAGS not_supported= ~(supported_alter_operations());
  uint i;
  const NDBTAB *tab= (const NDBTAB *) m_table;
  NDBCOL new_col;
  int pk= 0;
  int ai= 0;
  HA_ALTER_FLAGS add_column;
  HA_ALTER_FLAGS adding;
  HA_ALTER_FLAGS dropping;

  DBUG_ENTER("ha_ndbcluster::check_if_supported_alter");
  add_column= add_column | HA_ADD_COLUMN;
  adding= adding | HA_ADD_INDEX | HA_ADD_UNIQUE_INDEX;
  dropping= dropping | HA_DROP_INDEX | HA_DROP_UNIQUE_INDEX;

  if (thd->variables.ndb_use_copying_alter_table)
  {
    DBUG_PRINT("info", ("On-line alter table disabled"));
    DBUG_RETURN(HA_ALTER_NOT_SUPPORTED);
  }
#ifndef DBUG_OFF
  {
    char dbug_string[HA_MAX_ALTER_FLAGS+1];
    alter_flags->print(dbug_string);
    DBUG_PRINT("info", ("Not supported %s", dbug_string));
  }
#endif
  if ((*alter_flags & not_supported).is_set())
  {
    DBUG_PRINT("info", ("Detected unsupported change"));
    DBUG_RETURN(HA_ALTER_NOT_SUPPORTED);
  }

  if (alter_flags->is_set(HA_ADD_COLUMN))
  {
     NDBCOL col;
     Ndb *ndb= get_ndb(thd);
     NDBDICT *dict= ndb->getDictionary();
     ndb->setDatabaseName(m_dbname);
     const NDBTAB *old_tab= m_table;
     NdbDictionary::Table new_tab= *old_tab;
     partition_info *part_info= table->part_info;

     /*
        Check that we are only adding columns
     */
     if ((*alter_flags & ~add_column).is_set())
     {
       DBUG_PRINT("info", ("Only add column exclusively can be performed on-line"));
       DBUG_RETURN(HA_ALTER_NOT_SUPPORTED);
     }
     /*
        Check for extra fields for hidden primary key
        or user defined partitioning
     */
     if (table_share->primary_key == MAX_KEY ||
	 part_info->part_type != HASH_PARTITION ||
	 !part_info->list_of_part_fields)
       DBUG_RETURN(HA_ALTER_NOT_SUPPORTED);

     /* Find the new fields */
     for (uint i= table->s->fields; i < altered_table->s->fields; i++)
     {
       Field *field= altered_table->field[i];
       DBUG_PRINT("info", ("Found new field %s", field->field_name));
       DBUG_PRINT("info", ("storage_type %i, column_format %i",
			   (uint) field->field_storage_type(),
			   (uint) field->column_format()));
       /* Create new field to check if it can be added */
       if ((my_errno= create_ndb_column(0, col, field, create_info,
                                        COLUMN_FORMAT_TYPE_DYNAMIC)))
       {
         DBUG_PRINT("info", ("create_ndb_column returned %u", my_errno));
         DBUG_RETURN(my_errno);
       }
       new_tab.addColumn(col);
     }
     if (dict->supportedAlterTable(*old_tab, new_tab))
     {
       DBUG_PRINT("info", ("Adding column(s) supported on-line"));
     }
     else
     {
       DBUG_PRINT("info",("Adding column not supported on-line"));
       DBUG_RETURN(HA_ALTER_NOT_SUPPORTED);
     }
  }

  /*
    Check that we are not adding multiple indexes
  */
  if ((*alter_flags & adding).is_set())
  {
    if (((altered_table->s->keys - table->s->keys) != 1) ||
        (*alter_flags & dropping).is_set())
    {
       DBUG_PRINT("info",("Only one index can be added on-line"));
       DBUG_RETURN(HA_ALTER_NOT_SUPPORTED);
    }
  }

  /*
    Check that we are not dropping multiple indexes
  */
  if ((*alter_flags & dropping).is_set())
  {
    if (((table->s->keys - altered_table->s->keys) != 1) ||
        (*alter_flags & adding).is_set())
    {
       DBUG_PRINT("info",("Only one index can be dropped on-line"));
       DBUG_RETURN(HA_ALTER_NOT_SUPPORTED);
    }
  }

  for (i= 0; i < table->s->fields; i++)
  {
    Field *field= table->field[i];
    const NDBCOL *col= tab->getColumn(i);

    create_ndb_column(0, new_col, field, create_info);
    if (col->getStorageType() != new_col.getStorageType())
    {
      DBUG_PRINT("info", ("Column storage media is changed"));
      DBUG_RETURN(HA_ALTER_NOT_SUPPORTED);
    }

    if (field->flags & FIELD_IS_RENAMED)
    {
      DBUG_PRINT("info", ("Field has been renamed, copy table"));
      DBUG_RETURN(HA_ALTER_NOT_SUPPORTED);
    }

    if ((field->flags & FIELD_IN_ADD_INDEX) &&
        (col->getStorageType() == NdbDictionary::Column::StorageTypeDisk))
    {
      DBUG_PRINT("info", ("add/drop index not supported for disk stored column"));
      DBUG_RETURN(HA_ALTER_NOT_SUPPORTED);
    }

    if (field->flags & PRI_KEY_FLAG)
      pk=1;
    if (field->flags & FIELD_IN_ADD_INDEX)
      ai=1;
  }

  /* Check that auto_increment value was not changed */
  if ((create_info->used_fields & HA_CREATE_USED_AUTO) &&
      create_info->auto_increment_value != 0)
  {
    DBUG_PRINT("info", ("Auto_increment value changed"));
    DBUG_RETURN(HA_ALTER_NOT_SUPPORTED);
  }

  /* Check that row format didn't change */
  if ((create_info->used_fields & HA_CREATE_USED_AUTO) &&
      get_row_type() != create_info->row_type)
  {
    DBUG_PRINT("info", ("Row format changed"));
    DBUG_RETURN(HA_ALTER_NOT_SUPPORTED);
  }

  DBUG_PRINT("info", ("Ndb supports ALTER on-line"));
  DBUG_RETURN(HA_ALTER_SUPPORTED_WAIT_LOCK);
}

int ha_ndbcluster::alter_table_phase1(THD *thd,
                                      TABLE *altered_table,
                                      HA_CREATE_INFO *create_info,
                                      HA_ALTER_INFO *alter_info,
                                      HA_ALTER_FLAGS *alter_flags)
{
  int error= 0;
  uint i;
  Ndb *ndb= get_ndb(thd);
  NDBDICT *dict= ndb->getDictionary();
  ndb->setDatabaseName(m_dbname);
  NDB_ALTER_DATA *alter_data;
  const NDBTAB *old_tab;
  NdbDictionary::Table *new_tab;
  HA_ALTER_FLAGS adding;
  HA_ALTER_FLAGS dropping;

  DBUG_ENTER("alter_table_phase1");
  adding=  adding | HA_ADD_INDEX | HA_ADD_UNIQUE_INDEX;
  dropping= dropping | HA_DROP_INDEX | HA_DROP_UNIQUE_INDEX;

  if (!(alter_data= new NDB_ALTER_DATA(dict, m_table)))
    DBUG_RETURN(HA_ERR_OUT_OF_MEM);
  old_tab= alter_data->old_table;
  new_tab= alter_data->new_table;
  alter_info->data= alter_data;
#ifndef DBUG_OFF
  {
    char dbug_string[HA_MAX_ALTER_FLAGS+1];
    alter_flags->print(dbug_string);
    DBUG_PRINT("info", ("altered_table %s, alter_flags %s",
                        altered_table->s->table_name.str,
                        (char *) dbug_string));
  }
#endif

  prepare_for_alter();

  if ((*alter_flags & adding).is_set())
  {
    KEY           *key_info;
    KEY           *key;
    uint          *idx_p;
    uint          *idx_end_p;
    KEY_PART_INFO *key_part;
    KEY_PART_INFO *part_end;
    DBUG_PRINT("info", ("Adding indexes"));
    key_info= (KEY*) thd->alloc(sizeof(KEY) * alter_info->index_add_count);
    key= key_info;
    for (idx_p=  alter_info->index_add_buffer,
	 idx_end_p= idx_p + alter_info->index_add_count;
	 idx_p < idx_end_p;
	 idx_p++, key++)
    {
      /* Copy the KEY struct. */
      *key= alter_info->key_info_buffer[*idx_p];
      /* Fix the key parts. */
      part_end= key->key_part + key->key_parts;
      for (key_part= key->key_part; key_part < part_end; key_part++)
	key_part->field= table->field[key_part->fieldnr];
    }
    if ((error= add_index_impl(thd, altered_table, key_info,
                               alter_info->index_add_count)))
    {
      /*
	Exchange the key_info for the error message. If we exchange
	key number by key name in the message later, we need correct info.
      */
      KEY *save_key_info= table->key_info;
      table->key_info= key_info;
      table->file->print_error(error, MYF(0));
      table->key_info= save_key_info;
      goto err;
    }
  }

  if ((*alter_flags & dropping).is_set())
  {
    uint          *key_numbers;
    uint          *keyno_p;
    uint          *idx_p;
    uint          *idx_end_p;
    DBUG_PRINT("info", ("Renumbering indexes"));
    /* The prepare_drop_index() method takes an array of key numbers. */
    key_numbers= (uint*) thd->alloc(sizeof(uint) * alter_info->index_drop_count);
    keyno_p= key_numbers;
    /* Get the number of each key. */
    for (idx_p= alter_info->index_drop_buffer,
	 idx_end_p= idx_p + alter_info->index_drop_count;
	 idx_p < idx_end_p;
	 idx_p++, keyno_p++)
      *keyno_p= *idx_p;
    /*
      Tell the handler to prepare for drop indexes.
      This re-numbers the indexes to get rid of gaps.
    */
    if ((error= prepare_drop_index(table, key_numbers,
				   alter_info->index_drop_count)))
    {
      table->file->print_error(error, MYF(0));
      goto err;
    }
  }

  if (alter_flags->is_set(HA_ADD_COLUMN))
  {
     NDBCOL col;

     /* Find the new fields */
     for (i= table->s->fields; i < altered_table->s->fields; i++)
     {
       Field *field= altered_table->field[i];
       DBUG_PRINT("info", ("Found new field %s", field->field_name));
       if ((my_errno= create_ndb_column(thd, col, field, create_info,
                                        COLUMN_FORMAT_TYPE_DYNAMIC)))
       {
         error= my_errno;
         goto err;
       }
       /*
	 If the user has not specified the field format
	 make it dynamic to enable on-line add attribute
       */
       if (field->column_format() == COLUMN_FORMAT_TYPE_DEFAULT &&
           create_info->row_type == ROW_TYPE_DEFAULT &&
           col.getDynamic())
       {
	 push_warning_printf(thd, MYSQL_ERROR::WARN_LEVEL_WARN,
                             ER_ILLEGAL_HA_CREATE_OPTION,
		             "Converted FIXED field to DYNAMIC "
			     "to enable on-line ADD COLUMN",
                             field->field_name);
	}
        new_tab->addColumn(col);
     }
  }

  DBUG_RETURN(0);
 err:
  set_ndb_share_state(m_share, NSS_INITIAL);
  /* ndb_share reference schema free */
  DBUG_PRINT("NDB_SHARE", ("%s binlog schema free  use_count: %u",
                           m_share->key, m_share->use_count));
  free_share(&m_share); // Decrease ref_count
  delete alter_data;
  DBUG_RETURN(error);
}

int ha_ndbcluster::alter_frm(THD *thd, const char *file, 
                             NDB_ALTER_DATA *alter_data)
{
  uchar *data= NULL, *pack_data= NULL;
  size_t length, pack_length;
  int error= 0;

  DBUG_ENTER("alter_frm");

  DBUG_PRINT("enter", ("file: %s", file));

  NDBDICT *dict= alter_data->dictionary;

  // TODO handle this
  DBUG_ASSERT(m_table != 0);

  DBUG_ASSERT(get_ndb_share_state(m_share) == NSS_ALTERED);
  if (readfrm(file, &data, &length) ||
      packfrm(data, length, &pack_data, &pack_length))
  {
    DBUG_PRINT("info", ("Missing frm for %s", m_tabname));
    my_free((char*)data, MYF(MY_ALLOW_ZERO_PTR));
    my_free((char*)pack_data, MYF(MY_ALLOW_ZERO_PTR));
    error= 1;
  }
  else
  {
    DBUG_PRINT("info", ("Table %s has changed, altering frm in ndb",
                        m_tabname));
    const NDBTAB *old_tab= alter_data->old_table;
    NdbDictionary::Table *new_tab= alter_data->new_table;

    new_tab->setFrm(pack_data, pack_length);
    if (dict->alterTableGlobal(*old_tab, *new_tab))
    {
      DBUG_PRINT("info", ("On-line alter of table %s failed", m_tabname));
      error= ndb_to_mysql_error(&dict->getNdbError());
    }
    my_free((char*)data, MYF(MY_ALLOW_ZERO_PTR));
    my_free((char*)pack_data, MYF(MY_ALLOW_ZERO_PTR));
  }

  /* ndb_share reference schema(?) free */
  DBUG_PRINT("NDB_SHARE", ("%s binlog schema(?) free  use_count: %u",
                           m_share->key, m_share->use_count));
  free_share(&m_share); // Decrease ref_count

  DBUG_RETURN(error);
}

int ha_ndbcluster::alter_table_phase2(THD *thd,
                                      TABLE *altered_table,
                                      HA_CREATE_INFO *create_info,
                                      HA_ALTER_INFO *alter_info,
                                      HA_ALTER_FLAGS *alter_flags)

{
  int error= 0;
  NDB_ALTER_DATA *alter_data= (NDB_ALTER_DATA *) alter_info->data;
  HA_ALTER_FLAGS dropping;

  DBUG_ENTER("alter_table_phase2");
  dropping= dropping  | HA_DROP_INDEX | HA_DROP_UNIQUE_INDEX;

  if ((*alter_flags & dropping).is_set())
  {
    /* Tell the handler to finally drop the indexes. */
    if ((error= final_drop_index(table)))
    {
      print_error(error, MYF(0));
      goto err;
    }
  }

  DBUG_PRINT("info", ("getting frm file %s", altered_table->s->path.str));

  DBUG_ASSERT(alter_data);
  error= alter_frm(thd, altered_table->s->path.str, alter_data);
 err:
  if (error)
  {
    set_ndb_share_state(m_share, NSS_INITIAL);
    /* ndb_share reference schema free */
    DBUG_PRINT("NDB_SHARE", ("%s binlog schema free  use_count: %u",
                             m_share->key, m_share->use_count));
    free_share(&m_share); // Decrease ref_count
  }
  delete alter_data;
  DBUG_RETURN(error);
}

int ha_ndbcluster::alter_table_phase3(THD *thd, TABLE *table)
{
  DBUG_ENTER("alter_table_phase3");

#ifdef HAVE_NDB_BINLOG
  const char *db= table->s->db.str;
  const char *name= table->s->table_name.str;
  /*
    all mysqld's will read frms from disk and setup new
    event operation for the table (new_op)
  */
  ndbcluster_log_schema_op(thd, thd->query, thd->query_length,
                           db, name,
                           0, 0,
                           SOT_ONLINE_ALTER_TABLE_PREPARE,
                           0, 0, 0);
  /*
    all mysqld's will switch to using the new_op, and delete the old
    event operation
  */
  ndbcluster_log_schema_op(thd, thd->query, thd->query_length,
                           db, name,
                           0, 0,
                           SOT_ONLINE_ALTER_TABLE_COMMIT,
                           0, 0, 0);
#endif

  DBUG_RETURN(0);
}


bool set_up_tablespace(st_alter_tablespace *alter_info,
                       NdbDictionary::Tablespace *ndb_ts)
{
  ndb_ts->setName(alter_info->tablespace_name);
  ndb_ts->setExtentSize(alter_info->extent_size);
  ndb_ts->setDefaultLogfileGroup(alter_info->logfile_group_name);
  return FALSE;
}

bool set_up_datafile(st_alter_tablespace *alter_info,
                     NdbDictionary::Datafile *ndb_df)
{
  if (alter_info->max_size > 0)
  {
    my_error(ER_TABLESPACE_AUTO_EXTEND_ERROR, MYF(0));
    return TRUE;
  }
  ndb_df->setPath(alter_info->data_file_name);
  ndb_df->setSize(alter_info->initial_size);
  ndb_df->setTablespace(alter_info->tablespace_name);
  return FALSE;
}

bool set_up_logfile_group(st_alter_tablespace *alter_info,
                          NdbDictionary::LogfileGroup *ndb_lg)
{
  ndb_lg->setName(alter_info->logfile_group_name);
  ndb_lg->setUndoBufferSize(alter_info->undo_buffer_size);
  return FALSE;
}

bool set_up_undofile(st_alter_tablespace *alter_info,
                     NdbDictionary::Undofile *ndb_uf)
{
  ndb_uf->setPath(alter_info->undo_file_name);
  ndb_uf->setSize(alter_info->initial_size);
  ndb_uf->setLogfileGroup(alter_info->logfile_group_name);
  return FALSE;
}

int ndbcluster_alter_tablespace(handlerton *hton,
                                THD* thd, st_alter_tablespace *alter_info)
{
  int is_tablespace= 0;
  NdbError err;
  NDBDICT *dict;
  int error;
  const char *errmsg;
  Ndb *ndb;
  DBUG_ENTER("ha_ndbcluster::alter_tablespace");
  LINT_INIT(errmsg);

  ndb= check_ndb_in_thd(thd);
  if (ndb == NULL)
  {
    DBUG_RETURN(HA_ERR_NO_CONNECTION);
  }
  dict= ndb->getDictionary();

  switch (alter_info->ts_cmd_type){
  case (CREATE_TABLESPACE):
  {
    error= ER_CREATE_FILEGROUP_FAILED;
    
    NdbDictionary::Tablespace ndb_ts;
    NdbDictionary::Datafile ndb_df;
    NdbDictionary::ObjectId objid;
    if (set_up_tablespace(alter_info, &ndb_ts))
    {
      DBUG_RETURN(1);
    }
    if (set_up_datafile(alter_info, &ndb_df))
    {
      DBUG_RETURN(1);
    }
    errmsg= "TABLESPACE";
    if (dict->createTablespace(ndb_ts, &objid))
    {
      DBUG_PRINT("error", ("createTablespace returned %d", error));
      goto ndberror;
    }
    DBUG_PRINT("alter_info", ("Successfully created Tablespace"));
    errmsg= "DATAFILE";
    if (dict->createDatafile(ndb_df))
    {
      err= dict->getNdbError();
      NdbDictionary::Tablespace tmp= dict->getTablespace(ndb_ts.getName());
      if (dict->getNdbError().code == 0 &&
	  tmp.getObjectId() == objid.getObjectId() &&
	  tmp.getObjectVersion() == objid.getObjectVersion())
      {
	dict->dropTablespace(tmp);
      }
      
      DBUG_PRINT("error", ("createDatafile returned %d", error));
      goto ndberror2;
    }
    is_tablespace= 1;
    break;
  }
  case (ALTER_TABLESPACE):
  {
    error= ER_ALTER_FILEGROUP_FAILED;
    if (alter_info->ts_alter_tablespace_type == ALTER_TABLESPACE_ADD_FILE)
    {
      NdbDictionary::Datafile ndb_df;
      if (set_up_datafile(alter_info, &ndb_df))
      {
	DBUG_RETURN(1);
      }
      errmsg= " CREATE DATAFILE";
      if (dict->createDatafile(ndb_df))
      {
	goto ndberror;
      }
    }
    else if(alter_info->ts_alter_tablespace_type == ALTER_TABLESPACE_DROP_FILE)
    {
      NdbDictionary::Tablespace ts= dict->getTablespace(alter_info->tablespace_name);
      NdbDictionary::Datafile df= dict->getDatafile(0, alter_info->data_file_name);
      NdbDictionary::ObjectId objid;
      df.getTablespaceId(&objid);
      if (ts.getObjectId() == objid.getObjectId() && 
	  strcmp(df.getPath(), alter_info->data_file_name) == 0)
      {
	errmsg= " DROP DATAFILE";
	if (dict->dropDatafile(df))
	{
	  goto ndberror;
	}
      }
      else
      {
	DBUG_PRINT("error", ("No such datafile"));
	my_error(ER_ALTER_FILEGROUP_FAILED, MYF(0), " NO SUCH FILE");
	DBUG_RETURN(1);
      }
    }
    else
    {
      DBUG_PRINT("error", ("Unsupported alter tablespace: %d", 
			   alter_info->ts_alter_tablespace_type));
      DBUG_RETURN(HA_ADMIN_NOT_IMPLEMENTED);
    }
    is_tablespace= 1;
    break;
  }
  case (CREATE_LOGFILE_GROUP):
  {
    error= ER_CREATE_FILEGROUP_FAILED;
    NdbDictionary::LogfileGroup ndb_lg;
    NdbDictionary::Undofile ndb_uf;
    NdbDictionary::ObjectId objid;
    if (alter_info->undo_file_name == NULL)
    {
      /*
	REDO files in LOGFILE GROUP not supported yet
      */
      DBUG_RETURN(HA_ADMIN_NOT_IMPLEMENTED);
    }
    if (set_up_logfile_group(alter_info, &ndb_lg))
    {
      DBUG_RETURN(1);
    }
    errmsg= "LOGFILE GROUP";
    if (dict->createLogfileGroup(ndb_lg, &objid))
    {
      goto ndberror;
    }
    DBUG_PRINT("alter_info", ("Successfully created Logfile Group"));
    if (set_up_undofile(alter_info, &ndb_uf))
    {
      DBUG_RETURN(1);
    }
    errmsg= "UNDOFILE";
    if (dict->createUndofile(ndb_uf))
    {
      err= dict->getNdbError();
      NdbDictionary::LogfileGroup tmp= dict->getLogfileGroup(ndb_lg.getName());
      if (dict->getNdbError().code == 0 &&
	  tmp.getObjectId() == objid.getObjectId() &&
	  tmp.getObjectVersion() == objid.getObjectVersion())
      {
	dict->dropLogfileGroup(tmp);
      }
      goto ndberror2;
    }
    break;
  }
  case (ALTER_LOGFILE_GROUP):
  {
    error= ER_ALTER_FILEGROUP_FAILED;
    if (alter_info->undo_file_name == NULL)
    {
      /*
	REDO files in LOGFILE GROUP not supported yet
      */
      DBUG_RETURN(HA_ADMIN_NOT_IMPLEMENTED);
    }
    NdbDictionary::Undofile ndb_uf;
    if (set_up_undofile(alter_info, &ndb_uf))
    {
      DBUG_RETURN(1);
    }
    errmsg= "CREATE UNDOFILE";
    if (dict->createUndofile(ndb_uf))
    {
      goto ndberror;
    }
    break;
  }
  case (DROP_TABLESPACE):
  {
    error= ER_DROP_FILEGROUP_FAILED;
    errmsg= "TABLESPACE";
    if (dict->dropTablespace(dict->getTablespace(alter_info->tablespace_name)))
    {
      goto ndberror;
    }
    is_tablespace= 1;
    break;
  }
  case (DROP_LOGFILE_GROUP):
  {
    error= ER_DROP_FILEGROUP_FAILED;
    errmsg= "LOGFILE GROUP";
    if (dict->dropLogfileGroup(dict->getLogfileGroup(alter_info->logfile_group_name)))
    {
      goto ndberror;
    }
    break;
  }
  case (CHANGE_FILE_TABLESPACE):
  {
    DBUG_RETURN(HA_ADMIN_NOT_IMPLEMENTED);
  }
  case (ALTER_ACCESS_MODE_TABLESPACE):
  {
    DBUG_RETURN(HA_ADMIN_NOT_IMPLEMENTED);
  }
  default:
  {
    DBUG_RETURN(HA_ADMIN_NOT_IMPLEMENTED);
  }
  }
#ifdef HAVE_NDB_BINLOG
  if (is_tablespace)
    ndbcluster_log_schema_op(thd,
                             thd->query, thd->query_length,
                             "", alter_info->tablespace_name,
                             0, 0,
                             SOT_TABLESPACE, 0, 0, 0);
  else
    ndbcluster_log_schema_op(thd,
                             thd->query, thd->query_length,
                             "", alter_info->logfile_group_name,
                             0, 0,
                             SOT_LOGFILE_GROUP, 0, 0, 0);
#endif
  DBUG_RETURN(FALSE);

ndberror:
  err= dict->getNdbError();
ndberror2:
  set_ndb_err(thd, err);
  ndb_to_mysql_error(&err);
  
  my_error(error, MYF(0), errmsg);
  DBUG_RETURN(1);
}


bool ha_ndbcluster::get_no_parts(const char *name, uint *no_parts)
{
  THD *thd= current_thd;
  Ndb *ndb;
  NDBDICT *dict;
  int err;
  DBUG_ENTER("ha_ndbcluster::get_no_parts");
  LINT_INIT(err);

  set_dbname(name);
  set_tabname(name);
  for (;;)
  {
    if (check_ndb_connection(thd))
    {
      err= HA_ERR_NO_CONNECTION;
      break;
    }
    ndb= get_ndb(thd);
    ndb->setDatabaseName(m_dbname);
    Ndb_table_guard ndbtab_g(dict= ndb->getDictionary(), m_tabname);
    if (!ndbtab_g.get_table())
      ERR_BREAK(dict->getNdbError(), err);
    *no_parts= ndbtab_g.get_table()->getFragmentCount();
    DBUG_RETURN(FALSE);
  }

  print_error(err, MYF(0));
  DBUG_RETURN(TRUE);
}

static int ndbcluster_fill_files_table(handlerton *hton, 
                                       THD *thd, 
                                       TABLE_LIST *tables,
                                       COND *cond)
{
  TABLE* table= tables->table;
  Ndb *ndb= check_ndb_in_thd(thd);
  NdbDictionary::Dictionary* dict= ndb->getDictionary();
  NdbDictionary::Dictionary::List dflist;
  NdbError ndberr;
  uint i;
  DBUG_ENTER("ndbcluster_fill_files_table");

  dict->listObjects(dflist, NdbDictionary::Object::Datafile);
  ndberr= dict->getNdbError();
  if (ndberr.classification != NdbError::NoError)
    ERR_RETURN(ndberr);

  for (i= 0; i < dflist.count; i++)
  {
    NdbDictionary::Dictionary::List::Element& elt = dflist.elements[i];
    Ndb_cluster_connection_node_iter iter;
    uint id;
    
    g_ndb_cluster_connection->init_get_next_node(iter);

    while ((id= g_ndb_cluster_connection->get_next_node(iter)))
    {
      init_fill_schema_files_row(table);
      NdbDictionary::Datafile df= dict->getDatafile(id, elt.name);
      ndberr= dict->getNdbError();
      if(ndberr.classification != NdbError::NoError)
      {
        if (ndberr.classification == NdbError::SchemaError)
          continue;

        if (ndberr.classification == NdbError::UnknownResultError)
          continue;

        ERR_RETURN(ndberr);
      }
      NdbDictionary::Tablespace ts= dict->getTablespace(df.getTablespace());
      ndberr= dict->getNdbError();
      if (ndberr.classification != NdbError::NoError)
      {
        if (ndberr.classification == NdbError::SchemaError)
          continue;
        ERR_RETURN(ndberr);
      }

      table->field[IS_FILES_FILE_NAME]->set_notnull();
      table->field[IS_FILES_FILE_NAME]->store(elt.name, strlen(elt.name),
                                              system_charset_info);
      table->field[IS_FILES_FILE_TYPE]->set_notnull();
      table->field[IS_FILES_FILE_TYPE]->store("DATAFILE",8,
                                              system_charset_info);
      table->field[IS_FILES_TABLESPACE_NAME]->set_notnull();
      table->field[IS_FILES_TABLESPACE_NAME]->store(df.getTablespace(),
                                                    strlen(df.getTablespace()),
                                                    system_charset_info);
      table->field[IS_FILES_LOGFILE_GROUP_NAME]->set_notnull();
      table->field[IS_FILES_LOGFILE_GROUP_NAME]->
        store(ts.getDefaultLogfileGroup(),
              strlen(ts.getDefaultLogfileGroup()),
              system_charset_info);
      table->field[IS_FILES_ENGINE]->set_notnull();
      table->field[IS_FILES_ENGINE]->store(ndbcluster_hton_name,
                                           ndbcluster_hton_name_length,
                                           system_charset_info);

      table->field[IS_FILES_FREE_EXTENTS]->set_notnull();
      table->field[IS_FILES_FREE_EXTENTS]->store(df.getFree()
                                                 / ts.getExtentSize());
      table->field[IS_FILES_TOTAL_EXTENTS]->set_notnull();
      table->field[IS_FILES_TOTAL_EXTENTS]->store(df.getSize()
                                                  / ts.getExtentSize());
      table->field[IS_FILES_EXTENT_SIZE]->set_notnull();
      table->field[IS_FILES_EXTENT_SIZE]->store(ts.getExtentSize());
      table->field[IS_FILES_INITIAL_SIZE]->set_notnull();
      table->field[IS_FILES_INITIAL_SIZE]->store(df.getSize());
      table->field[IS_FILES_MAXIMUM_SIZE]->set_notnull();
      table->field[IS_FILES_MAXIMUM_SIZE]->store(df.getSize());
      table->field[IS_FILES_VERSION]->set_notnull();
      table->field[IS_FILES_VERSION]->store(df.getObjectVersion());

      table->field[IS_FILES_ROW_FORMAT]->set_notnull();
      table->field[IS_FILES_ROW_FORMAT]->store("FIXED", 5, system_charset_info);

      char extra[30];
      int len= my_snprintf(extra, sizeof(extra), "CLUSTER_NODE=%u", id);
      table->field[IS_FILES_EXTRA]->set_notnull();
      table->field[IS_FILES_EXTRA]->store(extra, len, system_charset_info);
      schema_table_store_record(thd, table);
    }
  }

  NdbDictionary::Dictionary::List uflist;
  dict->listObjects(uflist, NdbDictionary::Object::Undofile);
  ndberr= dict->getNdbError();
  if (ndberr.classification != NdbError::NoError)
    ERR_RETURN(ndberr);

  for (i= 0; i < uflist.count; i++)
  {
    NdbDictionary::Dictionary::List::Element& elt= uflist.elements[i];
    Ndb_cluster_connection_node_iter iter;
    unsigned id;

    g_ndb_cluster_connection->init_get_next_node(iter);

    while ((id= g_ndb_cluster_connection->get_next_node(iter)))
    {
      NdbDictionary::Undofile uf= dict->getUndofile(id, elt.name);
      ndberr= dict->getNdbError();
      if (ndberr.classification != NdbError::NoError)
      {
        if (ndberr.classification == NdbError::SchemaError)
          continue;
        if (ndberr.classification == NdbError::UnknownResultError)
          continue;
        ERR_RETURN(ndberr);
      }
      NdbDictionary::LogfileGroup lfg=
        dict->getLogfileGroup(uf.getLogfileGroup());
      ndberr= dict->getNdbError();
      if (ndberr.classification != NdbError::NoError)
      {
        if (ndberr.classification == NdbError::SchemaError)
          continue;
        ERR_RETURN(ndberr);
      }

      init_fill_schema_files_row(table);
      table->field[IS_FILES_FILE_NAME]->set_notnull();
      table->field[IS_FILES_FILE_NAME]->store(elt.name, strlen(elt.name),
                                              system_charset_info);
      table->field[IS_FILES_FILE_TYPE]->set_notnull();
      table->field[IS_FILES_FILE_TYPE]->store("UNDO LOG", 8,
                                              system_charset_info);
      NdbDictionary::ObjectId objid;
      uf.getLogfileGroupId(&objid);
      table->field[IS_FILES_LOGFILE_GROUP_NAME]->set_notnull();
      table->field[IS_FILES_LOGFILE_GROUP_NAME]->store(uf.getLogfileGroup(),
                                                  strlen(uf.getLogfileGroup()),
                                                       system_charset_info);
      table->field[IS_FILES_LOGFILE_GROUP_NUMBER]->set_notnull();
      table->field[IS_FILES_LOGFILE_GROUP_NUMBER]->store(objid.getObjectId());
      table->field[IS_FILES_ENGINE]->set_notnull();
      table->field[IS_FILES_ENGINE]->store(ndbcluster_hton_name,
                                           ndbcluster_hton_name_length,
                                           system_charset_info);

      table->field[IS_FILES_TOTAL_EXTENTS]->set_notnull();
      table->field[IS_FILES_TOTAL_EXTENTS]->store(uf.getSize()/4);
      table->field[IS_FILES_EXTENT_SIZE]->set_notnull();
      table->field[IS_FILES_EXTENT_SIZE]->store(4);

      table->field[IS_FILES_INITIAL_SIZE]->set_notnull();
      table->field[IS_FILES_INITIAL_SIZE]->store(uf.getSize());
      table->field[IS_FILES_MAXIMUM_SIZE]->set_notnull();
      table->field[IS_FILES_MAXIMUM_SIZE]->store(uf.getSize());

      table->field[IS_FILES_VERSION]->set_notnull();
      table->field[IS_FILES_VERSION]->store(uf.getObjectVersion());

      char extra[100];
      int len= my_snprintf(extra,sizeof(extra),"CLUSTER_NODE=%u;UNDO_BUFFER_SIZE=%lu",
                           id, (ulong) lfg.getUndoBufferSize());
      table->field[IS_FILES_EXTRA]->set_notnull();
      table->field[IS_FILES_EXTRA]->store(extra, len, system_charset_info);
      schema_table_store_record(thd, table);
    }
  }

  // now for LFGs
  NdbDictionary::Dictionary::List lfglist;
  dict->listObjects(lfglist, NdbDictionary::Object::LogfileGroup);
  ndberr= dict->getNdbError();
  if (ndberr.classification != NdbError::NoError)
    ERR_RETURN(ndberr);

  for (i= 0; i < lfglist.count; i++)
  {
    NdbDictionary::Dictionary::List::Element& elt= lfglist.elements[i];

    NdbDictionary::LogfileGroup lfg= dict->getLogfileGroup(elt.name);
    ndberr= dict->getNdbError();
    if (ndberr.classification != NdbError::NoError)
    {
      if (ndberr.classification == NdbError::SchemaError)
        continue;
      ERR_RETURN(ndberr);
    }

    init_fill_schema_files_row(table);
    table->field[IS_FILES_FILE_TYPE]->set_notnull();
    table->field[IS_FILES_FILE_TYPE]->store("UNDO LOG", 8,
                                            system_charset_info);

    table->field[IS_FILES_LOGFILE_GROUP_NAME]->set_notnull();
    table->field[IS_FILES_LOGFILE_GROUP_NAME]->store(elt.name,
                                                     strlen(elt.name),
                                                     system_charset_info);
    table->field[IS_FILES_LOGFILE_GROUP_NUMBER]->set_notnull();
    table->field[IS_FILES_LOGFILE_GROUP_NUMBER]->store(lfg.getObjectId());
    table->field[IS_FILES_ENGINE]->set_notnull();
    table->field[IS_FILES_ENGINE]->store(ndbcluster_hton_name,
                                         ndbcluster_hton_name_length,
                                         system_charset_info);

    table->field[IS_FILES_FREE_EXTENTS]->set_notnull();
    table->field[IS_FILES_FREE_EXTENTS]->store(lfg.getUndoFreeWords());
    table->field[IS_FILES_EXTENT_SIZE]->set_notnull();
    table->field[IS_FILES_EXTENT_SIZE]->store(4);

    table->field[IS_FILES_VERSION]->set_notnull();
    table->field[IS_FILES_VERSION]->store(lfg.getObjectVersion());

    char extra[100];
    int len= my_snprintf(extra,sizeof(extra),
                         "UNDO_BUFFER_SIZE=%lu",
                         (ulong) lfg.getUndoBufferSize());
    table->field[IS_FILES_EXTRA]->set_notnull();
    table->field[IS_FILES_EXTRA]->store(extra, len, system_charset_info);
    schema_table_store_record(thd, table);
  }
  DBUG_RETURN(0);
}

SHOW_VAR ndb_status_variables_export[]= {
  {"Ndb",                      (char*) &ndb_status_variables,   SHOW_ARRAY},
  {NullS, NullS, SHOW_LONG}
};

struct st_mysql_storage_engine ndbcluster_storage_engine=
{ MYSQL_HANDLERTON_INTERFACE_VERSION };

mysql_declare_plugin(ndbcluster)
{
  MYSQL_STORAGE_ENGINE_PLUGIN,
  &ndbcluster_storage_engine,
  ndbcluster_hton_name,
  "MySQL AB",
  "Clustered, fault-tolerant tables",
  PLUGIN_LICENSE_GPL,
  ndbcluster_init, /* Plugin Init */
  NULL, /* Plugin Deinit */
  0x0100 /* 1.0 */,
  ndb_status_variables_export,/* status variables                */
  NULL,                       /* system variables                */
  NULL                        /* config options                  */
}
mysql_declare_plugin_end;

#endif<|MERGE_RESOLUTION|>--- conflicted
+++ resolved
@@ -2451,7 +2451,6 @@
   }
   return key_part - first_key_part;
 }
-<<<<<<< HEAD
 
 /* Helper method to compute NDB index bounds. Note: does not set range_no. */
 static void
@@ -2473,29 +2472,6 @@
     bound.low_key_count= 0;
   }
 
-=======
-
-/* Helper method to compute NDB index bounds. Note: does not set range_no. */
-static void
-compute_index_bounds(NdbIndexScanOperation::IndexBound & bound,
-                     const KEY *key_info,
-                     const key_range *start_key, const key_range *end_key)
-{
-  if (start_key)
-  {
-    bound.low_key= (const char*)start_key->key;
-    bound.low_key_count= count_key_columns(key_info, start_key);
-    bound.low_inclusive=
-      start_key->flag != HA_READ_AFTER_KEY &&
-      start_key->flag != HA_READ_BEFORE_KEY;
-  }
-  else
-  {
-    bound.low_key= NULL;
-    bound.low_key_count= 0;
-  }
-
->>>>>>> 67ddd733
   if (start_key &&
       (start_key->flag == HA_READ_KEY_EXACT ||
        start_key->flag == HA_READ_PREFIX_LAST))
@@ -3397,21 +3373,12 @@
     {
       key_rec= m_index[table_share->primary_key].ndb_unique_record_row;
       key_row= record;
-<<<<<<< HEAD
     }
     else
     {
       key_rec= m_ndb_hidden_key_record;
       key_row= (const uchar *)(&m_ref);
     }
-=======
-    }
-    else
-    {
-      key_rec= m_ndb_hidden_key_record;
-      key_row= (const uchar *)(&m_ref);
-    }
->>>>>>> 67ddd733
     if (!(op=trans->deleteTuple(key_rec, (const char *)key_row,
                                 m_ndb_record,
                                 NULL, // row
@@ -5278,7 +5245,6 @@
     */
     break;
   default:
-<<<<<<< HEAD
     break;
   }
 
@@ -5333,151 +5299,6 @@
        my_errno= ndb_to_mysql_error(&ndberr);
     }
   }
-=======
-    DBUG_RETURN(HA_ERR_UNSUPPORTED);
-  }
-  // Set nullable and pk
-  col.setNullable(field->maybe_null());
-  col.setPrimaryKey(field->flags & PRI_KEY_FLAG);
-  // Set autoincrement
-  if (field->flags & AUTO_INCREMENT_FLAG) 
-  {
-#ifndef DBUG_OFF
-    char buff[22];
-#endif
-    col.setAutoIncrement(TRUE);
-    ulonglong value= create_info->auto_increment_value ?
-      create_info->auto_increment_value : (ulonglong) 1;
-    DBUG_PRINT("info", ("Autoincrement key, initial: %s", llstr(value, buff)));
-    col.setAutoIncrementInitialValue(value);
-  }
-  else
-    col.setAutoIncrement(FALSE);
- 
-  switch (field->field_storage_type()) {
-  case(HA_SM_DEFAULT):
-  default:
-    if (create_info->default_storage_media == HA_SM_DISK)
-      type= NDBCOL::StorageTypeDisk;
-    else
-      type= NDBCOL::StorageTypeMemory;
-    break;
-  case(HA_SM_DISK):
-    type= NDBCOL::StorageTypeDisk;
-    break;
-  case(HA_SM_MEMORY):
-    type= NDBCOL::StorageTypeMemory;
-    break;
-  }
-
-  switch (field->column_format()) {
-  case(COLUMN_FORMAT_TYPE_FIXED):
-    dynamic= FALSE;
-    break;
-  case(COLUMN_FORMAT_TYPE_DYNAMIC):
-    dynamic= TRUE;
-    break;
-  case(COLUMN_FORMAT_TYPE_DEFAULT):
-  default:
-    if (create_info->row_type == ROW_TYPE_DEFAULT)
-      dynamic= default_format;
-    else
-      dynamic= (create_info->row_type == ROW_TYPE_DYNAMIC);
-    break;
-  }
-  DBUG_PRINT("info", ("Column %s is declared %s", field->field_name,
-                      (dynamic) ? "dynamic" : "static"));
-  if (type == NDBCOL::StorageTypeDisk)
-  {
-    if (dynamic)
-    {
-      DBUG_PRINT("info", ("Dynamic disk stored column %s changed to static",
-                          field->field_name));
-      dynamic= false;
-    }
-    if (thd && field->column_format() == COLUMN_FORMAT_TYPE_DYNAMIC)
-    {
-      push_warning_printf(thd, MYSQL_ERROR::WARN_LEVEL_WARN,
-                          ER_ILLEGAL_HA_CREATE_OPTION,
-                          "DYNAMIC column %s with "
-                          "STORAGE DISK is not supported, "
-                          "column will become FIXED",
-                          field->field_name);
-    }
-  }
-
-  switch (create_info->row_type) {
-  case ROW_TYPE_FIXED:
-    if (thd && (dynamic || field_type_forces_var_part(field->type())))
-    {
-      push_warning_printf(thd, MYSQL_ERROR::WARN_LEVEL_WARN,
-                          ER_ILLEGAL_HA_CREATE_OPTION,
-                          "Row format FIXED incompatible with "
-                          "dynamic attribute %s",
-                          field->field_name);
-    }
-    break;
-  case ROW_TYPE_DYNAMIC:
-    /*
-      Future: make columns dynamic in this case
-    */
-    break;
-  default:
-    break;
-  }
-
-  DBUG_PRINT("info", ("Format %s, Storage %s", (dynamic)?"dynamic":"fixed",(type == NDBCOL::StorageTypeDisk)?"disk":"memory"));
-  col.setStorageType(type);
-  col.setDynamic(dynamic);
-
-  DBUG_RETURN(0);
-}
-
-void ha_ndbcluster::update_create_info(HA_CREATE_INFO *create_info)
-{
-  DBUG_ENTER("update_create_info");
-  TABLE_SHARE *share= table->s;
-  if (share->mysql_version < MYSQL_VERSION_TABLESPACE_IN_FRM)
-  {
-     DBUG_PRINT("info", ("Restored an old table %s, pre-frm_version 7", 
-	                 share->table_name.str));
-     if (!create_info->tablespace && !share->tablespace)
-     {
-       DBUG_PRINT("info", ("Checking for tablespace in ndb"));
-       THD *thd= current_thd;
-       Ndb *ndb= check_ndb_in_thd(thd);
-       NDBDICT *ndbdict= ndb->getDictionary();
-       NdbError ndberr;
-       Uint32 id;
-       ndb->setDatabaseName(m_dbname);
-       const NDBTAB *ndbtab= m_table;
-       DBUG_ASSERT(ndbtab != NULL);
-       if (!ndbtab->getTablespace(&id))
-       {
-         DBUG_VOID_RETURN;
-       }
-       {
-         NdbDictionary::Tablespace ts= ndbdict->getTablespace(id);
-         ndberr= ndbdict->getNdbError();
-         if(ndberr.classification != NdbError::NoError)
-           goto err;
-	 const char *tablespace= ts.getName();
-         DBUG_PRINT("info", ("Found tablespace '%s'", tablespace));
-         uint tablespace_len= strlen(tablespace);
-         if (tablespace_len != 0) 
-         {
-           share->tablespace= (char *) alloc_root(&share->mem_root,
-                                                  tablespace_len+1);
-           strxmov(share->tablespace, tablespace, NullS);
-	   create_info->tablespace= share->tablespace;
-         }
-         DBUG_VOID_RETURN;
-       }
-err:
-       my_errno= ndb_to_mysql_error(&ndberr);
-    }
-  }
->>>>>>> 67ddd733
 
   DBUG_VOID_RETURN;
 }
@@ -6503,11 +6324,8 @@
 int ha_ndbcluster::delete_table(const char *name)
 {
   THD *thd= current_thd;
-<<<<<<< HEAD
-=======
   Ndb *ndb;
   int error= 0;
->>>>>>> 67ddd733
   DBUG_ENTER("ha_ndbcluster::delete_table");
   DBUG_PRINT("enter", ("name: %s", name));
   set_dbname(name);
@@ -6522,24 +6340,16 @@
   {
     DBUG_PRINT("info", ("Schema distribution table not setup"));
     DBUG_ASSERT(ndb_schema_share);
-<<<<<<< HEAD
-    DBUG_RETURN(HA_ERR_NO_CONNECTION);
-=======
     error= HA_ERR_NO_CONNECTION;
     goto err;
->>>>>>> 67ddd733
   }
 #endif
 
   if (check_ndb_connection(thd))
-<<<<<<< HEAD
-    DBUG_RETURN(HA_ERR_NO_CONNECTION);
-=======
   {
     error= HA_ERR_NO_CONNECTION;
     goto err;
   }
->>>>>>> 67ddd733
 
   ndb= get_ndb(thd);
   /*
@@ -6557,12 +6367,8 @@
       error= error1;
   }
 
-<<<<<<< HEAD
-  DBUG_RETURN(delete_table(thd, this, get_ndb(thd), name, m_dbname, m_tabname));
-=======
 err:
   DBUG_RETURN(error);
->>>>>>> 67ddd733
 }
 
 
