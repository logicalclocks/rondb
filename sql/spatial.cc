/*
   Copyright (c) 2002, 2011, Oracle and/or its affiliates. All rights reserved.

   This program is free software; you can redistribute it and/or modify
   it under the terms of the GNU General Public License as published by
   the Free Software Foundation; version 2 of the License.

   This program is distributed in the hope that it will be useful,
   but WITHOUT ANY WARRANTY; without even the implied warranty of
   MERCHANTABILITY or FITNESS FOR A PARTICULAR PURPOSE.  See the
   GNU General Public License for more details.

   You should have received a copy of the GNU General Public License
   along with this program; if not, write to the Free Software Foundation,
   51 Franklin Street, Suite 500, Boston, MA 02110-1335 USA */

#include "sql_priv.h"
#include "sql_string.h"                         // String
#include "my_global.h"                          // REQUIRED for HAVE_* below
#include "gstream.h"                            // Gis_read_stream
#include "spatial.h"

#ifdef HAVE_SPATIAL

/* 
  exponential notation :
  1   sign
  1   number before the decimal point
  1   decimal point
  14  number of significant digits (see String::qs_append(double))
  1   'e' sign
  1   exponent sign
  3   exponent digits
  ==
  22

  "f" notation :
  1   optional 0
  1   sign
  14  number significant digits (see String::qs_append(double) )
  1   decimal point
  ==
  17
*/

#define MAX_DIGITS_IN_DOUBLE 30

/***************************** Gis_class_info *******************************/

String Geometry::bad_geometry_data("Bad object", &my_charset_bin);

Geometry::Class_info *Geometry::ci_collection[Geometry::wkb_last+1]=
{
  NULL, NULL, NULL, NULL, NULL, NULL, NULL
};

static Geometry::Class_info **ci_collection_end=
                                Geometry::ci_collection+Geometry::wkb_last + 1;

Geometry::Class_info::Class_info(const char *name, int type_id,
                                 create_geom_t create_func):
  m_type_id(type_id), m_create_func(create_func)
{
  m_name.str= (char *) name;
  m_name.length= strlen(name);

  ci_collection[type_id]= this;
}

static Geometry *create_point(char *buffer)
{
  return new (buffer) Gis_point;
}

static Geometry *create_linestring(char *buffer)
{
  return new (buffer) Gis_line_string;
}

static Geometry *create_polygon(char *buffer)
{
  return new (buffer) Gis_polygon;
}

static Geometry *create_multipoint(char *buffer)
{
  return new (buffer) Gis_multi_point;
}

static Geometry *create_multipolygon(char *buffer)
{
  return new (buffer) Gis_multi_polygon;
}

static Geometry *create_multilinestring(char *buffer)
{
  return new (buffer) Gis_multi_line_string;
}

static Geometry *create_geometrycollection(char *buffer)
{
  return new (buffer) Gis_geometry_collection;
}



static Geometry::Class_info point_class("POINT",
					Geometry::wkb_point, create_point);

static Geometry::Class_info linestring_class("LINESTRING",
					     Geometry::wkb_linestring,
					     create_linestring);
static Geometry::Class_info polygon_class("POLYGON",
					      Geometry::wkb_polygon,
					      create_polygon);
static Geometry::Class_info multipoint_class("MULTIPOINT",
						 Geometry::wkb_multipoint,
						 create_multipoint);
static Geometry::Class_info 
multilinestring_class("MULTILINESTRING",
		      Geometry::wkb_multilinestring, create_multilinestring);
static Geometry::Class_info multipolygon_class("MULTIPOLYGON",
						   Geometry::wkb_multipolygon,
						   create_multipolygon);
static Geometry::Class_info 
geometrycollection_class("GEOMETRYCOLLECTION",Geometry::wkb_geometrycollection,
			 create_geometrycollection);

static void get_point(double *x, double *y, const char *data)
{
  float8get(*x, data);
  float8get(*y, data + SIZEOF_STORED_DOUBLE);
}

/***************************** Geometry *******************************/

Geometry::Class_info *Geometry::find_class(const char *name, uint32 len)
{
  for (Class_info **cur_rt= ci_collection;
       cur_rt < ci_collection_end; cur_rt++)
  {
    if (*cur_rt &&
	((*cur_rt)->m_name.length == len) &&
	(my_strnncoll(&my_charset_latin1,
		      (const uchar*) (*cur_rt)->m_name.str, len,
		      (const uchar*) name, len) == 0))
      return *cur_rt;
  }
  return 0;
}


Geometry *Geometry::create_by_typeid(Geometry_buffer *buffer, int type_id)
{
  Class_info *ci;
  if (!(ci= find_class(type_id)))
    return NULL;
  return (*ci->m_create_func)(buffer->data);
}


Geometry *Geometry::construct(Geometry_buffer *buffer,
                              const char *data, uint32 data_len)
{
  uint32 geom_type;
  Geometry *result;

  if (data_len < SRID_SIZE + WKB_HEADER_SIZE)   // < 4 + (1 + 4)
    return NULL;
  /* + 1 to skip the byte order (stored in position SRID_SIZE). */
  geom_type= uint4korr(data + SRID_SIZE + 1);
  if (!(result= create_by_typeid(buffer, (int) geom_type)))
    return NULL;
  result->m_data= data+ SRID_SIZE + WKB_HEADER_SIZE;
  result->m_data_end= data + data_len;
  return result;
}


Geometry *Geometry::create_from_wkt(Geometry_buffer *buffer,
				    Gis_read_stream *trs, String *wkt,
				    bool init_stream)
{
  LEX_STRING name;
  Class_info *ci;

  if (trs->get_next_word(&name))
  {
    trs->set_error_msg("Geometry name expected");
    return NULL;
  }
  if (!(ci= find_class(name.str, name.length)) ||
      wkt->reserve(1 + 4, 512))
    return NULL;
  Geometry *result= (*ci->m_create_func)(buffer->data);
  wkt->q_append((char) wkb_ndr);
  wkt->q_append((uint32) result->get_class_info()->m_type_id);
  if (trs->check_next_symbol('(') ||
      result->init_from_wkt(trs, wkt) ||
      trs->check_next_symbol(')'))
    return NULL;
  if (init_stream)  
  {
    result->set_data_ptr(wkt->ptr(), wkt->length());
    result->shift_wkb_header();
  }
  return result;
}


static double wkb_get_double(const char *ptr, Geometry::wkbByteOrder bo)
{
  double res;
  if (bo != Geometry::wkb_xdr)
  {
    float8get(res, ptr);
  }
  else
  {
    char inv_array[8];
    inv_array[0]= ptr[7];
    inv_array[1]= ptr[6];
    inv_array[2]= ptr[5];
    inv_array[3]= ptr[4];
    inv_array[4]= ptr[3];
    inv_array[5]= ptr[2];
    inv_array[6]= ptr[1];
    inv_array[7]= ptr[0];
    float8get(res, inv_array);
  }
  return res;
}


static uint32 wkb_get_uint(const char *ptr, Geometry::wkbByteOrder bo)
{
  if (bo != Geometry::wkb_xdr)
    return uint4korr(ptr);
  /* else */
  {
    char inv_array[4], *inv_array_p= inv_array;
    inv_array[0]= ptr[3];
    inv_array[1]= ptr[2];
    inv_array[2]= ptr[1];
    inv_array[3]= ptr[0];
    return uint4korr(inv_array_p);
  }
}


Geometry *Geometry::create_from_wkb(Geometry_buffer *buffer,
                                    const char *wkb, uint32 len, String *res)
{
  uint32 geom_type;
  Geometry *geom;

  if (len < WKB_HEADER_SIZE)
    return NULL;
  geom_type= wkb_get_uint(wkb+1, (wkbByteOrder)wkb[0]);
  if (!(geom= create_by_typeid(buffer, (int) geom_type)) ||
      res->reserve(WKB_HEADER_SIZE, 512))
    return NULL;

  res->q_append((char) wkb_ndr);
  res->q_append(geom_type);

  return geom->init_from_wkb(wkb + WKB_HEADER_SIZE, len - WKB_HEADER_SIZE,
                             (wkbByteOrder) wkb[0], res) ? geom : NULL;
}


int Geometry::create_from_opresult(Geometry_buffer *g_buf,
                                   String *res, Gcalc_result_receiver &rr)
{
  uint32 geom_type= rr.get_result_typeid();
  Geometry *obj= create_by_typeid(g_buf, geom_type);

  if (!obj || res->reserve(WKB_HEADER_SIZE, 512))
    return 1;

  res->q_append((char) wkb_ndr);
  res->q_append(geom_type);
  return obj->init_from_opresult(res, rr.result(), rr.get_nshapes());
}


bool Geometry::envelope(String *result) const
{
  MBR mbr;
  const char *end;

  if (get_mbr(&mbr, &end) ||
      result->reserve(1 + 4 * 3 + SIZEOF_STORED_DOUBLE * 10))
    return 1;

  result->q_append((char) wkb_ndr);
  result->q_append((uint32) wkb_polygon);
  result->q_append((uint32) 1);
  result->q_append((uint32) 5);
  result->q_append(mbr.xmin);
  result->q_append(mbr.ymin);
  result->q_append(mbr.xmax);
  result->q_append(mbr.ymin);
  result->q_append(mbr.xmax);
  result->q_append(mbr.ymax);
  result->q_append(mbr.xmin);
  result->q_append(mbr.ymax);
  result->q_append(mbr.xmin);
  result->q_append(mbr.ymin);

  return 0;
}


/*
  Create a point from data.

  SYNPOSIS
    create_point()
    result		Put result here
    data		Data for point is here.

  RETURN
    0	ok
    1	Can't reallocate 'result'
*/

bool Geometry::create_point(String *result, const char *data) const
{
  if (no_data(data, POINT_DATA_SIZE) ||
      result->reserve(1 + 4 + POINT_DATA_SIZE))
    return 1;
  result->q_append((char) wkb_ndr);
  result->q_append((uint32) wkb_point);
  /* Copy two double in same format */
  result->q_append(data, POINT_DATA_SIZE);
  return 0;
}

/*
  Create a point from coordinates.

  SYNPOSIS
    create_point()
    result		Put result here
    x			x coordinate for point
    y			y coordinate for point

  RETURN
    0	ok
    1	Can't reallocate 'result'
*/

bool Geometry::create_point(String *result, double x, double y) const
{
  if (result->reserve(1 + 4 + POINT_DATA_SIZE))
    return 1;

  result->q_append((char) wkb_ndr);
  result->q_append((uint32) wkb_point);
  result->q_append(x);
  result->q_append(y);
  return 0;
}

/*
  Append N points from packed format to text

  SYNOPSIS
    append_points()
    txt			Append points here
    n_points		Number of points
    data		Packed data
    offset		Offset between points

  RETURN
    # end of data
*/

const char *Geometry::append_points(String *txt, uint32 n_points,
				    const char *data, uint32 offset) const
{			     
  while (n_points--)
  {
    double x,y;
    data+= offset;
    get_point(&x, &y, data);
    data+= POINT_DATA_SIZE;
    txt->qs_append(x);
    txt->qs_append(' ');
    txt->qs_append(y);
    txt->qs_append(',');
  }
  return data;
}


/*
  Get most bounding rectangle (mbr) for X points

  SYNOPSIS
    get_mbr_for_points()
    mbr			MBR (store rectangle here)
    points		Number of points
    data		Packed data
    offset		Offset between points

  RETURN
    0	Wrong data
    #	end of data
*/

const char *Geometry::get_mbr_for_points(MBR *mbr, const char *data,
					 uint offset) const
{
  uint32 points;
  /* read number of points */
  if (no_data(data, 4))
    return 0;
  points= uint4korr(data);
  data+= 4;

  if (no_data(data, (POINT_DATA_SIZE + offset) * points))
    return 0;

  /* Calculate MBR for points */
  while (points--)
  {
    data+= offset;
    mbr->add_xy(data, data + SIZEOF_STORED_DOUBLE);
    data+= POINT_DATA_SIZE;
  }
  return data;
}


/***************************** Point *******************************/

uint32 Gis_point::get_data_size() const
{
  return POINT_DATA_SIZE;
}


bool Gis_point::init_from_wkt(Gis_read_stream *trs, String *wkb)
{
  double x, y;
  if (trs->get_next_number(&x) || trs->get_next_number(&y) ||
      wkb->reserve(POINT_DATA_SIZE))
    return 1;
  wkb->q_append(x);
  wkb->q_append(y);
  return 0;
}


uint Gis_point::init_from_wkb(const char *wkb, uint len,
                              wkbByteOrder bo, String *res)
{
  double x, y;
  if (len < POINT_DATA_SIZE || res->reserve(POINT_DATA_SIZE))
    return 0;
  x= wkb_get_double(wkb, bo);
  y= wkb_get_double(wkb + SIZEOF_STORED_DOUBLE, bo);
  res->q_append(x);
  res->q_append(y);
  return POINT_DATA_SIZE;
}


bool Gis_point::get_data_as_wkt(String *txt, const char **end) const
{
  double x, y;
  if (get_xy(&x, &y))
    return 1;
  if (txt->reserve(MAX_DIGITS_IN_DOUBLE * 2 + 1))
    return 1;
  txt->qs_append(x);
  txt->qs_append(' ');
  txt->qs_append(y);
  *end= m_data+ POINT_DATA_SIZE;
  return 0;
}


bool Gis_point::get_mbr(MBR *mbr, const char **end) const
{
  double x, y;
  if (get_xy(&x, &y))
    return 1;
  mbr->add_xy(x, y);
  *end= m_data+ POINT_DATA_SIZE;
  return 0;
}


int Gis_point::store_shapes(Gcalc_shape_transporter *trn) const
{
  double x, y;

  return get_xy(&x, &y) || trn->single_point(x, y);
}


const Geometry::Class_info *Gis_point::get_class_info() const
{
  return &point_class;
}


/***************************** LineString *******************************/

uint32 Gis_line_string::get_data_size() const 
{
  if (no_data(m_data, 4))
    return GET_SIZE_ERROR;
  return 4 + uint4korr(m_data) * POINT_DATA_SIZE;
}


bool Gis_line_string::init_from_wkt(Gis_read_stream *trs, String *wkb)
{
  uint32 n_points= 0;
  uint32 np_pos= wkb->length();
  Gis_point p;

  if (wkb->reserve(4, 512))
    return 1;
  wkb->length(wkb->length()+4);			// Reserve space for points  

  for (;;)
  {
    if (p.init_from_wkt(trs, wkb))
      return 1;
    n_points++;
    if (trs->skip_char(','))			// Didn't find ','
      break;
  }
  if (n_points < 1)
  {
    trs->set_error_msg("Too few points in LINESTRING");
    return 1;
  }
  wkb->write_at_position(np_pos, n_points);
  return 0;
}


uint Gis_line_string::init_from_wkb(const char *wkb, uint len,
                                    wkbByteOrder bo, String *res)
{
  uint32 n_points, proper_length;
  const char *wkb_end;
  Gis_point p;

  if (len < 4 ||
      (n_points= wkb_get_uint(wkb, bo))<1)
    return 0;
  proper_length= 4 + n_points * POINT_DATA_SIZE;

  if (len < proper_length || res->reserve(proper_length))
    return 0;

  res->q_append(n_points);
  wkb_end= wkb + proper_length;
  for (wkb+= 4; wkb<wkb_end; wkb+= POINT_DATA_SIZE)
  {
    if (!p.init_from_wkb(wkb, POINT_DATA_SIZE, bo, res))
      return 0;
  }

  return proper_length;
}


bool Gis_line_string::get_data_as_wkt(String *txt, const char **end) const
{
  uint32 n_points;
  const char *data= m_data;

  if (no_data(data, 4))
    return 1;
  n_points= uint4korr(data);
  data += 4;

  if (n_points < 1 ||
      no_data(data, POINT_DATA_SIZE * n_points) ||
      txt->reserve(((MAX_DIGITS_IN_DOUBLE + 1)*2 + 1) * n_points))
    return 1;

  while (n_points--)
  {
    double x, y;
    get_point(&x, &y, data);
    data+= POINT_DATA_SIZE;
    txt->qs_append(x);
    txt->qs_append(' ');
    txt->qs_append(y);
    txt->qs_append(',');
  }
  txt->length(txt->length() - 1);		// Remove end ','
  *end= data;
  return 0;
}


bool Gis_line_string::get_mbr(MBR *mbr, const char **end) const
{
  return (*end=get_mbr_for_points(mbr, m_data, 0)) == 0;
}


int Gis_line_string::geom_length(double *len) const
{
  uint32 n_points;
  double prev_x, prev_y;
  const char *data= m_data;

  *len= 0;					// In case of errors
  if (no_data(data, 4))
    return 1;
  n_points= uint4korr(data);
  data+= 4;
  if (n_points < 1 || no_data(data, POINT_DATA_SIZE * n_points))
    return 1;

  get_point(&prev_x, &prev_y, data);
  data+= POINT_DATA_SIZE;
  while (--n_points)
  {
    double x, y;
    get_point(&x, &y, data);
    data+= POINT_DATA_SIZE;
    *len+= sqrt(pow(prev_x-x,2)+pow(prev_y-y,2));
    prev_x= x;
    prev_y= y;
  }
  return 0;
}


int Gis_line_string::is_closed(int *closed) const
{
  uint32 n_points;
  double x1, y1, x2, y2;
  const char *data= m_data;

  if (no_data(data, 4))
    return 1;
  n_points= uint4korr(data);
  if (n_points == 1)
  {
    *closed=1;
    return 0;
  }
  data+= 4;
<<<<<<< HEAD
  if (no_data(data, POINT_DATA_SIZE * n_points))
=======
  if (n_points == 0 ||
      no_data(data, SIZEOF_STORED_DOUBLE * 2 * n_points))
>>>>>>> 7e9f72ec
    return 1;

  /* Get first point */
  get_point(&x1, &y1, data);

  /* get last point */
  data+= POINT_DATA_SIZE + (n_points-2)*POINT_DATA_SIZE;
  get_point(&x2, &y2, data);

  *closed= (x1==x2) && (y1==y2);
  return 0;
}


int Gis_line_string::num_points(uint32 *n_points) const
{
  *n_points= uint4korr(m_data);
  return 0;
}


int Gis_line_string::start_point(String *result) const
{
  /* +4 is for skipping over number of points */
  return create_point(result, m_data + 4);
}


int Gis_line_string::end_point(String *result) const
{
  uint32 n_points;
  if (no_data(m_data, 4))
    return 1;
  n_points= uint4korr(m_data);
  return create_point(result, m_data + 4 + (n_points - 1) * POINT_DATA_SIZE);
}


int Gis_line_string::point_n(uint32 num, String *result) const
{
  uint32 n_points;
  if (no_data(m_data, 4))
    return 1;
  n_points= uint4korr(m_data);
  if ((uint32) (num - 1) >= n_points) // means (num > n_points || num < 1)
    return 1;

  return create_point(result, m_data + 4 + (num - 1) * POINT_DATA_SIZE);
}


int Gis_line_string::store_shapes(Gcalc_shape_transporter *trn) const
{
  uint32 n_points;
  double x, y;
  const char *data= m_data;

  if (no_data(m_data, 4))
    return 1;
  n_points= uint4korr(data);
  data+= 4;
  if (n_points < 1 || no_data(data, POINT_DATA_SIZE * n_points))
    return 1;

  trn->start_line();

  while (n_points--)
  {
    get_point(&x, &y, data);
    data+= POINT_DATA_SIZE;
    if (trn->add_point(x, y))
      return 1;
  }

  return trn->complete_line();
}


const Geometry::Class_info *Gis_line_string::get_class_info() const
{
  return &linestring_class;
}


/***************************** Polygon *******************************/

uint32 Gis_polygon::get_data_size() const 
{
  uint32 n_linear_rings;
  const char *data= m_data;

  if (no_data(data, 4))
    return GET_SIZE_ERROR;
  n_linear_rings= uint4korr(data);
  data+= 4;

  while (n_linear_rings--)
  {
    if (no_data(data, 4))
      return GET_SIZE_ERROR;
    data+= 4 + uint4korr(data)*POINT_DATA_SIZE;
  }
  return (uint32) (data - m_data);
}


bool Gis_polygon::init_from_wkt(Gis_read_stream *trs, String *wkb)
{
  uint32 n_linear_rings= 0;
  uint32 lr_pos= wkb->length();
  int closed;

  if (wkb->reserve(4, 512))
    return 1;
  wkb->length(wkb->length()+4);			// Reserve space for points
  for (;;)  
  {
    Gis_line_string ls;
    uint32 ls_pos=wkb->length();
    if (trs->check_next_symbol('(') ||
	ls.init_from_wkt(trs, wkb) ||
	trs->check_next_symbol(')'))
      return 1;

    ls.set_data_ptr(wkb->ptr() + ls_pos, wkb->length() - ls_pos);
    if (ls.is_closed(&closed) || !closed)
    {
      trs->set_error_msg("POLYGON's linear ring isn't closed");
      return 1;
    }
    n_linear_rings++;
    if (trs->skip_char(','))			// Didn't find ','
      break;
  }
  wkb->write_at_position(lr_pos, n_linear_rings);
  return 0;
}


uint Gis_polygon::priv_init_from_opresult(String *bin,
                                          const char *opres, uint32 n_shapes,
                                          uint32 *poly_shapes)
{
  const char *opres_orig= opres;
  uint32 position= bin->length();

  *poly_shapes= 0;
  if (bin->reserve(4, 512))
    return 0;
  bin->q_append(*poly_shapes);

  while (n_shapes--)
  {
    uint32 n_points, proper_length;
    const char *op_end, *p1_position;
    Gis_point p;
    Gcalc_function::shape_type st;

    st= (Gcalc_function::shape_type) uint4korr(opres);
    if (*poly_shapes && st != Gcalc_function::shape_hole)
      break;
    (*poly_shapes)++;
    n_points= uint4korr(opres + 4) + 1; /* skip shape type id */
    proper_length= 4 + n_points * POINT_DATA_SIZE;

    if (bin->reserve(proper_length, 512))
      return 0;

    bin->q_append(n_points);
    op_end= opres + 8 + (n_points-1) * 8 * 2;
    p1_position= (opres+= 8);
    for (; opres<op_end; opres+= POINT_DATA_SIZE)
    {
      if (!p.init_from_wkb(opres, POINT_DATA_SIZE, wkb_ndr, bin))
        return 0;
    }
    if (!p.init_from_wkb(p1_position, POINT_DATA_SIZE, wkb_ndr, bin))
      return 0;
  }

  bin->write_at_position(position, *poly_shapes);

  return (uint) (opres - opres_orig);
}


uint Gis_polygon::init_from_wkb(const char *wkb, uint len, wkbByteOrder bo,
                                String *res)
{
  uint32 n_linear_rings;
  const char *wkb_orig= wkb;

  if (len < 4)
    return 0;

  n_linear_rings= wkb_get_uint(wkb, bo);
  if (res->reserve(4, 512))
    return 0;
  wkb+= 4;
  len-= 4;
  res->q_append(n_linear_rings);

  while (n_linear_rings--)
  {
    Gis_line_string ls;
    uint32 ls_pos= res->length();
    int ls_len;
    int closed;

    if (!(ls_len= ls.init_from_wkb(wkb, len, bo, res)))
      return 0;

    ls.set_data_ptr(res->ptr() + ls_pos, res->length() - ls_pos);

    if (ls.is_closed(&closed) || !closed)
      return 0;
    wkb+= ls_len;
  }

  return (uint) (wkb - wkb_orig);
}


bool Gis_polygon::get_data_as_wkt(String *txt, const char **end) const
{
  uint32 n_linear_rings;
  const char *data= m_data;

  if (no_data(data, 4))
    return 1;

  n_linear_rings= uint4korr(data);
  data+= 4;

  while (n_linear_rings--)
  {
    uint32 n_points;
    if (no_data(data, 4))
      return 1;
    n_points= uint4korr(data);
    data+= 4;
    if (no_data(data, POINT_DATA_SIZE * n_points) ||
	txt->reserve(2 + ((MAX_DIGITS_IN_DOUBLE + 1) * 2 + 1) * n_points))
      return 1;
    txt->qs_append('(');
    data= append_points(txt, n_points, data, 0);
    (*txt) [txt->length() - 1]= ')';		// Replace end ','
    txt->qs_append(',');
  }
  txt->length(txt->length() - 1);		// Remove end ','
  *end= data;
  return 0;
}


bool Gis_polygon::get_mbr(MBR *mbr, const char **end) const
{
  uint32 n_linear_rings;
  const char *data= m_data;

  if (no_data(data, 4))
    return 1;
  n_linear_rings= uint4korr(data);
  data+= 4;

  while (n_linear_rings--)
  {
    if (!(data= get_mbr_for_points(mbr, data, 0)))
      return 1;
  }
  *end= data;
  return 0;
}


int Gis_polygon::area(double *ar, const char **end_of_data) const
{
  uint32 n_linear_rings;
  double result= -1.0;
  const char *data= m_data;

  if (no_data(data, 4))
    return 1;
  n_linear_rings= uint4korr(data);
  data+= 4;

  while (n_linear_rings--)
  {
    double prev_x, prev_y;
    double lr_area= 0;
    uint32 n_points;

    if (no_data(data, 4))
      return 1;
    n_points= uint4korr(data);
    if (no_data(data, POINT_DATA_SIZE * n_points))
      return 1;
    get_point(&prev_x, &prev_y, data+4);
    data+= (4+POINT_DATA_SIZE);

    while (--n_points)				// One point is already read
    {
      double x, y;
      get_point(&x, &y, data);
      data+= POINT_DATA_SIZE;
      lr_area+= (prev_x + x)* (prev_y - y);
      prev_x= x;
      prev_y= y;
    }
    lr_area= fabs(lr_area)/2;
    if (result == -1.0)
      result= lr_area;
    else
      result-= lr_area;
  }
  *ar= fabs(result);
  *end_of_data= data;
  return 0;
}


int Gis_polygon::exterior_ring(String *result) const
{
  uint32 n_points, length;
  const char *data= m_data + 4; // skip n_linerings

  if (no_data(data, 4))
    return 1;
  n_points= uint4korr(data);
  data+= 4;
  length= n_points * POINT_DATA_SIZE;
  if (no_data(data, length) || result->reserve(1 + 4 + 4 + length))
    return 1;

  result->q_append((char) wkb_ndr);
  result->q_append((uint32) wkb_linestring);
  result->q_append(n_points);
  result->q_append(data, n_points * POINT_DATA_SIZE); 
  return 0;
}


int Gis_polygon::num_interior_ring(uint32 *n_int_rings) const
{
  if (no_data(m_data, 4))
    return 1;
  *n_int_rings= uint4korr(m_data)-1;
  return 0;
}


int Gis_polygon::interior_ring_n(uint32 num, String *result) const
{
  const char *data= m_data;
  uint32 n_linear_rings;
  uint32 n_points;
  uint32 points_size;

  if (no_data(data, 4))
    return 1;
  n_linear_rings= uint4korr(data);
  data+= 4;

  if (num >= n_linear_rings || num < 1)
    return 1;

  while (num--)
  {
    if (no_data(data, 4))
      return 1;
    data+= 4 + uint4korr(data) * POINT_DATA_SIZE;
  }
  if (no_data(data, 4))
    return 1;
  n_points= uint4korr(data);
  points_size= n_points * POINT_DATA_SIZE;
  data+= 4;
  if (no_data(data, points_size) || result->reserve(1 + 4 + 4 + points_size))
    return 1;

  result->q_append((char) wkb_ndr);
  result->q_append((uint32) wkb_linestring);
  result->q_append(n_points);
  result->q_append(data, points_size); 

  return 0;
}


int Gis_polygon::centroid_xy(double *x, double *y) const
{
  uint32 n_linear_rings;
  double UNINIT_VAR(res_area);
  double UNINIT_VAR(res_cx), UNINIT_VAR(res_cy);
  const char *data= m_data;
  bool first_loop= 1;

  if (no_data(data, 4))
    return 1;
  n_linear_rings= uint4korr(data);
  data+= 4;

  DBUG_ASSERT(n_linear_rings > 0);

  while (n_linear_rings--)
  {
    uint32 n_points, org_n_points;
    double prev_x, prev_y;
    double cur_area= 0;
    double cur_cx= 0;
    double cur_cy= 0;

    if (no_data(data, 4))
      return 1;
    org_n_points= n_points= uint4korr(data);
    data+= 4;
    if (no_data(data, POINT_DATA_SIZE * n_points))
      return 1;
    get_point(&prev_x, &prev_y, data);
    data+= POINT_DATA_SIZE;

    while (--n_points)				// One point is already read
    {
      double tmp_x, tmp_y;
      get_point(&tmp_x, &tmp_y, data);
      data+= POINT_DATA_SIZE;
      cur_area+= (prev_x + tmp_x) * (prev_y - tmp_y);
      cur_cx+= tmp_x;
      cur_cy+= tmp_y;
      prev_x= tmp_x;
      prev_y= tmp_y;
    }
    cur_area= fabs(cur_area) / 2;
    cur_cx= cur_cx / (org_n_points - 1);
    cur_cy= cur_cy / (org_n_points - 1);

    if (!first_loop)
    {
      double d_area= fabs(res_area - cur_area);
      res_cx= (res_area * res_cx - cur_area * cur_cx) / d_area;
      res_cy= (res_area * res_cy - cur_area * cur_cy) / d_area;
    }
    else
    {
      first_loop= 0;
      res_area= cur_area;
      res_cx= cur_cx;
      res_cy= cur_cy;
    }
  }

  *x= res_cx;
  *y= res_cy;
  return 0;
}


int Gis_polygon::centroid(String *result) const
{
  double x, y;
  if (centroid_xy(&x, &y))
    return 1;
  return create_point(result, x, y);
}


int Gis_polygon::store_shapes(Gcalc_shape_transporter *trn) const
{
  uint32 n_linear_rings;
  const char *data= m_data;

  if (trn->start_poly())
    return 1;

  if (no_data(data, 4))
    return 1;
  n_linear_rings= uint4korr(data);
  data+= 4;

  while (n_linear_rings--)
  {
    uint32 n_points;

    if (no_data(data, 4))
      return 1;
    n_points= uint4korr(data);
    data+= 4;
    if (!n_points || no_data(data, POINT_DATA_SIZE * n_points))
      return 1;

    trn->start_ring();
    while (--n_points)
    {
      double x, y;
      get_point(&x, &y, data);
      data+= POINT_DATA_SIZE;
      if (trn->add_point(x, y))
        return 1;
    }
    data+= POINT_DATA_SIZE;
    trn->complete_ring();
  }

  trn->complete_poly();
  return 0;
}


const Geometry::Class_info *Gis_polygon::get_class_info() const
{
  return &polygon_class;
}


/***************************** MultiPoint *******************************/

uint32 Gis_multi_point::get_data_size() const 
{
  if (no_data(m_data, 4))
    return GET_SIZE_ERROR;
  return 4 + uint4korr(m_data)*(POINT_DATA_SIZE + WKB_HEADER_SIZE);
}


bool Gis_multi_point::init_from_wkt(Gis_read_stream *trs, String *wkb)
{
  uint32 n_points= 0;
  uint32 np_pos= wkb->length();
  Gis_point p;

  if (wkb->reserve(4, 512))
    return 1;
  wkb->length(wkb->length()+4);			// Reserve space for points

  for (;;)
  {
    if (wkb->reserve(1 + 4, 512))
      return 1;
    wkb->q_append((char) wkb_ndr);
    wkb->q_append((uint32) wkb_point);
    if (p.init_from_wkt(trs, wkb))
      return 1;
    n_points++;
    if (trs->skip_char(','))			// Didn't find ','
      break;
  }
  wkb->write_at_position(np_pos, n_points);	// Store number of found points
  return 0;
}


uint Gis_multi_point::init_from_opresult(String *bin,
                                         const char *opres, uint32 n_shapes)
{
  uint bin_size, opres_size;
  Gis_point p;
  const char *opres_end;

  bin_size= n_shapes * (WKB_HEADER_SIZE + POINT_DATA_SIZE) + 4;
  opres_size= n_shapes * (4 + 8*2);
 
  if (bin->reserve(bin_size, 512))
    return 0;
    
  bin->q_append(n_shapes);
  opres_end= opres + opres_size;
  for (; opres < opres_end; opres+= (4 + 8*2))
  {
    bin->q_append((char)wkb_ndr);
    bin->q_append((uint32)wkb_point);
    if (!p.init_from_wkb(opres + 4, POINT_DATA_SIZE, wkb_ndr, bin))
      return 0;
  }
  return opres_size;
}


uint Gis_multi_point::init_from_wkb(const char *wkb, uint len, wkbByteOrder bo,
                                    String *res)
{
  uint32 n_points;
  uint proper_size;
  Gis_point p;
  const char *wkb_end;

  if (len < 4)
    return 0;
  n_points= wkb_get_uint(wkb, bo);
  proper_size= 4 + n_points * (WKB_HEADER_SIZE + POINT_DATA_SIZE);
 
  if (len < proper_size || res->reserve(proper_size))
    return 0;
    
  res->q_append(n_points);
  wkb_end= wkb + proper_size;
  for (wkb+=4; wkb < wkb_end; wkb+= (WKB_HEADER_SIZE + POINT_DATA_SIZE))
  {
    res->q_append((char)wkb_ndr);
    res->q_append((uint32)wkb_point);
    if (!p.init_from_wkb(wkb + WKB_HEADER_SIZE,
                         POINT_DATA_SIZE, (wkbByteOrder) wkb[0], res))
      return 0;
  }
  return proper_size;
}


bool Gis_multi_point::get_data_as_wkt(String *txt, const char **end) const
{
  uint32 n_points;
  if (no_data(m_data, 4))
    return 1;

  n_points= uint4korr(m_data);
  if (no_data(m_data+4,
	      n_points * (POINT_DATA_SIZE + WKB_HEADER_SIZE)) ||
      txt->reserve(((MAX_DIGITS_IN_DOUBLE + 1) * 2 + 1) * n_points))
    return 1;
  *end= append_points(txt, n_points, m_data+4, WKB_HEADER_SIZE);
  txt->length(txt->length()-1);			// Remove end ','
  return 0;
}


bool Gis_multi_point::get_mbr(MBR *mbr, const char **end) const
{
  return (*end= get_mbr_for_points(mbr, m_data, WKB_HEADER_SIZE)) == 0;
}


int Gis_multi_point::num_geometries(uint32 *num) const
{
  *num= uint4korr(m_data);
  return 0;
}


int Gis_multi_point::geometry_n(uint32 num, String *result) const
{
  const char *data= m_data;
  uint32 n_points;

  if (no_data(data, 4))
    return 1;
  n_points= uint4korr(data);
  data+= 4+ (num - 1) * (WKB_HEADER_SIZE + POINT_DATA_SIZE);

  if (num > n_points || num < 1 ||
      no_data(data, WKB_HEADER_SIZE + POINT_DATA_SIZE) ||
      result->reserve(WKB_HEADER_SIZE + POINT_DATA_SIZE))
    return 1;

  result->q_append(data, WKB_HEADER_SIZE + POINT_DATA_SIZE);
  return 0;
}


int Gis_multi_point::store_shapes(Gcalc_shape_transporter *trn) const
{
  uint32 n_points;
  Gis_point pt;
  const char *data= m_data;

  if (no_data(data, 4))
    return 1;
  n_points= uint4korr(data);
  data+= 4;

  if (trn->start_collection(n_points))
    return 1;

  while (n_points--)
  {
    if (no_data(data, WKB_HEADER_SIZE))
      return 1;
    data+= WKB_HEADER_SIZE;
    pt.set_data_ptr(data, (uint32) (m_data_end - data));
    if (pt.store_shapes(trn))
      return 1;
    data+= pt.get_data_size();
  }
  return 0;
}


const Geometry::Class_info *Gis_multi_point::get_class_info() const
{
  return &multipoint_class;
}


/***************************** MultiLineString *******************************/

uint32 Gis_multi_line_string::get_data_size() const 
{
  uint32 n_line_strings;
  const char *data= m_data;

  if (no_data(data, 4))
    return GET_SIZE_ERROR;
  n_line_strings= uint4korr(data);
  data+= 4;

  while (n_line_strings--)
  {
    if (no_data(data, WKB_HEADER_SIZE + 4))
      return GET_SIZE_ERROR;
    data+= (WKB_HEADER_SIZE + 4 + uint4korr(data + WKB_HEADER_SIZE) *
	    POINT_DATA_SIZE);
  }
  return (uint32) (data - m_data);
}


bool Gis_multi_line_string::init_from_wkt(Gis_read_stream *trs, String *wkb)
{
  uint32 n_line_strings= 0;
  uint32 ls_pos= wkb->length();

  if (wkb->reserve(4, 512))
    return 1;
  wkb->length(wkb->length()+4);			// Reserve space for points
  
  for (;;)
  {
    Gis_line_string ls;

    if (wkb->reserve(1 + 4, 512))
      return 1;
    wkb->q_append((char) wkb_ndr); wkb->q_append((uint32) wkb_linestring);

    if (trs->check_next_symbol('(') ||
	ls.init_from_wkt(trs, wkb) ||
	trs->check_next_symbol(')'))
      return 1;
    n_line_strings++;
    if (trs->skip_char(','))			// Didn't find ','
      break;
  }
  wkb->write_at_position(ls_pos, n_line_strings);
  return 0;
}


uint Gis_multi_line_string::init_from_opresult(String *bin,
                                               const char *opres,
                                               uint32 n_shapes)
{
  const char *opres_orig= opres;

  if (bin->reserve(4, 512))
    return 0;
  bin->q_append(n_shapes);
  
  while (n_shapes--)
  {
    Gis_line_string ls;
    int ls_len;

    if (bin->reserve(WKB_HEADER_SIZE, 512))
      return 0;

    bin->q_append((char) wkb_ndr);
    bin->q_append((uint32) wkb_linestring);

    if (!(ls_len= ls.init_from_opresult(bin, opres)))
      return 0;
    opres+= ls_len;
  }
  return (uint) (opres - opres_orig);
}


uint Gis_multi_line_string::init_from_wkb(const char *wkb, uint len,
                                          wkbByteOrder bo, String *res)
{
  uint32 n_line_strings;
  const char *wkb_orig= wkb;

  if (len < 4 ||
      (n_line_strings= wkb_get_uint(wkb, bo))< 1)
    return 0;

  if (res->reserve(4, 512))
    return 0;
  res->q_append(n_line_strings);
  
  wkb+= 4;
  while (n_line_strings--)
  {
    Gis_line_string ls;
    int ls_len;

    if ((len < WKB_HEADER_SIZE) ||
        res->reserve(WKB_HEADER_SIZE, 512))
      return 0;

    res->q_append((char) wkb_ndr);
    res->q_append((uint32) wkb_linestring);

    if (!(ls_len= ls.init_from_wkb(wkb + WKB_HEADER_SIZE, len,
                                   (wkbByteOrder) wkb[0], res)))
      return 0;
    ls_len+= WKB_HEADER_SIZE;;
    wkb+= ls_len;
    len-= ls_len;
  }
  return (uint) (wkb - wkb_orig);
}


bool Gis_multi_line_string::get_data_as_wkt(String *txt, 
					     const char **end) const
{
  uint32 n_line_strings;
  const char *data= m_data;

  if (no_data(data, 4))
    return 1;
  n_line_strings= uint4korr(data);
  data+= 4;

  while (n_line_strings--)
  {
    uint32 n_points;
    if (no_data(data, (WKB_HEADER_SIZE + 4)))
      return 1;
    n_points= uint4korr(data + WKB_HEADER_SIZE);
    data+= WKB_HEADER_SIZE + 4;
    if (no_data(data, n_points * POINT_DATA_SIZE) ||
	txt->reserve(2 + ((MAX_DIGITS_IN_DOUBLE + 1) * 2 + 1) * n_points))
      return 1;
    txt->qs_append('(');
    data= append_points(txt, n_points, data, 0);
    (*txt) [txt->length() - 1]= ')';
    txt->qs_append(',');
  }
  txt->length(txt->length() - 1);
  *end= data;
  return 0;
}


bool Gis_multi_line_string::get_mbr(MBR *mbr, const char **end) const
{
  uint32 n_line_strings;
  const char *data= m_data;

  if (no_data(data, 4))
    return 1;
  n_line_strings= uint4korr(data);
  data+= 4;

  while (n_line_strings--)
  {
    data+= WKB_HEADER_SIZE;
    if (!(data= get_mbr_for_points(mbr, data, 0)))
      return 1;
  }
  *end= data;
  return 0;
}


int Gis_multi_line_string::num_geometries(uint32 *num) const
{
  *num= uint4korr(m_data);
  return 0;
}


int Gis_multi_line_string::geometry_n(uint32 num, String *result) const
{
  uint32 n_line_strings, n_points, length;
  const char *data= m_data;

  if (no_data(data, 4))
    return 1;
  n_line_strings= uint4korr(data);
  data+= 4;

  if ((num > n_line_strings) || (num < 1))
    return 1;
 
  for (;;)
  {
    if (no_data(data, WKB_HEADER_SIZE + 4))
      return 1;
    n_points= uint4korr(data + WKB_HEADER_SIZE);
    length= WKB_HEADER_SIZE + 4+ POINT_DATA_SIZE * n_points;
    if (no_data(data, length))
      return 1;
    if (!--num)
      break;
    data+= length;
  }
  return result->append(data, length, (uint32) 0);
}


int Gis_multi_line_string::geom_length(double *len) const
{
  uint32 n_line_strings;
  const char *data= m_data;

  if (no_data(data, 4))
    return 1;
  n_line_strings= uint4korr(data);
  data+= 4;

  *len=0;
  while (n_line_strings--)
  {
    double ls_len;
    Gis_line_string ls;
    data+= WKB_HEADER_SIZE;
    ls.set_data_ptr(data, (uint32) (m_data_end - data));
    if (ls.geom_length(&ls_len))
      return 1;
    *len+= ls_len;
    /*
      We know here that ls was ok, so we can call the trivial function
      Gis_line_string::get_data_size without error checking
    */
    data+= ls.get_data_size();
  }
  return 0;
}


int Gis_multi_line_string::is_closed(int *closed) const
{
  uint32 n_line_strings;
  const char *data= m_data;

  if (no_data(data, 4 + WKB_HEADER_SIZE))
    return 1;
  n_line_strings= uint4korr(data);
  data+= 4 + WKB_HEADER_SIZE;

  while (n_line_strings--)
  {
    Gis_line_string ls;
    if (no_data(data, 0))
      return 1;
    ls.set_data_ptr(data, (uint32) (m_data_end - data));
    if (ls.is_closed(closed))
      return 1;
    if (!*closed)
      return 0;
    /*
      We know here that ls was ok, so we can call the trivial function
      Gis_line_string::get_data_size without error checking
    */
    data+= ls.get_data_size() + WKB_HEADER_SIZE;
  }
  return 0;
}


int Gis_multi_line_string::store_shapes(Gcalc_shape_transporter *trn) const
{
  uint32 n_lines;
  Gis_line_string ls;
  const char *data= m_data;

  if (no_data(data, 4))
    return 1;
  n_lines= uint4korr(data);
  data+= 4;

  if (trn->start_collection(n_lines))
    return 1;

  while (n_lines--)
  {
    if (no_data(data, WKB_HEADER_SIZE))
      return 1;
    data+= WKB_HEADER_SIZE;
    ls.set_data_ptr(data, (uint32) (m_data_end - data));
    if (ls.store_shapes(trn))
      return 1;
    data+= ls.get_data_size();
  }
  return 0;
}


const Geometry::Class_info *Gis_multi_line_string::get_class_info() const
{
  return &multilinestring_class;
}


/***************************** MultiPolygon *******************************/

uint32 Gis_multi_polygon::get_data_size() const 
{
  uint32 n_polygons;
  const char *data= m_data;

  if (no_data(data, 4))
    return GET_SIZE_ERROR;
  n_polygons= uint4korr(data);
  data+= 4;

  while (n_polygons--)
  {
    uint32 n_linear_rings;
    if (no_data(data, 4 + WKB_HEADER_SIZE))
      return GET_SIZE_ERROR;

    n_linear_rings= uint4korr(data + WKB_HEADER_SIZE);
    data+= 4 + WKB_HEADER_SIZE;

    while (n_linear_rings--)
    {
      if (no_data(data, 4))
	return GET_SIZE_ERROR;
      data+= 4 + uint4korr(data) * POINT_DATA_SIZE;
    }
  }
  return (uint32) (data - m_data);
}


bool Gis_multi_polygon::init_from_wkt(Gis_read_stream *trs, String *wkb)
{
  uint32 n_polygons= 0;
  int np_pos= wkb->length();
  Gis_polygon p;

  if (wkb->reserve(4, 512))
    return 1;
  wkb->length(wkb->length()+4);			// Reserve space for points

  for (;;)  
  {
    if (wkb->reserve(1 + 4, 512))
      return 1;
    wkb->q_append((char) wkb_ndr);
    wkb->q_append((uint32) wkb_polygon);

    if (trs->check_next_symbol('(') ||
	p.init_from_wkt(trs, wkb) ||
	trs->check_next_symbol(')'))
      return 1;
    n_polygons++;
    if (trs->skip_char(','))			// Didn't find ','
      break;
  }
  wkb->write_at_position(np_pos, n_polygons);
  return 0;
}


uint Gis_multi_polygon::init_from_wkb(const char *wkb, uint len,
                                      wkbByteOrder bo, String *res)
{
  uint32 n_poly;
  const char *wkb_orig= wkb;

  if (len < 4)
    return 0;
  n_poly= wkb_get_uint(wkb, bo);

  if (res->reserve(4, 512))
    return 0;
  res->q_append(n_poly);
  
  wkb+=4;
  while (n_poly--)
  {
    Gis_polygon p;
    int p_len;

    if (len < WKB_HEADER_SIZE ||
        res->reserve(WKB_HEADER_SIZE, 512))
      return 0;
    res->q_append((char) wkb_ndr);
    res->q_append((uint32) wkb_polygon);

    if (!(p_len= p.init_from_wkb(wkb + WKB_HEADER_SIZE, len,
                                 (wkbByteOrder) wkb[0], res)))
      return 0;
    p_len+= WKB_HEADER_SIZE;
    wkb+= p_len;
    len-= p_len;
  }
  return (uint) (wkb - wkb_orig);
}


uint Gis_multi_polygon::init_from_opresult(String *bin,
                                           const char *opres, uint32 n_shapes)
{
  Gis_polygon p;
  const char *opres_orig= opres;
  uint p_len;
  uint poly_shapes;
  uint n_poly= 0;
  uint32 np_pos= bin->length();

  if (bin->reserve(4, 512))
    return 0;
    
  bin->q_append(n_shapes);
  while (n_shapes)
  {
    if (bin->reserve(1 + 4, 512))
      return 0;
    bin->q_append((char)wkb_ndr);
    bin->q_append((uint32)wkb_polygon);
    if (!(p_len= p.priv_init_from_opresult(bin, opres, n_shapes, &poly_shapes)))
      return 0;
    n_shapes-= poly_shapes;
    opres+= p_len;
    n_poly++;
  }
  bin->write_at_position(np_pos, n_poly);
  return opres - opres_orig;
}


bool Gis_multi_polygon::get_data_as_wkt(String *txt, const char **end) const
{
  uint32 n_polygons;
  const char *data= m_data;

  if (no_data(data, 4))
    return 1;
  n_polygons= uint4korr(data);
  data+= 4;

  while (n_polygons--)
  {
    uint32 n_linear_rings;
    if (no_data(data, 4 + WKB_HEADER_SIZE) ||
	txt->reserve(1, 512))
      return 1;
    n_linear_rings= uint4korr(data+WKB_HEADER_SIZE);
    data+= 4 + WKB_HEADER_SIZE;
    txt->q_append('(');

    while (n_linear_rings--)
    {
      if (no_data(data, 4))
        return 1;
      uint32 n_points= uint4korr(data);
      data+= 4;
      if (no_data(data, POINT_DATA_SIZE * n_points) ||
	  txt->reserve(2 + ((MAX_DIGITS_IN_DOUBLE + 1) * 2 + 1) * n_points,
		       512))
	return 1;
      txt->qs_append('(');
      data= append_points(txt, n_points, data, 0);
      (*txt) [txt->length() - 1]= ')';
      txt->qs_append(',');
    }
    (*txt) [txt->length() - 1]= ')';
    txt->qs_append(',');
  }
  txt->length(txt->length() - 1);
  *end= data;
  return 0;
}


bool Gis_multi_polygon::get_mbr(MBR *mbr, const char **end) const
{
  uint32 n_polygons;
  const char *data= m_data;

  if (no_data(data, 4))
    return 1;
  n_polygons= uint4korr(data);
  data+= 4;

  while (n_polygons--)
  {
    uint32 n_linear_rings;
    if (no_data(data, 4+WKB_HEADER_SIZE))
      return 1;
    n_linear_rings= uint4korr(data + WKB_HEADER_SIZE);
    data+= WKB_HEADER_SIZE + 4;

    while (n_linear_rings--)
    {
      if (!(data= get_mbr_for_points(mbr, data, 0)))
	return 1;
    }
  }
  *end= data;
  return 0;
}


int Gis_multi_polygon::num_geometries(uint32 *num) const
{
  *num= uint4korr(m_data);
  return 0;
}


int Gis_multi_polygon::geometry_n(uint32 num, String *result) const
{
  uint32 n_polygons;
  const char *data= m_data, *start_of_polygon;

  if (no_data(data, 4))
    return 1;
  n_polygons= uint4korr(data);
  data+= 4;

  if (num > n_polygons || num < 1)
    return -1;

  do
  {
    uint32 n_linear_rings;
    start_of_polygon= data;

    if (no_data(data, WKB_HEADER_SIZE + 4))
      return 1;
    n_linear_rings= uint4korr(data + WKB_HEADER_SIZE);
    data+= WKB_HEADER_SIZE + 4;

    while (n_linear_rings--)
    {
      uint32 n_points;
      if (no_data(data, 4))
	return 1;
      n_points= uint4korr(data);
      data+= 4 + POINT_DATA_SIZE * n_points;
    }
  } while (--num);
  if (no_data(data, 0))				// We must check last segment
    return 1;
  return result->append(start_of_polygon, (uint32) (data - start_of_polygon),
			(uint32) 0);
}


int Gis_multi_polygon::area(double *ar,  const char **end_of_data) const
{
  uint32 n_polygons;
  const char *data= m_data;
  double result= 0;

  if (no_data(data, 4))
    return 1;
  n_polygons= uint4korr(data);
  data+= 4;

  while (n_polygons--)
  {
    double p_area;
    Gis_polygon p;

    data+= WKB_HEADER_SIZE;
    p.set_data_ptr(data, (uint32) (m_data_end - data));
    if (p.area(&p_area, &data))
      return 1;
    result+= p_area;
  }
  *ar= result;
  *end_of_data= data;
  return 0;
}


int Gis_multi_polygon::centroid(String *result) const
{
  uint32 n_polygons;
  bool first_loop= 1;
  Gis_polygon p;
  double UNINIT_VAR(res_area), UNINIT_VAR(res_cx), UNINIT_VAR(res_cy);
  double cur_area, cur_cx, cur_cy;
  const char *data= m_data;

  if (no_data(data, 4))
    return 1;
  n_polygons= uint4korr(data);
  data+= 4;

  while (n_polygons--)
  {
    data+= WKB_HEADER_SIZE;
    p.set_data_ptr(data, (uint32) (m_data_end - data));
    if (p.area(&cur_area, &data) ||
	p.centroid_xy(&cur_cx, &cur_cy))
      return 1;

    if (!first_loop)
    {
      double sum_area= res_area + cur_area;
      res_cx= (res_area * res_cx + cur_area * cur_cx) / sum_area;
      res_cy= (res_area * res_cy + cur_area * cur_cy) / sum_area;
    }
    else
    {
      first_loop= 0;
      res_area= cur_area;
      res_cx= cur_cx;
      res_cy= cur_cy;
    }
  }

  return create_point(result, res_cx, res_cy);
}


int Gis_multi_polygon::store_shapes(Gcalc_shape_transporter *trn) const
{
  uint32 n_polygons;
  Gis_polygon p;
  const char *data= m_data;

  if (no_data(data, 4))
    return 1;
  n_polygons= uint4korr(data);
  data+= 4;

  if (trn->start_collection(n_polygons))
    return 1;

  while (n_polygons--)
  {
    if (no_data(data, WKB_HEADER_SIZE))
      return 1;
    data+= WKB_HEADER_SIZE;
    p.set_data_ptr(data, (uint32) (m_data_end - data));
    if (p.store_shapes(trn))
      return 1;
    data+= p.get_data_size();
  }
  return 0;
}


const Geometry::Class_info *Gis_multi_polygon::get_class_info() const
{
  return &multipolygon_class;
}


/************************* GeometryCollection ****************************/

uint32 Gis_geometry_collection::get_data_size() const 
{
  uint32 n_objects;
  const char *data= m_data;
  Geometry_buffer buffer;
  Geometry *geom;

  if (no_data(data, 4))
    return GET_SIZE_ERROR;
  n_objects= uint4korr(data);
  data+= 4;

  while (n_objects--)
  {
    uint32 wkb_type,object_size;

    if (no_data(data, WKB_HEADER_SIZE))
      return GET_SIZE_ERROR;
    wkb_type= uint4korr(data + 1);
    data+= WKB_HEADER_SIZE;

    if (!(geom= create_by_typeid(&buffer, wkb_type)))
      return GET_SIZE_ERROR;
    geom->set_data_ptr(data, (uint) (m_data_end - data));
    if ((object_size= geom->get_data_size()) == GET_SIZE_ERROR)
      return GET_SIZE_ERROR;
    data+= object_size;
  }
  return (uint32) (data - m_data);
}


bool Gis_geometry_collection::init_from_wkt(Gis_read_stream *trs, String *wkb)
{
  uint32 n_objects= 0;
  uint32 no_pos= wkb->length();
  Geometry_buffer buffer;
  Geometry *g;

  if (wkb->reserve(4, 512))
    return 1;
  wkb->length(wkb->length()+4);			// Reserve space for points

  for (;;)
  {
    if (!(g= create_from_wkt(&buffer, trs, wkb)))
      return 1;

    if (g->get_class_info()->m_type_id == wkb_geometrycollection)
    {
      trs->set_error_msg("Unexpected GEOMETRYCOLLECTION");
      return 1;
    }
    n_objects++;
    if (trs->skip_char(','))			// Didn't find ','
      break;
  }

  wkb->write_at_position(no_pos, n_objects);
  return 0;
}


uint Gis_geometry_collection::init_from_opresult(String *bin,
                                                 const char *opres,
                                                 uint32 n_shapes)
{
  const char *opres_orig= opres;
  Geometry_buffer buffer;
  Geometry *geom;
  int g_len;
  uint32 wkb_type;

  if (bin->reserve(4, 512))
    return 0;
  bin->q_append(n_shapes);
  
  while (n_shapes--)
  {
    switch ((Gcalc_function::shape_type) uint4korr(opres))
    {
      case Gcalc_function::shape_point:   wkb_type= wkb_point; break;
      case Gcalc_function::shape_line:    wkb_type= wkb_linestring; break;
      case Gcalc_function::shape_polygon: wkb_type= wkb_polygon; break;
      default: wkb_type= 0; DBUG_ASSERT(FALSE);
    };

    if (bin->reserve(WKB_HEADER_SIZE, 512))
      return 0;

    bin->q_append((char) wkb_ndr);
    bin->q_append(wkb_type);

    if (!(geom= create_by_typeid(&buffer, wkb_type)) ||
        !(g_len= geom->init_from_opresult(bin, opres, 1)))
      return 0;
    opres+= g_len;
  }
  return (uint) (opres - opres_orig);
}


uint Gis_geometry_collection::init_from_wkb(const char *wkb, uint len,
                                            wkbByteOrder bo, String *res)
{
  uint32 n_geom;
  const char *wkb_orig= wkb;

  if (len < 4)
    return 0;
  n_geom= wkb_get_uint(wkb, bo);

  if (res->reserve(4, 512))
    return 0;
  res->q_append(n_geom);
  
  wkb+= 4;
  while (n_geom--)
  {
    Geometry_buffer buffer;
    Geometry *geom;
    int g_len;
    uint32 wkb_type;

    if (len < WKB_HEADER_SIZE ||
        res->reserve(WKB_HEADER_SIZE, 512))
      return 0;

    res->q_append((char) wkb_ndr);
    wkb_type= wkb_get_uint(wkb+1, (wkbByteOrder) wkb[0]);
    res->q_append(wkb_type);

    if (!(geom= create_by_typeid(&buffer, wkb_type)) ||
        !(g_len= geom->init_from_wkb(wkb + WKB_HEADER_SIZE, len,
                                     (wkbByteOrder)  wkb[0], res)))
      return 0;
    g_len+= WKB_HEADER_SIZE;
    wkb+= g_len;
    len-= g_len;
  }
  return (uint) (wkb - wkb_orig);
}


bool Gis_geometry_collection::get_data_as_wkt(String *txt,
					     const char **end) const
{
  uint32 n_objects;
  Geometry_buffer buffer;
  Geometry *geom;
  const char *data= m_data;

  if (no_data(data, 4))
    return 1;
  n_objects= uint4korr(data);
  data+= 4;

  while (n_objects--)
  {
    uint32 wkb_type;

    if (no_data(data, WKB_HEADER_SIZE))
      return 1;
    wkb_type= uint4korr(data + 1);
    data+= WKB_HEADER_SIZE;

    if (!(geom= create_by_typeid(&buffer, wkb_type)))
      return 1;
    geom->set_data_ptr(data, (uint) (m_data_end - data));
    if (geom->as_wkt(txt, &data))
      return 1;
    if (txt->append(STRING_WITH_LEN(","), 512))
      return 1;
  }
  txt->length(txt->length() - 1);
  *end= data;
  return 0;
}


bool Gis_geometry_collection::get_mbr(MBR *mbr, const char **end) const
{
  uint32 n_objects;
  const char *data= m_data;
  Geometry_buffer buffer;
  Geometry *geom;

  if (no_data(data, 4))
    return 1;
  n_objects= uint4korr(data);
  data+= 4;

  while (n_objects--)
  {
    uint32 wkb_type;

    if (no_data(data, WKB_HEADER_SIZE))
      return 1;
    wkb_type= uint4korr(data + 1);
    data+= WKB_HEADER_SIZE;

    if (!(geom= create_by_typeid(&buffer, wkb_type)))
      return 1;
    geom->set_data_ptr(data, (uint32) (m_data_end - data));
    if (geom->get_mbr(mbr, &data))
      return 1;
  }
  *end= data;
  return 0;
}


int Gis_geometry_collection::num_geometries(uint32 *num) const
{
  if (no_data(m_data, 4))
    return 1;
  *num= uint4korr(m_data);
  return 0;
}


int Gis_geometry_collection::geometry_n(uint32 num, String *result) const
{
  uint32 n_objects, wkb_type, length;
  const char *data= m_data;
  Geometry_buffer buffer;
  Geometry *geom;

  if (no_data(data, 4))
    return 1;
  n_objects= uint4korr(data);
  data+= 4;
  if (num > n_objects || num < 1)
    return 1;

  do
  {
    if (no_data(data, WKB_HEADER_SIZE))
      return 1;
    wkb_type= uint4korr(data + 1);
    data+= WKB_HEADER_SIZE;

    if (!(geom= create_by_typeid(&buffer, wkb_type)))
      return 1;
    geom->set_data_ptr(data, (uint) (m_data_end - data));
    if ((length= geom->get_data_size()) == GET_SIZE_ERROR)
      return 1;
    data+= length;
  } while (--num);

  /* Copy found object to result */
  if (result->reserve(1 + 4 + length))
    return 1;
  result->q_append((char) wkb_ndr);
  result->q_append((uint32) wkb_type);
  result->q_append(data-length, length);	// data-length = start_of_data
  return 0;
}


/*
  Return dimension for object

  SYNOPSIS
    dimension()
    res_dim		Result dimension
    end			End of object will be stored here. May be 0 for
			simple objects!
  RETURN
    0	ok
    1	error
*/

bool Gis_geometry_collection::dimension(uint32 *res_dim, const char **end) const
{
  uint32 n_objects;
  const char *data= m_data;
  Geometry_buffer buffer;
  Geometry *geom;

  if (no_data(data, 4))
    return 1;
  n_objects= uint4korr(data);
  data+= 4;

  *res_dim= 0;
  while (n_objects--)
  {
    uint32 wkb_type, length, dim;
    const char *end_data;

    if (no_data(data, WKB_HEADER_SIZE))
      return 1;
    wkb_type= uint4korr(data + 1);
    data+= WKB_HEADER_SIZE;
    if (!(geom= create_by_typeid(&buffer, wkb_type)))
      return 1;
    geom->set_data_ptr(data, (uint32) (m_data_end - data));
    if (geom->dimension(&dim, &end_data))
      return 1;
    set_if_bigger(*res_dim, dim);
    if (end_data)				// Complex object
      data= end_data;
    else if ((length= geom->get_data_size()) == GET_SIZE_ERROR)
      return 1;
    else
      data+= length;
  }
  *end= data;
  return 0;
}


int Gis_geometry_collection::store_shapes(Gcalc_shape_transporter *trn) const
{
  uint32 n_objects;
  const char *data= m_data;
  Geometry_buffer buffer;
  Geometry *geom;

  if (no_data(data, 4))
    return 1;
  n_objects= uint4korr(data);
  data+= 4;

  if (trn->start_collection(n_objects))
    return 1;

  while (n_objects--)
  {
    uint32 wkb_type;

    if (no_data(data, WKB_HEADER_SIZE))
      return 1;
    wkb_type= uint4korr(data + 1);
    data+= WKB_HEADER_SIZE;
    if (!(geom= create_by_typeid(&buffer, wkb_type)))
      return 1;
    geom->set_data_ptr(data, (uint32) (m_data_end - data));
    if (geom->store_shapes(trn))
      return 1;

    data+= geom->get_data_size();
  }
  return 0;
}


const Geometry::Class_info *Gis_geometry_collection::get_class_info() const
{
  return &geometrycollection_class;
}

#endif /*HAVE_SPATIAL*/<|MERGE_RESOLUTION|>--- conflicted
+++ resolved
@@ -654,12 +654,8 @@
     return 0;
   }
   data+= 4;
-<<<<<<< HEAD
-  if (no_data(data, POINT_DATA_SIZE * n_points))
-=======
   if (n_points == 0 ||
-      no_data(data, SIZEOF_STORED_DOUBLE * 2 * n_points))
->>>>>>> 7e9f72ec
+      no_data(data, POINT_DATA_SIZE * n_points))
     return 1;
 
   /* Get first point */
