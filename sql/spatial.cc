--- conflicted
+++ resolved
@@ -280,11 +280,7 @@
 
   res->q_append((char) wkb_ndr);
   res->q_append(geom_type);
-<<<<<<< HEAD
-  return obj->init_from_opresult(res, rr.result(), rr.get_nshapes());
-=======
   return obj->init_from_opresult(res, rr.result(), rr.length());
->>>>>>> 069ed1a4
 }
 
 
@@ -525,8 +521,6 @@
 }
 
 
-<<<<<<< HEAD
-=======
 uint Geometry::collection_init_from_opresult(String *bin,
                                              const char *opres,
                                              uint opres_length,
@@ -589,7 +583,6 @@
 }
 
 
->>>>>>> 069ed1a4
 /***************************** Point *******************************/
 
 uint32 Gis_point::get_data_size() const
@@ -712,12 +705,8 @@
   Gis_point p;
 
   if (len < 4 ||
-<<<<<<< HEAD
-      (n_points= wkb_get_uint(wkb, bo))<1)
-=======
       (n_points= wkb_get_uint(wkb, bo)) < 1 ||
       n_points > max_n_points)
->>>>>>> 069ed1a4
     return 0;
   proper_length= 4 + n_points * POINT_DATA_SIZE;
 
@@ -960,21 +949,6 @@
 }
 
 
-<<<<<<< HEAD
-uint Gis_polygon::priv_init_from_opresult(String *bin,
-                                          const char *opres, uint32 n_shapes,
-                                          uint32 *poly_shapes)
-{
-  const char *opres_orig= opres;
-  uint32 position= bin->length();
-
-  *poly_shapes= 0;
-  if (bin->reserve(4, 512))
-    return 0;
-  bin->q_append(*poly_shapes);
-
-  while (n_shapes--)
-=======
 uint Gis_polygon::init_from_opresult(String *bin,
                                      const char *opres, uint opres_length)
 {
@@ -988,7 +962,6 @@
   bin->q_append(poly_shapes);
 
   while (opres < opres_end)
->>>>>>> 069ed1a4
   {
     uint32 n_points, proper_length;
     const char *op_end, *p1_position;
@@ -996,15 +969,9 @@
     Gcalc_function::shape_type st;
 
     st= (Gcalc_function::shape_type) uint4korr(opres);
-<<<<<<< HEAD
-    if (*poly_shapes && st != Gcalc_function::shape_hole)
-      break;
-    (*poly_shapes)++;
-=======
     if (poly_shapes && st != Gcalc_function::shape_hole)
       break;
     poly_shapes++;
->>>>>>> 069ed1a4
     n_points= uint4korr(opres + 4) + 1; /* skip shape type id */
     proper_length= 4 + n_points * POINT_DATA_SIZE;
 
@@ -1023,11 +990,7 @@
       return 0;
   }
 
-<<<<<<< HEAD
-  bin->write_at_position(position, *poly_shapes);
-=======
   bin->write_at_position(position, poly_shapes);
->>>>>>> 069ed1a4
 
   return (uint) (opres - opres_orig);
 }
@@ -1403,16 +1366,6 @@
 
 
 uint Gis_multi_point::init_from_opresult(String *bin,
-<<<<<<< HEAD
-                                         const char *opres, uint32 n_shapes)
-{
-  uint bin_size, opres_size;
-  Gis_point p;
-  const char *opres_end;
-
-  bin_size= n_shapes * (WKB_HEADER_SIZE + POINT_DATA_SIZE) + 4;
-  opres_size= n_shapes * (4 + 8*2);
-=======
                                          const char *opres, uint opres_length)
 {
   uint bin_size, n_points;
@@ -1421,18 +1374,12 @@
 
   n_points= opres_length / (4 + 8 * 2);
   bin_size= n_points * (WKB_HEADER_SIZE + POINT_DATA_SIZE) + 4;
->>>>>>> 069ed1a4
  
   if (bin->reserve(bin_size, 512))
     return 0;
     
-<<<<<<< HEAD
-  bin->q_append(n_shapes);
-  opres_end= opres + opres_size;
-=======
   bin->q_append(n_points);
   opres_end= opres + opres_length;
->>>>>>> 069ed1a4
   for (; opres < opres_end; opres+= (4 + 8*2))
   {
     bin->q_append((char)wkb_ndr);
@@ -1440,11 +1387,7 @@
     if (!p.init_from_wkb(opres + 4, POINT_DATA_SIZE, wkb_ndr, bin))
       return 0;
   }
-<<<<<<< HEAD
-  return opres_size;
-=======
   return opres_length;
->>>>>>> 069ed1a4
 }
 
 
@@ -1599,37 +1542,10 @@
 
 uint Gis_multi_line_string::init_from_opresult(String *bin,
                                                const char *opres,
-<<<<<<< HEAD
-                                               uint32 n_shapes)
-{
-  const char *opres_orig= opres;
-
-  if (bin->reserve(4, 512))
-    return 0;
-  bin->q_append(n_shapes);
-  
-  while (n_shapes--)
-  {
-    Gis_line_string ls;
-    int ls_len;
-
-    if (bin->reserve(WKB_HEADER_SIZE, 512))
-      return 0;
-
-    bin->q_append((char) wkb_ndr);
-    bin->q_append((uint32) wkb_linestring);
-
-    if (!(ls_len= ls.init_from_opresult(bin, opres)))
-      return 0;
-    opres+= ls_len;
-  }
-  return (uint) (opres - opres_orig);
-=======
                                                uint opres_length)
 {
   Gis_line_string item; 
   return collection_init_from_opresult(bin, opres, opres_length, &item);
->>>>>>> 069ed1a4
 }
 
 
@@ -1936,40 +1852,10 @@
 
 
 uint Gis_multi_polygon::init_from_opresult(String *bin,
-<<<<<<< HEAD
-                                           const char *opres, uint32 n_shapes)
-{
-  Gis_polygon p;
-  const char *opres_orig= opres;
-  uint p_len;
-  uint poly_shapes;
-  uint n_poly= 0;
-  uint32 np_pos= bin->length();
-
-  if (bin->reserve(4, 512))
-    return 0;
-    
-  bin->q_append(n_shapes);
-  while (n_shapes)
-  {
-    if (bin->reserve(1 + 4, 512))
-      return 0;
-    bin->q_append((char)wkb_ndr);
-    bin->q_append((uint32)wkb_polygon);
-    if (!(p_len= p.priv_init_from_opresult(bin, opres, n_shapes, &poly_shapes)))
-      return 0;
-    n_shapes-= poly_shapes;
-    opres+= p_len;
-    n_poly++;
-  }
-  bin->write_at_position(np_pos, n_poly);
-  return opres - opres_orig;
-=======
                                            const char *opres, uint opres_length)
 {
   Gis_polygon item;
   return collection_init_from_opresult(bin, opres, opres_length, &item);
->>>>>>> 069ed1a4
 }
 
 
@@ -2223,46 +2109,9 @@
 
 uint Gis_geometry_collection::init_from_opresult(String *bin,
                                                  const char *opres,
-<<<<<<< HEAD
-                                                 uint32 n_shapes)
-{
-  const char *opres_orig= opres;
-  Geometry_buffer buffer;
-  Geometry *geom;
-  int g_len;
-  uint32 wkb_type;
-
-  if (bin->reserve(4, 512))
-    return 0;
-  bin->q_append(n_shapes);
-  
-  while (n_shapes--)
-  {
-    switch ((Gcalc_function::shape_type) uint4korr(opres))
-    {
-      case Gcalc_function::shape_point:   wkb_type= wkb_point; break;
-      case Gcalc_function::shape_line:    wkb_type= wkb_linestring; break;
-      case Gcalc_function::shape_polygon: wkb_type= wkb_polygon; break;
-      default: wkb_type= 0; DBUG_ASSERT(FALSE);
-    };
-
-    if (bin->reserve(WKB_HEADER_SIZE, 512))
-      return 0;
-
-    bin->q_append((char) wkb_ndr);
-    bin->q_append(wkb_type);
-
-    if (!(geom= create_by_typeid(&buffer, wkb_type)) ||
-        !(g_len= geom->init_from_opresult(bin, opres, 1)))
-      return 0;
-    opres+= g_len;
-  }
-  return (uint) (opres - opres_orig);
-=======
                                                  uint opres_length)
 {
   return collection_init_from_opresult(bin, opres, opres_length, NULL);
->>>>>>> 069ed1a4
 }
 
 
