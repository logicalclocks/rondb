--- conflicted
+++ resolved
@@ -1869,25 +1869,6 @@
 
   DBUG_ENTER("tz_load_from_open_tables");
 
-<<<<<<< HEAD
-  /* Prepare tz_info for loading also let us make copy of time zone name */
-  if (!(alloc_buff= (char*) alloc_root(&tz_storage, sizeof(TIME_ZONE_INFO) +
-                                       tz_name->length() + 1)))
-  {
-    sql_print_error("Out of memory while loading time zone description");
-    return 0;
-  }
-  tz_info= (TIME_ZONE_INFO *)alloc_buff;
-  memset(tz_info, 0, sizeof(TIME_ZONE_INFO));
-  tz_name_buff= alloc_buff + sizeof(TIME_ZONE_INFO);
-  /*
-    By writing zero to the end we guarantee that we can call ptr()
-    instead of c_ptr() for time zone name.
-  */
-  strmake(tz_name_buff, tz_name->ptr(), tz_name->length());
-
-=======
->>>>>>> f5a498c1
   /*
     Let us find out time zone id by its name (there is only one index
     and it is specifically for this purpose).
