--- conflicted
+++ resolved
@@ -3202,12 +3202,8 @@
     const char *filename= rit->c_str();
     DBUG_PRINT("info", ("Read Previous_gtids_log_event from filename='%s'",
                         filename));
-<<<<<<< HEAD
     switch (read_gtids_from_binlog(filename, NULL, &binlog_previous_gtid_set,
-=======
-    switch (read_gtids_from_binlog(filename, NULL, &previous_gtid_set, NULL,
->>>>>>> e7a4cbe6
-                                   opt_master_verify_checksum))
+                                 NULL, opt_master_verify_checksum))
     {
     case ERROR:
       *errmsg= "Error reading header of binary log while looking for "
