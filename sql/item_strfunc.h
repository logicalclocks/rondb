--- conflicted
+++ resolved
@@ -1572,13 +1572,8 @@
 class Item_func_internal_tablespace_logfile_group_name : public Item_str_func
 {
 public:
-<<<<<<< HEAD
-  Item_func_internal_tablespace_logfile_group_name(const POS &pos, Item *a, Item *b,
-                                          Item *c, Item *d)
-=======
   Item_func_internal_tablespace_logfile_group_name(const POS &pos, Item *a,
                                                    Item *b, Item *c, Item *d)
->>>>>>> 4cf07627
     :Item_str_func(pos, a, b, c, d)
   {}
 
