/*
   Copyright (c) 2011, 2017, Oracle and/or its affiliates. All rights reserved.

   This program is free software; you can redistribute it and/or modify
   it under the terms of the GNU General Public License as published by
   the Free Software Foundation; version 2 of the License.

   This program is distributed in the hope that it will be useful,
   but WITHOUT ANY WARRANTY; without even the implied warranty of
   MERCHANTABILITY or FITNESS FOR A PARTICULAR PURPOSE.  See the
   GNU General Public License for more details.

   You should have received a copy of the GNU General Public License
   along with this program; if not, write to the Free Software
   Foundation, Inc., 51 Franklin St, Fifth Floor, Boston, MA 02110-1301  USA
*/

#include "ha_ndbcluster.h"
#include "sql_class.h"
#include "key_spec.h"
#include "my_dbug.h"
#include "ndb_log.h"
#include "mysql/service_thd_alloc.h"
<<<<<<< HEAD
#include "ndb_table_guard.h"
#include "template_utils.h"
#include "mysqld.h"         // global_system_variables table_alias_charset ...
=======
#include "ndb_tdc.h"
>>>>>>> 591af2b3

#define ERR_RETURN(err)                  \
{                                        \
  const NdbError& tmp= err;              \
  DBUG_RETURN(ndb_to_mysql_error(&tmp)); \
}

// Typedefs for long names 
typedef NdbDictionary::Dictionary NDBDICT;
typedef NdbDictionary::Table NDBTAB;
typedef NdbDictionary::Column NDBCOL;
typedef NdbDictionary::Index NDBINDEX;
typedef NdbDictionary::ForeignKey NDBFK;

/*
  Foreign key data where this table is child or parent or both.
  Like indexes, these are cached under each handler instance.
  Unlike indexes, no references to global dictionary are kept.
*/

struct Ndb_fk_item : Sql_alloc
{
  FOREIGN_KEY_INFO f_key_info;
  int update_action;    // NDBFK::FkAction
  int delete_action;
  bool is_child;
  bool is_parent;
};

struct Ndb_fk_data : Sql_alloc
{
  List<Ndb_fk_item> list;
  uint cnt_child;
  uint cnt_parent;

  /*
    List to store the name of the child tables that would be updated
    when this handler's table gets updated.
   */
  List<char> cascading_dependents;
  int build_cascading_dependents_list(Ndb*, const char*, const char*,
                                      MEM_ROOT*);
};

// Forward decl
static
const char *
fk_split_name(char dst[], const char * src, bool index= false);

/*
  Create all the fks  for a table.

  The actual foreign keys are not passed in handler interface
  so gets them from thd->lex :-(
*/
static
const NDBINDEX*
find_matching_index(NDBDICT* dict,
                    const NDBTAB * tab,
                    const NDBCOL * columns[],
                    /* OUT */ bool & matches_primary_key)
{
  /**
   * First check if it matches primary key
   */
  {
    matches_primary_key= FALSE;

    uint cnt_pk= 0, cnt_col= 0;
    for (unsigned i = 0; columns[i] != 0; i++)
    {
      cnt_col++;
      if (columns[i]->getPrimaryKey())
        cnt_pk++;
    }

    // check if all columns was part of full primary key
    if (cnt_col == (uint)tab->getNoOfPrimaryKeys() &&
        cnt_col == cnt_pk)
    {
      matches_primary_key= TRUE;
      return 0;
    }
  }

  /**
   * check indexes...
   * first choice is unique index
   * second choice is ordered index...with as many columns as possible
   */
  const int noinvalidate= 0;
  uint best_matching_columns= 0;
  const NDBINDEX* best_matching_index= 0;

  NDBDICT::List index_list;
  dict->listIndexes(index_list, *tab);
  for (unsigned i = 0; i < index_list.count; i++)
  {
    const char * index_name= index_list.elements[i].name;
    const NDBINDEX* index= dict->getIndexGlobal(index_name, *tab);
    if (index->getType() == NDBINDEX::UniqueHashIndex)
    {
      uint cnt= 0, j;
      for (j = 0; columns[j] != 0; j++)
      {
        /*
         * Search for matching columns in any order
         * since order does not matter for unique index
         */
        bool found= FALSE;
        for (unsigned c = 0; c < index->getNoOfColumns(); c++)
        {
          if (!strcmp(columns[j]->getName(), index->getColumn(c)->getName()))
          {
            found= TRUE;
            break;
          }
        }
        if (found)
          cnt++;
        else
          break;
      }
      if (cnt == index->getNoOfColumns() && columns[j] == 0)
      {
        /**
         * Full match...return this index, no need to look further
         */
        if (best_matching_index)
        {
          // release ref to previous best candidate
          dict->removeIndexGlobal(* best_matching_index, noinvalidate);
        }
        return index; // NOTE: also returns reference
      }

      /**
       * Not full match...i.e not usable
       */
      dict->removeIndexGlobal(* index, noinvalidate);
      continue;
    }
    else if (index->getType() == NDBINDEX::OrderedIndex)
    {
      uint cnt= 0;
      for (; columns[cnt] != 0; cnt++)
      {
        const NDBCOL * ndbcol= index->getColumn(cnt);
        if (ndbcol == 0)
          break;

        if (strcmp(columns[cnt]->getName(), ndbcol->getName()) != 0)
          break;
      }

      if (cnt > best_matching_columns)
      {
        /**
         * better match...
         */
        if (best_matching_index)
        {
          dict->removeIndexGlobal(* best_matching_index, noinvalidate);
        }
        best_matching_index= index;
        best_matching_columns= cnt;
      }
      else
      {
        dict->removeIndexGlobal(* index, noinvalidate);
      }
    }
    else
    {
      // what ?? unknown index type
      assert(false);
      dict->removeIndexGlobal(* index, noinvalidate);
      continue;
    }
  }

  return best_matching_index; // NOTE: also returns reference
}
 
static
void
setDbName(Ndb* ndb, const char * name)
{
  if (name && strlen(name) != 0)
  {
    ndb->setDatabaseName(name);
  }
}

struct Ndb_db_guard
{
  Ndb_db_guard(Ndb* ndb) {
    this->ndb = ndb;
    strcpy(save_db, ndb->getDatabaseName());
  }

  void restore() {
    ndb->setDatabaseName(save_db);
  }

  ~Ndb_db_guard() {
    ndb->setDatabaseName(save_db);
  }
private:
  Ndb* ndb;
  char save_db[FN_REFLEN + 1];
};


template <size_t buf_size>
const char *
lex2str(const LEX_CSTRING& str, char (&buf)[buf_size])
{
  my_snprintf(buf, buf_size, "%.*s", (int)str.length, str.str);
  return buf;
}


static void
ndb_fk_casedn(char *name)
{
  DBUG_ASSERT(name != 0);
  uint length = (uint)strlen(name);
  DBUG_ASSERT(files_charset_info != 0 &&
              files_charset_info->casedn_multiply == 1);
  files_charset_info->cset->casedn(files_charset_info,
                                   name, length, name, length);
}

static int
ndb_fk_casecmp(const char* name1, const char* name2)
{
  if (!lower_case_table_names)
  {
    return strcmp(name1, name2);
  }
  char tmp1[FN_LEN + 1];
  char tmp2[FN_LEN + 1];
  strcpy(tmp1, name1);
  strcpy(tmp2, name2);
  ndb_fk_casedn(tmp1);
  ndb_fk_casedn(tmp2);
  return strcmp(tmp1, tmp2);
}


/**
  @brief Build list of all dependent child tables that will be updated
         during a cascading update/delete of the given table.

  @param  ndb                    The Ndb Object
  @param  dbname                 Database Name of the table.
  @param  tabname                Name of the table
  @param  fk_mem_root            Mem_root to store the fk data.
  @return 0 on success
  @return error_code on failure
 */
int
Ndb_fk_data::build_cascading_dependents_list(Ndb* ndb,
                                             const char* dbname,
                                             const char* tabname,
                                             MEM_ROOT* fk_mem_root)
{
  DBUG_ENTER("Ndb_fk_data::build_cascading_dependents_list");

  /* Temporary dependent table Vector */
  List<char> tmp_dependent_tables;

  /* generate main parent full name */
  char main_parent[FN_LEN + 1];
  sprintf(main_parent, "%s/%s/%s", dbname, ndb->getSchemaName(), tabname);

  /* Save db */
  Ndb_db_guard db_guard(ndb);
  NDBDICT *dict= ndb->getDictionary();

  /* start looping */
  char* dependent_table = main_parent;
  do
  {
    char db_name[FN_LEN + 1];
    const char* tab_name = fk_split_name(db_name, dependent_table);

    DBUG_PRINT("debug", ("Checking for child FKs to %s.%s",
                         db_name, tab_name));
    setDbName(ndb, db_name);
    Ndb_table_guard child_tab(dict, tab_name);
    const NDBTAB* table = child_tab.get_table();
    if (!table)
    {
      ERR_RETURN(dict->getNdbError());
    }

    NDBDICT::List obj_list;
    if (dict->listDependentObjects(obj_list, *table) != 0)
    {
      ERR_RETURN(dict->getNdbError());
    }

    for (unsigned i = 0; i < obj_list.count; i++)
    {
      DBUG_PRINT("debug", ("DependentObject %d : %s, Type : %d", i,
          obj_list.elements[i].name,
          obj_list.elements[i].type));
      if (obj_list.elements[i].type != NdbDictionary::Object::ForeignKey)
        continue;

      /* FK found - check its child and add it to the list */
      NDBFK fk;
      if (dict->getForeignKey(fk, obj_list.elements[i].name) != 0)
      {
        ERR_RETURN(dict->getNdbError());
      }

      const char* child_table = fk.getChildTable();

      uint deleteAction = fk.getOnDeleteAction();
      uint updateAction = fk.getOnUpdateAction();

      if (ndb_fk_casecmp(child_table, dependent_table) != 0 &&
          ndb_fk_casecmp(child_table, main_parent) != 0 &&
          (deleteAction == NDB_FK_CASCADE  ||
           deleteAction == NDB_FK_SET_NULL ||
           updateAction == NDB_FK_CASCADE  ||
           updateAction == NDB_FK_SET_NULL))
      {
        /*
         The fk reference is cascade enabled and
         the child is neither the current parent nor the main parent.
         Add this child to the dependent list if not present already.
        */
        const char* tabname;
        List_iterator_fast<char> it(cascading_dependents);
        while ((tabname= it++))
        {
          if (ndb_fk_casecmp(child_table, tabname) == 0)
          {
            /* child table already in the list */
            break;
          }
        }
        if (tabname == NULL)
        {
          /* Child table not in list - add it! */
          char* new_dependent_table = strdup_root(fk_mem_root, child_table);

          tmp_dependent_tables.push_back(new_dependent_table);
          cascading_dependents.push_back(new_dependent_table, fk_mem_root);

          DBUG_PRINT("info", ("Added `%s` to dependents list", child_table));
        }
      }
    }
  } while ((dependent_table = tmp_dependent_tables.pop()));

  DBUG_PRINT("exit", ("Added %d tables to the cascading tables list",
                      cascading_dependents.elements));

  /* restore db */
  db_guard.restore();

  DBUG_RETURN(0);
}


extern bool ndb_show_foreign_key_mock_tables(THD* thd);

class Fk_util
{
  THD* m_thd;

  void
  info(const char* fmt, ...) const
  {
    va_list args;
    char msg[MYSQL_ERRMSG_SIZE];
    va_start(args,fmt);
    my_vsnprintf(msg, sizeof(msg), fmt, args);
    va_end(args);

    // Push as warning if user has turned on ndb_show_foreign_key_mock_tables
    if (ndb_show_foreign_key_mock_tables(m_thd))
    {
      push_warning(m_thd, Sql_condition::SL_WARNING, ER_YES, msg);
    }

    // Print info to log
    ndb_log_info("%s", msg);
  }


  void
  warn(const char* fmt, ...) const
  {
    va_list args;
    char msg[MYSQL_ERRMSG_SIZE];
    va_start(args,fmt);
    my_vsnprintf(msg, sizeof(msg), fmt, args);
    va_end(args);
    push_warning(m_thd, Sql_condition::SL_WARNING, ER_CANNOT_ADD_FOREIGN, msg);

    // Print warning to log
    ndb_log_warning("%s", msg);
  }


  void
  error(const NdbDictionary::Dictionary* dict, const char* fmt, ...) const
  {
    va_list args;
    char msg[MYSQL_ERRMSG_SIZE];
    va_start(args,fmt);
    my_vsnprintf(msg, sizeof(msg), fmt, args);
    va_end(args);
    push_warning(m_thd, Sql_condition::SL_WARNING,
                 ER_CANNOT_ADD_FOREIGN, msg);

    char ndb_msg[MYSQL_ERRMSG_SIZE] = {0};
    if (dict)
    {
      // Extract message from Ndb
      const NdbError& error = dict->getNdbError();
      my_snprintf(ndb_msg, sizeof(ndb_msg),
                  "%d '%s'", error.code, error.message);
      push_warning_printf(m_thd, Sql_condition::SL_WARNING,
                          ER_CANNOT_ADD_FOREIGN, "Ndb error: %s", ndb_msg);
    }
    // Print error to log
    ndb_log_error("%s, Ndb error: %s", msg, ndb_msg);
  }


  void
  remove_index_global(NdbDictionary::Dictionary* dict, const NdbDictionary::Index* index) const
  {
    if (!index)
      return;

    dict->removeIndexGlobal(*index, 0);
  }


  bool
  copy_fk_to_new_parent(NdbDictionary::Dictionary* dict, NdbDictionary::ForeignKey& fk,
                   const char* new_parent_name, const char* column_names[]) const
  {
    DBUG_ENTER("copy_fk_to_new_parent");
    DBUG_PRINT("info", ("new_parent_name: %s", new_parent_name));

    // Load up the new parent table
    Ndb_table_guard new_parent_tab(dict, new_parent_name);
    if (!new_parent_tab.get_table())
    {
      error(dict, "Failed to load potentially new parent '%s'", new_parent_name);
      DBUG_RETURN(false);
    }

    // Build new parent column list from parent column names
    const NdbDictionary::Column* columns[NDB_MAX_ATTRIBUTES_IN_INDEX + 1];
    {
      unsigned num_columns = 0;
      for (unsigned i = 0; column_names[i] != 0; i++)
      {
        DBUG_PRINT("info", ("column: %s", column_names[i]));
        const NdbDictionary::Column* col =
            new_parent_tab.get_table()->getColumn(column_names[i]);
        if (!col)
        {
          // Parent table didn't have any column with the given name, can happen
          warn("Could not resolve '%s' as fk parent for '%s' since it didn't have "
               "all the referenced columns", new_parent_name, fk.getChildTable());
          DBUG_RETURN(false);
        }
        columns[num_columns++]= col;
      }
      columns[num_columns]= 0;
    }

    NdbDictionary::ForeignKey new_fk(fk);

    // Create name for the new fk by splitting the fk's name and replacing
    // the <parent id> part in format "<parent_id>/<child_id>/<name>"
    {
      char name[FN_REFLEN+1];
      unsigned parent_id, child_id;
      if (sscanf(fk.getName(), "%u/%u/%s",
             &parent_id, &child_id, name) != 3)
      {
        warn("Skip, failed to parse name of fk: %s", fk.getName());
        DBUG_RETURN(false);
      }

      char fk_name[FN_REFLEN+1];
      my_snprintf(fk_name, sizeof(fk_name), "%s",
                  name);
      DBUG_PRINT("info", ("Setting new fk name: %s", fk_name));
      new_fk.setName(fk_name);
    }

    // Find matching index
    bool parent_primary_key= FALSE;
    const NdbDictionary::Index* parent_index= find_matching_index(dict,
                                                                  new_parent_tab.get_table(),
                                                                  columns,
                                                                  parent_primary_key);
    DBUG_PRINT("info", ("parent_primary_key: %d", parent_primary_key));

    // Check if either pk or index matched
    if (!parent_primary_key && parent_index == 0)
    {
      warn("Could not resolve '%s' as fk parent for '%s' since no matching index "
           "could be found", new_parent_name, fk.getChildTable());
      DBUG_RETURN(false);
    }

    if (parent_index != 0)
    {
      DBUG_PRINT("info", ("Setting parent with index %s", parent_index->getName()));
      new_fk.setParent(*new_parent_tab.get_table(), parent_index, columns);
    }
    else
    {
      DBUG_PRINT("info", ("Setting parent without index"));
      new_fk.setParent(*new_parent_tab.get_table(), 0, columns);
    }

    // Old fk is dropped by cascading when the mock table is dropped

    // Create new fk referencing the new table
    DBUG_PRINT("info", ("Create new fk: %s", new_fk.getName()));
    int flags = 0;
    if (thd_test_options(m_thd, OPTION_NO_FOREIGN_KEY_CHECKS))
    {
      flags |= NdbDictionary::Dictionary::CreateFK_NoVerify;
    }
    NdbDictionary::ObjectId objid;
    if (dict->createForeignKey(new_fk, &objid, flags) != 0)
    {
      error(dict, "Failed to create foreign key '%s'", new_fk.getName());
      remove_index_global(dict, parent_index);
      DBUG_RETURN(false);
    }

    remove_index_global(dict, parent_index);
    DBUG_RETURN(true);
  }


  void
  resolve_mock(NdbDictionary::Dictionary* dict,
               const char* new_parent_name, const char* mock_name) const
  {
    DBUG_ENTER("resolve_mock");
    DBUG_PRINT("enter", ("mock_name '%s'", mock_name));
    DBUG_ASSERT(is_mock_name(mock_name));

    // Load up the mock table
    Ndb_table_guard mock_tab(dict, mock_name);
    if (!mock_tab.get_table())
    {
      error(dict, "Failed to load the listed mock table '%s'", mock_name);
      DBUG_ASSERT(false);
      DBUG_VOID_RETURN;
    }

    // List dependent objects of mock table
    NdbDictionary::Dictionary::List list;
    if (dict->listDependentObjects(list, *mock_tab.get_table()) != 0)
    {
      error(dict, "Failed to list dependent objects for mock table '%s'", mock_name);
      DBUG_VOID_RETURN;
    }

    for (unsigned i = 0; i < list.count; i++)
    {
      const NdbDictionary::Dictionary::List::Element& element = list.elements[i];
      if (element.type != NdbDictionary::Object::ForeignKey)
        continue;

      DBUG_PRINT("info", ("fk: %s", element.name));

      NdbDictionary::ForeignKey fk;
      if (dict->getForeignKey(fk, element.name) != 0)
      {
        error(dict, "Could not find the listed fk '%s'", element.name);
        continue;
      }

      // Build column name list for parent
      const char* col_names[NDB_MAX_ATTRIBUTES_IN_INDEX + 1];
      {
        unsigned num_columns = 0;
        for (unsigned j = 0; j < fk.getParentColumnCount(); j++)
        {
          const NdbDictionary::Column* col =
              mock_tab.get_table()->getColumn(fk.getParentColumnNo(j));
          if (!col)
          {
            error(NULL, "Could not find column '%s' in mock table '%s'",
                  fk.getParentColumnNo(j), mock_name);
            continue;
          }
          col_names[num_columns++]= col->getName();
        }
        col_names[num_columns]= 0;

        if (num_columns != fk.getParentColumnCount())
        {
          error(NULL, "Could not find all columns referenced by fk in mock table '%s'",
                mock_name);
          continue;
        }
      }

      if (!copy_fk_to_new_parent(dict, fk, new_parent_name, col_names))
        continue;

      // New fk has been created between child and new parent, drop the mock
      // table and it's related fk
      const int drop_flags= NDBDICT::DropTableCascadeConstraints;
      if (dict->dropTableGlobal(*mock_tab.get_table(), drop_flags) != 0)
      {
        error(dict, "Failed to drop mock table '%s'", mock_name);
        continue;
      }
      info("Dropped mock table '%s' - resolved by '%s'", mock_name, new_parent_name);
    }
    DBUG_VOID_RETURN;
  }


  bool
  create_mock_tables_and_drop(Ndb* ndb, NdbDictionary::Dictionary* dict,
                              const NdbDictionary::Table* table)
  {
    DBUG_ENTER("create_mock_tables_and_drop");
    DBUG_PRINT("enter", ("table: %s", table->getName()));

    /*
      List all foreign keys referencing the table to be dropped
      and recreate those to point at a new mock
    */
    NdbDictionary::Dictionary::List list;
    if (dict->listDependentObjects(list, *table) != 0)
    {
      error(dict, "Failed to list dependent objects for table '%s'", table->getName());
      DBUG_RETURN(false);
    }

    uint fk_index = 0;
    for (unsigned i = 0; i < list.count; i++)
    {
      const NdbDictionary::Dictionary::List::Element& element = list.elements[i];

      if (element.type != NdbDictionary::Object::ForeignKey)
        continue;

      DBUG_PRINT("fk", ("name: %s, type: %d", element.name, element.type));

      NdbDictionary::ForeignKey fk;
      if (dict->getForeignKey(fk, element.name) != 0)
      {
        // Could not find the listed fk
        DBUG_ASSERT(false);
        continue;
      }

      // Parent of the found fk should be the table to be dropped
      DBUG_PRINT("info", ("fk.parent: %s", fk.getParentTable()));
      char parent_db_and_name[FN_LEN + 1];
      const char * parent_name = fk_split_name(parent_db_and_name, fk.getParentTable());

      if (strcmp(parent_db_and_name, ndb->getDatabaseName()) != 0 ||
          strcmp(parent_name, table->getName()) != 0)
      {
        DBUG_PRINT("info", ("fk is not parent, skip"));
        continue;
      }

      DBUG_PRINT("info", ("fk.child: %s", fk.getChildTable()));
      char child_db_and_name[FN_LEN + 1];
      const char * child_name = fk_split_name(child_db_and_name, fk.getChildTable());

      // Open child table
      Ndb_db_guard db_guard(ndb);
      setDbName(ndb, child_db_and_name);
      Ndb_table_guard child_tab(dict, child_name);
      if (child_tab.get_table() == 0)
      {
        error(dict, "Failed to open child table '%s'", child_name);
        DBUG_RETURN(false);
      }

      /* Format mock table name */
      char mock_name[FN_REFLEN];
      if (!format_name(mock_name, sizeof(mock_name),
                       child_tab.get_table()->getObjectId(),
                       fk_index, parent_name))
      {
        error(NULL, "Failed to create mock parent table, too long mock name");
        DBUG_RETURN(false);
      }

      // Build both column name and column type list from parent(which will be dropped)
      const char* col_names[NDB_MAX_ATTRIBUTES_IN_INDEX + 1];
      const NdbDictionary::Column* col_types[NDB_MAX_ATTRIBUTES_IN_INDEX + 1];
      {
        unsigned num_columns = 0;
        for (unsigned j = 0; j < fk.getParentColumnCount(); j++)
        {
          const NdbDictionary::Column* col =
              table->getColumn(fk.getParentColumnNo(j));
          DBUG_PRINT("col", ("[%u] %s", i, col->getName()));
          if (!col)
          {
            error(NULL, "Could not find column '%s' in parent table '%s'",
                  fk.getParentColumnNo(j), table->getName());
            continue;
          }
          col_names[num_columns] = col->getName();
          col_types[num_columns] = col;
          num_columns++;
        }
        col_names[num_columns]= 0;
        col_types[num_columns] = 0;

        if (num_columns != fk.getParentColumnCount())
        {
          error(NULL, "Could not find all columns referenced by fk in parent table '%s'",
                table->getName());
          continue;
        }
      }
      db_guard.restore(); // restore db

      // Create new mock
      if (!create(dict, mock_name, child_name,
                  col_names, col_types))
      {
        error(dict, "Failed to create mock parent table '%s", mock_name);
        DBUG_ASSERT(false);
        DBUG_RETURN(false);
      }

      // Recreate fks to point at new mock
      if (!copy_fk_to_new_parent(dict, fk, mock_name, col_names))
      {
        DBUG_RETURN(false);
      }

      fk_index++;
    }

    // Drop the requested table and all foreign keys refering to it
    // i.e the old fks
    const int drop_flags= NDBDICT::DropTableCascadeConstraints;
    if (dict->dropTableGlobal(*table, drop_flags) != 0)
    {
      error(dict, "Failed to drop the requested table");
      DBUG_RETURN(false);
    }

    DBUG_RETURN(true);
  }

public:
  Fk_util(THD* thd) : m_thd(thd) {}

  static
  bool split_mock_name(const char* name,
                       unsigned* child_id_ptr = NULL,
                       unsigned* child_index_ptr = NULL,
                       const char** parent_name = NULL)
  {
    const struct {
      const char* str;
      size_t len;
    } prefix = { STRING_WITH_LEN("NDB$FKM_") };

    if (strncmp(name, prefix.str, prefix.len) != 0)
      return false;

    char* end;
    const char* ptr= name + prefix.len + 1;

    // Parse child id
    long child_id = strtol(ptr, &end, 10);
    if (ptr == end || child_id < 0 || *end == 0 || *end != '_')
      return false;
    ptr = end+1;

    // Parse child index
    long child_index = strtol(ptr, &end, 10);
    if (ptr == end || child_id < 0 || *end == 0 || *end != '_')
      return false;
    ptr = end+1;

    // Assign and return OK
    if (child_id_ptr)
      *child_id_ptr = child_id;
    if (child_index_ptr)
      *child_index_ptr = child_index;
    if (parent_name)
      *parent_name = ptr;
    return true;
  }

  static
  bool is_mock_name(const char* name)
  {
    return split_mock_name(name);
  }

  static
  const char* format_name(char buf[], size_t buf_size, int child_id,
                          uint fk_index, const char* parent_name)
  {
    DBUG_ENTER("format_name");
    DBUG_PRINT("enter", ("child_id: %d, fk_index: %u, parent_name: %s",
                         child_id, fk_index, parent_name));
    const size_t len = my_snprintf(buf, buf_size, "NDB$FKM_%d_%u_%s",
                                   child_id, fk_index, parent_name);
    if (len >= buf_size - 1)
    {
      DBUG_PRINT("info", ("Size of buffer too small"));
      DBUG_RETURN(NULL);
    }
    DBUG_PRINT("exit", ("buf: '%s'", buf));
    DBUG_RETURN(buf);
  }


  // Adaptor function for calling create() with Mem_root_array<key_part_spec>
  bool create(NDBDICT *dict, const char* mock_name, const char* child_name,
              const Mem_root_array<const Key_part_spec*> &key_part_list,
              const NDBCOL * col_types[])
  {
    // Convert List<Key_part_spec> into null terminated const char* array
    const char* col_names[NDB_MAX_ATTRIBUTES_IN_INDEX + 1];
    {
      unsigned i = 0;
      for (const Key_part_spec *key : key_part_list)
      {
        char col_name_buf[FN_REFLEN];
        const char* col_name = lex2str(key->field_name, col_name_buf);
        col_names[i++] = strdup(col_name);
      }
      col_names[i] = 0;
    }

    const bool ret = create(dict, mock_name, child_name, col_names, col_types);

    // Free the strings in col_names array
    for (unsigned i = 0; col_names[i] != 0; i++)
    {
      const char* col_name = col_names[i];
      free(const_cast<char*>(col_name));
    }

    return ret;
  }


  bool create(NDBDICT *dict, const char* mock_name, const char* child_name,
              const char* col_names[], const NDBCOL * col_types[])
  {
    NDBTAB mock_tab;

    DBUG_ENTER("mock_table::create");
    DBUG_PRINT("enter", ("mock_name: %s", mock_name));
    DBUG_ASSERT(is_mock_name(mock_name));

    if (mock_tab.setName(mock_name))
    {
      DBUG_RETURN(false);
    }
    mock_tab.setLogging(FALSE);

    unsigned i = 0;
    while (col_names[i])
    {
      NDBCOL mock_col;

      const char* col_name = col_names[i];
      DBUG_PRINT("info", ("name: %s", col_name));
      if (mock_col.setName(col_name))
      {
        DBUG_ASSERT(false);
        DBUG_RETURN(false);
      }

      const NDBCOL * col= col_types[i];
      if (!col)
      {
        // Internal error, the two lists should be same size
        DBUG_ASSERT(col);
        DBUG_RETURN(false);
      }

      // Use column spec as requested(normally built from child table)
      mock_col.setType(col->getType());
      mock_col.setPrecision(col->getPrecision());
      mock_col.setScale(col->getScale());
      mock_col.setLength(col->getLength());
      mock_col.setCharset(col->getCharset());

      // Make column part of primary key and thus not nullable
      mock_col.setPrimaryKey(true);
      mock_col.setNullable(false);

      if (mock_tab.addColumn(mock_col))
      {
        DBUG_RETURN(false);
      }
      i++;
    }

    // Create the table in NDB
    if (dict->createTable(mock_tab) != 0)
    {
      // Error is available to caller in dict*
      DBUG_RETURN(false);
    }
    info("Created mock table '%s' referenced by '%s'", mock_name, child_name);
    DBUG_RETURN(true);
  }

  bool
  build_mock_list(NdbDictionary::Dictionary* dict,
                  const NdbDictionary::Table* table, List<char> &mock_list)
  {
    DBUG_ENTER("build_mock_list");

    NdbDictionary::Dictionary::List list;
    if (dict->listDependentObjects(list, *table) != 0)
    {
      error(dict, "Failed to list dependent objects for table '%s'", table->getName());
      DBUG_RETURN(false);
    }

    for (unsigned i = 0; i < list.count; i++)
    {
      const NdbDictionary::Dictionary::List::Element& element = list.elements[i];
      if (element.type != NdbDictionary::Object::ForeignKey)
        continue;

      NdbDictionary::ForeignKey fk;
      if (dict->getForeignKey(fk, element.name) != 0)
      {
        // Could not find the listed fk
        DBUG_ASSERT(false);
        continue;
      }

      char parent_db_and_name[FN_LEN + 1];
      const char * name = fk_split_name(parent_db_and_name,fk.getParentTable());

      if (!Fk_util::is_mock_name(name))
        continue;

      mock_list.push_back(thd_strdup(m_thd, fk.getParentTable()));
    }
    DBUG_RETURN(true);
  }


  void
  drop_mock_list(Ndb* ndb, NdbDictionary::Dictionary* dict, List<char> &drop_list)
  {
    const char* full_name;
    List_iterator_fast<char> it(drop_list);
    while ((full_name=it++))
    {
      DBUG_PRINT("info", ("drop table: '%s'", full_name));
      char db_name[FN_LEN + 1];
      const char * table_name = fk_split_name(db_name, full_name);
      Ndb_db_guard db_guard(ndb);
      setDbName(ndb, db_name);
      Ndb_table_guard mocktab_g(dict, table_name);
      if (!mocktab_g.get_table())
      {
       // Could not open the mock table
       DBUG_PRINT("error", ("Could not open the listed mock table, ignore it"));
       DBUG_ASSERT(false);
       continue;
      }

      if (dict->dropTableGlobal(*mocktab_g.get_table()) != 0)
      {
        DBUG_PRINT("error", ("Failed to drop the mock table '%s'",
                              mocktab_g.get_table()->getName()));
        DBUG_ASSERT(false);
        continue;
      }
      info("Dropped mock table '%s' - referencing table dropped", table_name);
    }
  }


  bool
  drop(Ndb* ndb, NdbDictionary::Dictionary* dict,
       const NdbDictionary::Table* table)
  {
    DBUG_ENTER("drop");

    // Start schema transaction to make this operation atomic
    if (dict->beginSchemaTrans() != 0)
    {
      error(dict, "Failed to start schema transaction");
      DBUG_RETURN(false);
    }

    bool result = true;
    if (!create_mock_tables_and_drop(ndb, dict, table))
    {
      // Operation failed, set flag to abort when ending trans
      result = false;
    }

    // End schema transaction
    const Uint32 end_trans_flag = result ?  0 : NdbDictionary::Dictionary::SchemaTransAbort;
    if (dict->endSchemaTrans(end_trans_flag) != 0)
    {
      error(dict, "Failed to end schema transaction");
      result = false;
    }

    DBUG_RETURN(result);
  }

  bool count_fks(NdbDictionary::Dictionary* dict,
                 const NdbDictionary::Table* table, uint& count) const
  {
    DBUG_ENTER("count_fks");

    NdbDictionary::Dictionary::List list;
    if (dict->listDependentObjects(list, *table) != 0)
    {
      error(dict, "Failed to list dependent objects for table '%s'", table->getName());
      DBUG_RETURN(false);
    }
    for (unsigned i = 0; i < list.count; i++)
    {
      if (list.elements[i].type == NdbDictionary::Object::ForeignKey)
        count++;
    }
    DBUG_PRINT("exit", ("count: %u", count));
    DBUG_RETURN(true);
  }


  bool drop_fk(Ndb* ndb, NdbDictionary::Dictionary* dict, const char* fk_name)
  {
    DBUG_ENTER("drop_fk");

    NdbDictionary::ForeignKey fk;
    if (dict->getForeignKey(fk, fk_name) != 0)
    {
      error(dict, "Could not find fk '%s'", fk_name);
      DBUG_ASSERT(false);
      DBUG_RETURN(false);
    }

    char parent_db_and_name[FN_LEN + 1];
    const char * parent_name = fk_split_name(parent_db_and_name,fk.getParentTable());
    if (Fk_util::is_mock_name(parent_name))
    {
      // Fk is referencing a mock table, drop the table
      // and the constraint at the same time
      Ndb_db_guard db_guard(ndb);
      setDbName(ndb, parent_db_and_name);
      Ndb_table_guard mocktab_g(dict, parent_name);
      if (mocktab_g.get_table())
      {
        const int drop_flags= NDBDICT::DropTableCascadeConstraints;
        if (dict->dropTableGlobal(*mocktab_g.get_table(), drop_flags) != 0)
        {
          error(dict, "Failed to drop fk mock table '%s'", parent_name);
          DBUG_ASSERT(false);
          DBUG_RETURN(false);
        }
        // table and fk dropped
        DBUG_RETURN(true);
      }
      else
      {
        warn("Could not open the fk mock table '%s', ignoring it...",
             parent_name);
        DBUG_ASSERT(false);
        // fallthrough and try to drop only the fk,
      }
    }

    if (dict->dropForeignKey(fk) != 0)
    {
      error(dict, "Failed to drop fk '%s'", fk_name);
      DBUG_RETURN(false);
    }
    DBUG_RETURN(true);
  }


  void
  resolve_mock_tables(NdbDictionary::Dictionary* dict,
                      const char* new_parent_db,
                      const char* new_parent_name) const
  {
    DBUG_ENTER("resolve_mock_tables");
    DBUG_PRINT("enter", ("new_parent_db: %s, new_parent_name: %s",
                         new_parent_db, new_parent_name));

    /*
      List all tables in NDB and look for mock tables which could
      potentially be resolved to the new table
    */
    NdbDictionary::Dictionary::List table_list;
    if (dict->listObjects(table_list, NdbDictionary::Object::UserTable, true) != 0)
    {
      DBUG_ASSERT(false);
      DBUG_VOID_RETURN;
    }

    for (unsigned i = 0; i < table_list.count; i++)
    {
      const NdbDictionary::Dictionary::List::Element& el = table_list.elements[i];

      DBUG_ASSERT(el.type == NdbDictionary::Object::UserTable);

      // Check if table is in same database as the potential new parent
      if (strcmp(new_parent_db, el.database) != 0)
      {
        DBUG_PRINT("info", ("Skip, '%s.%s' is in different database",
                            el.database, el.name));
        continue;
      }

      const char* parent_name;
      if (!Fk_util::split_mock_name(el.name, NULL, NULL, &parent_name))
        continue;

      // Check if this mock table should reference the new table
      if (strcmp(parent_name, new_parent_name) != 0)
      {
        DBUG_PRINT("info", ("Skip, parent of this mock table is not the new table"));
        continue;
      }

      resolve_mock(dict, new_parent_name, el.name);
    }

    DBUG_VOID_RETURN;
  }


  bool truncate_allowed(NdbDictionary::Dictionary* dict, const char* db,
                        const NdbDictionary::Table* table, bool& allow) const
  {
    DBUG_ENTER("truncate_allowed");

    NdbDictionary::Dictionary::List list;
    if (dict->listDependentObjects(list, *table) != 0)
    {
      error(dict, "Failed to list dependent objects for table '%s'", table->getName());
      DBUG_RETURN(false);
    }
    allow = true;
    for (unsigned i = 0; i < list.count; i++)
    {
      const NdbDictionary::Dictionary::List::Element& element = list.elements[i];
      if (element.type != NdbDictionary::Object::ForeignKey)
        continue;

      DBUG_PRINT("info", ("fk: %s", element.name));

      NdbDictionary::ForeignKey fk;
      if (dict->getForeignKey(fk, element.name) != 0)
      {
        error(dict, "Could not find the listed fk '%s'", element.name);
        DBUG_ASSERT(false);
        continue;
      }

      // Refuse if table is parent of fk
      char parent_db_and_name[FN_LEN + 1];
      const char * parent_name = fk_split_name(parent_db_and_name,
                                               fk.getParentTable());
      if (strcmp(db, parent_db_and_name) != 0 ||
          strcmp(parent_name, table->getName()) != 0)
      {
        // Not parent of the fk, skip
        continue;
      }

      allow = false;
      break;
    }
    DBUG_PRINT("exit", ("allow: %u", allow));
    DBUG_RETURN(true);
  }
};

bool ndb_fk_util_build_list(THD* thd, NdbDictionary::Dictionary* dict,
                            const NdbDictionary::Table* table, List<char> &mock_list)
{
  Fk_util fk_util(thd);
  return fk_util.build_mock_list(dict, table, mock_list);
}


void ndb_fk_util_drop_list(THD* thd, Ndb* ndb, NdbDictionary::Dictionary* dict, List<char> &drop_list)
{
  Fk_util fk_util(thd);
  fk_util.drop_mock_list(ndb, dict, drop_list);
}


bool ndb_fk_util_drop_table(THD* thd, Ndb* ndb, NdbDictionary::Dictionary* dict,
                            const NdbDictionary::Table* table)
{
  Fk_util fk_util(thd);
  return fk_util.drop(ndb, dict, table);
}


bool ndb_fk_util_is_mock_name(const char* table_name)
{
  return Fk_util::is_mock_name(table_name);
}


void
ndb_fk_util_resolve_mock_tables(THD* thd, NdbDictionary::Dictionary* dict,
                                const char* new_parent_db,
                                const char* new_parent_name)
{
  Fk_util fk_util(thd);
  fk_util.resolve_mock_tables(dict, new_parent_db, new_parent_name);
}


bool ndb_fk_util_truncate_allowed(THD* thd, NdbDictionary::Dictionary* dict,
                                  const char* db,
                                  const NdbDictionary::Table* table,
                                  bool& allowed)
{
  Fk_util fk_util(thd);
  if (!fk_util.truncate_allowed(dict, db, table, allowed))
    return false;
  return true;
}


/**
  @brief Flush the parent table after a successful addition/deletion
         to the Foreign Key. This is done to force reload the Parent
         table's metadata.

  @param thd            thread handle
  @param parent_db      Parent table's database name
  @param parent_name    Parent table's name
  @return Void
*/
static void
flush_parent_table_for_fk(THD* thd,
                          const char* parent_db, const char* parent_name)
{
  DBUG_ENTER("ha_ndbcluster::flush_parent_table_for_fk");

  if(Fk_util::is_mock_name(parent_name))
  {
    /* Parent table is mock - no need to flush */
    DBUG_PRINT("debug", ("Parent table is a mock - skipped flushing"));
    DBUG_VOID_RETURN;
  }

  DBUG_PRINT("debug", ("Flushing table : `%s`.`%s` ",
                       parent_db, parent_name));
  ndb_tdc_close_cached_table(thd, parent_db, parent_name);
  DBUG_VOID_RETURN;
}


int
ha_ndbcluster::create_fks(THD *thd, Ndb *ndb)
{
  DBUG_ENTER("ha_ndbcluster::create_fks");

  // return real mysql error to avoid total randomness..
  const int err_default= HA_ERR_CANNOT_ADD_FOREIGN;
  char tmpbuf[FN_REFLEN];

  assert(thd->lex != 0);
  for (const Key_spec *key : thd->lex->alter_info.key_list)
  {
    if (key->type != KEYTYPE_FOREIGN)
      continue;

    NDBDICT *dict= ndb->getDictionary();
    const Foreign_key_spec * fk= down_cast<const Foreign_key_spec*>(key);

    /**
     * NOTE: we need to fetch also child table...
     *   cause the one we just created (in m_table) is not properly
     *   initialize
     */
    Ndb_table_guard child_tab(dict, m_tabname);
    if (child_tab.get_table() == 0)
    {
      ERR_RETURN(dict->getNdbError());
    }

    /**
     * NOTE 2: we mark the table as invalid
     *         so that it gets removed from GlobalDictCache if
     *         the schema transaction later fails...
     *
     * TODO: This code currently fetches table definition from data-nodes
     *       once per FK...which could be improved to once if a FK
     */
    child_tab.invalidate();

    /**
     * Get table columns columns...
     */
    const NDBCOL * childcols[NDB_MAX_ATTRIBUTES_IN_INDEX + 1];
    {
      unsigned pos= 0;
      const NDBTAB * tab= child_tab.get_table();
      for (const Key_part_spec *col : fk->columns)
      {
        const NDBCOL * ndbcol= tab->getColumn(lex2str(col->field_name,
                                                      tmpbuf));
        if (ndbcol == 0)
        {
          push_warning_printf(thd, Sql_condition::SL_WARNING,
                              ER_CANNOT_ADD_FOREIGN,
                              "Child table %s has no column %s in NDB",
                              child_tab.get_table()->getName(), tmpbuf);
          DBUG_RETURN(err_default);
        }
        childcols[pos++]= ndbcol;
      }
      childcols[pos]= 0; // NULL terminate
    }

    bool child_primary_key= FALSE;
    const NDBINDEX* child_index= find_matching_index(dict,
                                                     child_tab.get_table(),
                                                     childcols,
                                                     child_primary_key);

    if (!child_primary_key && child_index == 0)
    {
      push_warning_printf(thd, Sql_condition::SL_WARNING,
                          ER_CANNOT_ADD_FOREIGN,
                          "Child table %s foreign key columns match no index in NDB",
                          child_tab.get_table()->getName());
      DBUG_RETURN(err_default);
    }

    Ndb_db_guard db_guard(ndb); // save db

    char parent_db[FN_REFLEN];
    char parent_name[FN_REFLEN];
    /*
     * Looking at Table_ident, testing for db.str first is safer
     * for valgrind.  Do same with table.str too.
     */
    if (fk->ref_db.str != 0 && fk->ref_db.length != 0)
    {
      my_snprintf(parent_db, sizeof(parent_db), "%*s",
                  (int)fk->ref_db.length,
                  fk->ref_db.str);
    }
    else
    {
      /* parent db missing - so the db is same as child's */
      my_snprintf(parent_db, sizeof(parent_db), "%*s",
                  (int)sizeof(m_dbname), m_dbname);
    }
    if (fk->ref_table.str != 0 && fk->ref_table.length != 0)
    {
      my_snprintf(parent_name, sizeof(parent_name), "%*s",
                  (int)fk->ref_table.length,
                  fk->ref_table.str);
    }
    else
    {
      parent_name[0]= 0;
    }
    if (lower_case_table_names)
    {
      ndb_fk_casedn(parent_db);
      ndb_fk_casedn(parent_name);
    }
    setDbName(ndb, parent_db);
    Ndb_table_guard parent_tab(dict, parent_name);
    if (parent_tab.get_table() == 0)
    {
       if (!thd_test_options(thd, OPTION_NO_FOREIGN_KEY_CHECKS))
       {
         const NdbError &error= dict->getNdbError();
         push_warning_printf(thd, Sql_condition::SL_WARNING,
                             ER_CANNOT_ADD_FOREIGN,
                             "Parent table %s not found in NDB: %d: %s",
                             parent_name,
                             error.code, error.message);
         DBUG_RETURN(err_default);
       }

       DBUG_PRINT("info", ("No parent and foreign_key_checks=0"));

       Fk_util fk_util(thd);

       /* Count the number of existing fks on table */
       uint existing = 0;
       if(!fk_util.count_fks(dict, child_tab.get_table(), existing))
       {
         DBUG_RETURN(err_default);
       }

       /* Format mock table name */
       char mock_name[FN_REFLEN];
       if (!fk_util.format_name(mock_name, sizeof(mock_name),
                                child_tab.get_table()->getObjectId(),
                                existing, parent_name))
       {
         push_warning_printf(thd, Sql_condition::SL_WARNING,
                             ER_CANNOT_ADD_FOREIGN,
                             "Failed to create mock parent table, too long mock name");
         DBUG_RETURN(err_default);
       }
       if (!fk_util.create(dict, mock_name, m_tabname,
                           fk->ref_columns, childcols))
       {
         const NdbError &error= dict->getNdbError();
         push_warning_printf(thd, Sql_condition::SL_WARNING,
                             ER_CANNOT_ADD_FOREIGN,
                             "Failed to create mock parent table in NDB: %d: %s",
                             error.code, error.message);
         DBUG_RETURN(err_default);
       }

       parent_tab.init(mock_name);
       parent_tab.invalidate(); // invalidate mock table when releasing
       if (parent_tab.get_table() == 0)
       {
         push_warning_printf(thd, Sql_condition::SL_WARNING,
                             ER_CANNOT_ADD_FOREIGN,
                             "INTERNAL ERROR: Could not find created mock table '%s'",
                             mock_name);
         // Internal error, should be able to load the just created mock table
         DBUG_ASSERT(parent_tab.get_table());
         DBUG_RETURN(err_default);
       }       
    }

    const NDBCOL * parentcols[NDB_MAX_ATTRIBUTES_IN_INDEX + 1];
    {
      unsigned pos= 0;
      const NDBTAB * tab= parent_tab.get_table();
      for (const Key_part_spec *col : fk->ref_columns)
      {
        const NDBCOL * ndbcol= tab->getColumn(lex2str(col->field_name,
                                                      tmpbuf));
        if (ndbcol == 0)
        {
          push_warning_printf(thd, Sql_condition::SL_WARNING,
                              ER_CANNOT_ADD_FOREIGN,
                              "Parent table %s has no column %s in NDB",
                              parent_tab.get_table()->getName(), tmpbuf);
          DBUG_RETURN(err_default);
        }
        parentcols[pos++]= ndbcol;
      }
      parentcols[pos]= 0; // NULL terminate
    }

    bool parent_primary_key= FALSE;
    const NDBINDEX* parent_index= find_matching_index(dict,
                                                      parent_tab.get_table(),
                                                      parentcols,
                                                      parent_primary_key);

    db_guard.restore(); // restore db

    if (!parent_primary_key && parent_index == 0)
    {
      my_error(ER_FK_NO_INDEX_PARENT, MYF(0),
               fk->name.str ? fk->name.str : "",
               parent_tab.get_table()->getName());
      DBUG_RETURN(err_default);
    }

    {
      /**
       * Check that columns match...this happens to be same
       *   condition as the one for SPJ...
       */
      for (unsigned i = 0; parentcols[i] != 0; i++)
      {
        if (parentcols[i]->isBindable(* childcols[i]) == -1)
        {
          push_warning_printf(thd, Sql_condition::SL_WARNING,
                              ER_CANNOT_ADD_FOREIGN,
                              "Parent column %s.%s is incompatible with child column %s.%s in NDB",
                              parent_tab.get_table()->getName(),
                              parentcols[i]->getName(),
                              child_tab.get_table()->getName(),
                              childcols[i]->getName());
          DBUG_RETURN(err_default);
        }
      }
    }

    NdbDictionary::ForeignKey ndbfk;
    char fk_name[FN_REFLEN];
    if (fk->name.str && fk->name.length)
    {
      // The fk has a name, use it
      lex2str(fk->name, fk_name);
    }
    else
    {
      // The fk has no name, generate a name
      my_snprintf(fk_name, sizeof(fk_name), "FK_%u_%u",
                  parent_index ?
                  parent_index->getObjectId() :
                  parent_tab.get_table()->getObjectId(),
                  child_index ?
                  child_index->getObjectId() :
                  child_tab.get_table()->getObjectId());
    }
    if (lower_case_table_names)
      ndb_fk_casedn(fk_name);
    ndbfk.setName(fk_name);
    ndbfk.setParent(* parent_tab.get_table(), parent_index, parentcols);
    ndbfk.setChild(* child_tab.get_table(), child_index, childcols);

    switch((fk_option)fk->delete_opt){
    case FK_OPTION_UNDEF:
    case FK_OPTION_NO_ACTION:
      ndbfk.setOnDeleteAction(NdbDictionary::ForeignKey::NoAction);
      break;
    case FK_OPTION_RESTRICT:
      ndbfk.setOnDeleteAction(NdbDictionary::ForeignKey::Restrict);
      break;
    case FK_OPTION_CASCADE:
      ndbfk.setOnDeleteAction(NdbDictionary::ForeignKey::Cascade);
      break;
    case FK_OPTION_SET_NULL:
      ndbfk.setOnDeleteAction(NdbDictionary::ForeignKey::SetNull);
      break;
    case FK_OPTION_DEFAULT:
      ndbfk.setOnDeleteAction(NdbDictionary::ForeignKey::SetDefault);
      break;
    default:
      assert(false);
      ndbfk.setOnDeleteAction(NdbDictionary::ForeignKey::NoAction);
    }

    switch((fk_option)fk->update_opt){
    case FK_OPTION_UNDEF:
    case FK_OPTION_NO_ACTION:
      ndbfk.setOnUpdateAction(NdbDictionary::ForeignKey::NoAction);
      break;
    case FK_OPTION_RESTRICT:
      ndbfk.setOnUpdateAction(NdbDictionary::ForeignKey::Restrict);
      break;
    case FK_OPTION_CASCADE:
      ndbfk.setOnUpdateAction(NdbDictionary::ForeignKey::Cascade);
      break;
    case FK_OPTION_SET_NULL:
      ndbfk.setOnUpdateAction(NdbDictionary::ForeignKey::SetNull);
      break;
    case FK_OPTION_DEFAULT:
      ndbfk.setOnUpdateAction(NdbDictionary::ForeignKey::SetDefault);
      break;
    default:
      assert(false);
      ndbfk.setOnUpdateAction(NdbDictionary::ForeignKey::NoAction);
    }

    int flags = 0;
    if (thd_test_options(thd, OPTION_NO_FOREIGN_KEY_CHECKS))
    {
      flags |= NdbDictionary::Dictionary::CreateFK_NoVerify;
    }
    NdbDictionary::ObjectId objid;
    int err= dict->createForeignKey(ndbfk, &objid, flags);

    if (child_index)
    {
      dict->removeIndexGlobal(* child_index, 0);
    }

    if (parent_index)
    {
      dict->removeIndexGlobal(* parent_index, 0);
    }

    if (err)
    {
      ERR_RETURN(dict->getNdbError());
    }

    /* Flush the parent table out if parent is different from child */
    if (parent_tab.get_table()->getObjectId() !=
          child_tab.get_table()->getObjectId())
    {
      /* flush parent table */
      flush_parent_table_for_fk(thd, parent_db, parent_name);
    }
  }

  ndb_fk_util_resolve_mock_tables(thd, ndb->getDictionary(),
                                  m_dbname, m_tabname);

  DBUG_RETURN(0);
}

bool
ha_ndbcluster::is_fk_defined_on_table_or_index(uint index)
{
  /**
   * This doesnt seem implemented in Innodb either...
   */
  return FALSE;
}

uint
ha_ndbcluster::referenced_by_foreign_key()
{
  DBUG_ENTER("ha_ndbcluster::referenced_by_foreign_key");

  Ndb_fk_data *data= m_fk_data;
  if (data == 0)
  {
    DBUG_ASSERT(false);
    DBUG_RETURN(0);
  }

  DBUG_PRINT("info", ("count FKs total %u child %u parent %u",
                      data->list.elements, data->cnt_child, data->cnt_parent));
  DBUG_RETURN(data->cnt_parent != 0);
}

uint
ha_ndbcluster::is_child_or_parent_of_fk()
{
  DBUG_ENTER("ha_ndbcluster::is_child_or_parent_of_fk");

  Ndb_fk_data *data= m_fk_data;
  if (data == 0)
  {
    DBUG_ASSERT(false);
    DBUG_RETURN(0);
  }
  
  DBUG_PRINT("info", ("count FKs total %u child %u parent %u",
                      data->list.elements, data->cnt_child, data->cnt_parent));
  DBUG_RETURN(data->list.elements != 0);
}

bool
ha_ndbcluster::can_switch_engines()
{
  DBUG_ENTER("ha_ndbcluster::can_switch_engines");

  if (is_child_or_parent_of_fk())
    DBUG_RETURN(0);

  DBUG_RETURN(1);
}

static
const char *
fk_split_name(char dst[], const char * src, bool index)
{
  DBUG_PRINT("info", ("fk_split_name: %s index=%d", src, index));

  /**
   * Split a fully qualified (ndb) name into db and name
   *
   * Store result in dst
   */
  char * dstptr = dst;
  const char * save = src;
  while (src[0] != 0 && src[0] != '/')
  {
    * dstptr = * src;
    dstptr++;
    src++;
  }

  if (src[0] == 0)
  {
    /**
     * No '/' found
     *  set db to ''
     *  and return pointer to name
     *
     * This is for compability with create_fk/drop_fk tools...
     */
    dst[0] = 0;
    strcpy(dst + 1, save);
    DBUG_PRINT("info", ("fk_split_name: %s,%s", dst, dst + 1));
    return dst + 1;
  }

  assert(src[0] == '/');
  src++;
  * dstptr = 0;
  dstptr++;

  // Skip over catalog (not implemented)
  while (src[0] != '/')
  {
    src++;
  }

  assert(src[0] == '/');
  src++;

  /**
   * Indexes contains an extra /
   */
  if (index)
  {
    while (src[0] != '/')
    {
      src++;
    }
    assert(src[0] == '/');
    src++;
  }
  strcpy(dstptr, src);
  DBUG_PRINT("info", ("fk_split_name: %s,%s", dst, dstptr));
  return dstptr;
}

struct Ndb_mem_root_guard {
  Ndb_mem_root_guard(MEM_ROOT *new_root) {
    root_ptr= THR_MALLOC;
    DBUG_ASSERT(root_ptr != 0);
    old_root= *root_ptr;
    *root_ptr= new_root;
  }
  ~Ndb_mem_root_guard() {
    *root_ptr= old_root;
  }
private:
  MEM_ROOT **root_ptr;
  MEM_ROOT *old_root;
};

int
ha_ndbcluster::get_fk_data(THD *thd, Ndb *ndb)
{
  DBUG_ENTER("ha_ndbcluster::get_fk_data");

  MEM_ROOT *mem_root= &m_fk_mem_root;
  Ndb_mem_root_guard mem_root_guard(mem_root);

  free_root(mem_root, 0);
  m_fk_data= 0;
  init_alloc_root(PSI_INSTRUMENT_ME, mem_root, fk_root_block_size, 0);

  NdbError err_OOM;
  err_OOM.code= 4000; // should we check OOM errors at all?
  NdbError err_API;
  err_API.code= 4011; // API internal should not happen

  Ndb_fk_data *data= new (mem_root) Ndb_fk_data;
  if (data == 0)
    ERR_RETURN(err_OOM);
  data->cnt_child= 0;
  data->cnt_parent= 0;

  DBUG_PRINT("info", ("%s.%s: list dependent objects",
                      m_dbname, m_tabname));
  int res;
  NDBDICT *dict= ndb->getDictionary();
  NDBDICT::List obj_list;
  res= dict->listDependentObjects(obj_list, *m_table);
  if (res != 0)
    ERR_RETURN(dict->getNdbError());
  DBUG_PRINT("info", ("found %u dependent objects", obj_list.count));

  for (unsigned i = 0; i < obj_list.count; i++)
  {
    const NDBDICT::List::Element &e= obj_list.elements[i];
    if (obj_list.elements[i].type != NdbDictionary::Object::ForeignKey)
    {
      DBUG_PRINT("info", ("skip non-FK %s type %d", e.name, e.type));
      continue;
    }
    DBUG_PRINT("info", ("found FK %s", e.name));

    NdbDictionary::ForeignKey fk;
    res= dict->getForeignKey(fk, e.name);
    if (res != 0)
      ERR_RETURN(dict->getNdbError());

    Ndb_fk_item *item= new (mem_root) Ndb_fk_item;
    if (item == 0)
      ERR_RETURN(err_OOM);
    FOREIGN_KEY_INFO &f_key_info= item->f_key_info;

    {
      char fk_full_name[FN_LEN + 1];
      const char * name = fk_split_name(fk_full_name, fk.getName());
      f_key_info.foreign_id = thd_make_lex_string(thd, 0, name,
                                                  (uint)strlen(name), 1);
    }

    {
      char child_db_and_name[FN_LEN + 1];
      const char * child_name = fk_split_name(child_db_and_name,
                                              fk.getChildTable());

      /* Dependent (child) database name */
      f_key_info.foreign_db =
        thd_make_lex_string(thd, 0, child_db_and_name,
                            (uint)strlen(child_db_and_name),
                            1);
      /* Dependent (child) table name */
      f_key_info.foreign_table =
        thd_make_lex_string(thd, 0, child_name,
                            (uint)strlen(child_name),
                            1);

      Ndb_db_guard db_guard(ndb);
      setDbName(ndb, child_db_and_name);
      Ndb_table_guard child_tab(dict, child_name);
      if (child_tab.get_table() == 0)
      {
        DBUG_ASSERT(false);
        ERR_RETURN(dict->getNdbError());
      }

      for (unsigned i = 0; i < fk.getChildColumnCount(); i++)
      {
        const NdbDictionary::Column * col =
          child_tab.get_table()->getColumn(fk.getChildColumnNo(i));
        if (col == 0)
          ERR_RETURN(err_API);
        LEX_STRING * name =
          thd_make_lex_string(thd, 0, col->getName(),
                              (uint)strlen(col->getName()), 1);
        f_key_info.foreign_fields.push_back(name);
      }
    }

    {
      char parent_db_and_name[FN_LEN + 1];
      const char * parent_name = fk_split_name(parent_db_and_name,
                                               fk.getParentTable());

      /* Referenced (parent) database name */
      f_key_info.referenced_db =
        thd_make_lex_string(thd, 0, parent_db_and_name,
                            (uint)strlen(parent_db_and_name),
                            1);
      /* Referenced (parent) table name */
      f_key_info.referenced_table =
        thd_make_lex_string(thd, 0, parent_name,
                            (uint)strlen(parent_name),
                            1);

      Ndb_db_guard db_guard(ndb);
      setDbName(ndb, parent_db_and_name);
      Ndb_table_guard parent_tab(dict, parent_name);
      if (parent_tab.get_table() == 0)
      {
        DBUG_ASSERT(false);
        ERR_RETURN(dict->getNdbError());
      }

      for (unsigned i = 0; i < fk.getParentColumnCount(); i++)
      {
        const NdbDictionary::Column * col =
          parent_tab.get_table()->getColumn(fk.getParentColumnNo(i));
        if (col == 0)
          ERR_RETURN(err_API);
        LEX_STRING * name =
          thd_make_lex_string(thd, 0, col->getName(),
                              (uint)strlen(col->getName()), 1);
        f_key_info.referenced_fields.push_back(name);
      }

    }

    {
      const char *update_method = "";
      switch (item->update_action= fk.getOnUpdateAction()){
      case NdbDictionary::ForeignKey::NoAction:
        update_method = "NO ACTION";
        break;
      case NdbDictionary::ForeignKey::Restrict:
        update_method = "RESTRICT";
        break;
      case NdbDictionary::ForeignKey::Cascade:
        update_method = "CASCADE";
        break;
      case NdbDictionary::ForeignKey::SetNull:
        update_method = "SET NULL";
        break;
      case NdbDictionary::ForeignKey::SetDefault:
        update_method = "SET DEFAULT";
        break;
      }
      f_key_info.update_method =
        thd_make_lex_string(thd, 0, update_method,
                            (uint)strlen(update_method),
                            1);
    }

    {
      const char *delete_method = "";
      switch (item->delete_action= fk.getOnDeleteAction()){
      case NdbDictionary::ForeignKey::NoAction:
        delete_method = "NO ACTION";
        break;
      case NdbDictionary::ForeignKey::Restrict:
        delete_method = "RESTRICT";
        break;
      case NdbDictionary::ForeignKey::Cascade:
        delete_method = "CASCADE";
        break;
      case NdbDictionary::ForeignKey::SetNull:
        delete_method = "SET NULL";
        break;
      case NdbDictionary::ForeignKey::SetDefault:
        delete_method = "SET DEFAULT";
        break;
      }
      f_key_info.delete_method =
        thd_make_lex_string(thd, 0, delete_method,
                            (uint)strlen(delete_method),
                            1);
    }

    if (fk.getParentIndex() != 0)
    {
      // sys/def/10/xb1$unique
      char db_and_name[FN_LEN + 1];
      const char * name=fk_split_name(db_and_name, fk.getParentIndex(), true);
      f_key_info.referenced_key_name =
        thd_make_lex_string(thd, 0, name,
                            (uint)strlen(name),
                            1);
    }
    else
    {
      const char* name= "PRIMARY";
      f_key_info.referenced_key_name =
        thd_make_lex_string(thd, 0, name,
                            (uint)strlen(name),
                            1);
    }

    item->is_child=
      strcmp(m_dbname, f_key_info.foreign_db->str) == 0 &&
      strcmp(m_tabname, f_key_info.foreign_table->str) == 0;

    item->is_parent=
      strcmp(m_dbname, f_key_info.referenced_db->str) == 0 &&
      strcmp(m_tabname, f_key_info.referenced_table->str) == 0;

    data->cnt_child+= item->is_child;
    data->cnt_parent+= item->is_parent;

    res= data->list.push_back(item);
    if (res != 0)
      ERR_RETURN(err_OOM);
  }

  DBUG_PRINT("info", ("count FKs total %u child %u parent %u",
                      data->list.elements, data->cnt_child,
                      data->cnt_parent));

  if (data->cnt_parent != 0 &&
      global_system_variables.query_cache_type)
  {
    /*
     Table has fk dependent child tables and query cache is enabled.
     Build list of all dependent child tables that will
     be updated during a cascading update/delete
     */
    res = data->build_cascading_dependents_list(ndb,
                                                m_dbname, m_tabname,
                                                &m_fk_mem_root);
    if (res != 0)
      DBUG_RETURN(res);
  }

  m_fk_data= data;
  DBUG_RETURN(0);
}

void
ha_ndbcluster::release_fk_data()
{
  DBUG_ENTER("ha_ndbcluster::release_fk_data");

  Ndb_fk_data *data= m_fk_data;
  if (data != 0)
  {
    DBUG_PRINT("info", ("count FKs total %u child %u parent %u",
                        data->list.elements, data->cnt_child,
                        data->cnt_parent));
  }

  MEM_ROOT *mem_root= &m_fk_mem_root;
  free_root(mem_root, 0);
  m_fk_data= 0;

  DBUG_VOID_RETURN;
}

int
ha_ndbcluster::get_child_or_parent_fk_list(THD *thd,
                                           List<FOREIGN_KEY_INFO> * f_key_list,
                                           bool is_child, bool is_parent)
{
  DBUG_ENTER("ha_ndbcluster::get_child_or_parent_fk_list");
  DBUG_PRINT("info", ("table %s.%s", m_dbname, m_tabname));

  Ndb_fk_data *data= m_fk_data;
  if (data == 0)
  {
    DBUG_ASSERT(false);
    DBUG_RETURN(0);
  }

  DBUG_PRINT("info", ("count FKs total %u child %u parent %u",
                      data->list.elements, data->cnt_child, data->cnt_parent));

  Ndb_fk_item *item= 0;
  List_iterator<Ndb_fk_item> iter(data->list);
  while ((item= iter++))
  {
    FOREIGN_KEY_INFO &f_key_info= item->f_key_info;
    DBUG_PRINT("info", ("FK %s ref %s -> %s is_child %d is_parent %d",
                        f_key_info.foreign_id->str,
                        f_key_info.foreign_table->str,
                        f_key_info.referenced_table->str,
                        item->is_child, item->is_parent));
    if (is_child && !item->is_child)
      continue;
    if (is_parent && !item->is_parent)
      continue;

    DBUG_PRINT("info", ("add %s to list", f_key_info.foreign_id->str));
    f_key_list->push_back(&f_key_info);
  }

  DBUG_RETURN(0);
}

int
ha_ndbcluster::get_foreign_key_list(THD *thd,
                                    List<FOREIGN_KEY_INFO> * f_key_list)
{
  DBUG_ENTER("ha_ndbcluster::get_foreign_key_list");
  int res= get_child_or_parent_fk_list(thd, f_key_list, true, false);
  DBUG_PRINT("info", ("count FKs child %u", f_key_list->elements));
  DBUG_RETURN(res);
}

int
ha_ndbcluster::get_parent_foreign_key_list(THD *thd,
                                           List<FOREIGN_KEY_INFO> * f_key_list)
{
  DBUG_ENTER("ha_ndbcluster::get_parent_foreign_key_list");
  int res= get_child_or_parent_fk_list(thd, f_key_list, false, true);
  DBUG_PRINT("info", ("count FKs parent %u", f_key_list->elements));
  DBUG_RETURN(res);
}

static
int
cmp_fk_name(const void * _e0, const void * _e1)
{
  const NDBDICT::List::Element * e0 = (NDBDICT::List::Element*)_e0;
  const NDBDICT::List::Element * e1 = (NDBDICT::List::Element*)_e1;
  int res;
  if ((res= strcmp(e0->name, e1->name)) != 0)
    return res;

  if ((res= strcmp(e0->database, e1->database)) != 0)
    return res;

  if ((res= strcmp(e0->schema, e1->schema)) != 0)
    return res;

  return e0->id - e1->id;
}

char*
ha_ndbcluster::get_foreign_key_create_info()
{
  DBUG_ENTER("ha_ndbcluster::get_foreign_key_create_info");

  /**
   * List foreigns for this table
   */
  if (m_table == 0)
  {
    DBUG_RETURN(0);
  }

  if (table == 0)
  {
    DBUG_RETURN(0);
  }

  THD* thd = table->in_use;
  if (thd == 0)
  {
    DBUG_RETURN(0);
  }

  Ndb *ndb= get_ndb(thd);
  if (ndb == 0)
  {
    DBUG_RETURN(0);
  }

  NDBDICT *dict= ndb->getDictionary();
  NDBDICT::List obj_list;

  dict->listDependentObjects(obj_list, *m_table);
  /**
   * listDependentObjects will return FK's in order that they
   *   are stored in hash-table in Dbdict (i.e random)
   *
   * sort them to make MTR and similar happy
   */
  my_qsort(obj_list.elements, obj_list.count, sizeof(obj_list.elements[0]),
           cmp_fk_name);
  String fk_string;
  for (unsigned i = 0; i < obj_list.count; i++)
  {
    if (obj_list.elements[i].type != NdbDictionary::Object::ForeignKey)
      continue;

    NdbDictionary::ForeignKey fk;
    int res= dict->getForeignKey(fk, obj_list.elements[i].name);
    if (res != 0)
    {
      // Push warning??
      DBUG_RETURN(0);
    }

    NdbError err;
    const int noinvalidate= 0;
    const NDBTAB * childtab= 0;
    const NDBTAB * parenttab= 0;

    char parent_db_and_name[FN_LEN + 1];
    {
      const char * name = fk_split_name(parent_db_and_name,fk.getParentTable());
      setDbName(ndb, parent_db_and_name);
      parenttab= dict->getTableGlobal(name);
      if (parenttab == 0)
      {
        err= dict->getNdbError();
        goto errout;
      }
    }

    char child_db_and_name[FN_LEN + 1];
    {
      const char * name = fk_split_name(child_db_and_name, fk.getChildTable());
      setDbName(ndb, child_db_and_name);
      childtab= dict->getTableGlobal(name);
      if (childtab == 0)
      {
        err= dict->getNdbError();
        goto errout;
      }
    }

    if (! (strcmp(child_db_and_name, m_dbname) == 0 &&
           strcmp(childtab->getName(), m_tabname) == 0))
    {
      /**
       * this was on parent table (fk are shown on child table in SQL)
       */
      assert(strcmp(parent_db_and_name, m_dbname) == 0);
      assert(strcmp(parenttab->getName(), m_tabname) == 0);
      continue;
    }

    fk_string.append(",");
    fk_string.append("\n ");
    fk_string.append(" CONSTRAINT `");
    {
      char db_and_name[FN_LEN+1];
      const char * name = fk_split_name(db_and_name, fk.getName());
      fk_string.append(name);
    }
    fk_string.append("` FOREIGN KEY (");

    {
      bool first= true;
      for (unsigned j = 0; j < fk.getChildColumnCount(); j++)
      {
        unsigned no = fk.getChildColumnNo(j);
        if (!first)
        {
          fk_string.append(",");
        }
        fk_string.append("`");
        fk_string.append(childtab->getColumn(no)->getName());
        fk_string.append("`");
        first= false;
      }
    }

    fk_string.append(") REFERENCES `");
    if (strcmp(parent_db_and_name, child_db_and_name) != 0)
    {
      fk_string.append(parent_db_and_name);
      fk_string.append("`.`");
    }


    const char* real_parent_name;
    if (ndb_show_foreign_key_mock_tables(thd) == false &&
        Fk_util::split_mock_name(parenttab->getName(),
                                 NULL, NULL, &real_parent_name))
    {
      DBUG_PRINT("info", ("real_parent_name: %s", real_parent_name));
      fk_string.append(real_parent_name);
    }
    else
    {
      fk_string.append(parenttab->getName());
    }

    fk_string.append("` (");

    {
      bool first= true;
      for (unsigned j = 0; j < fk.getParentColumnCount(); j++)
      {
        unsigned no = fk.getParentColumnNo(j);
        if (!first)
        {
          fk_string.append(",");
        }
        fk_string.append("`");
        fk_string.append(parenttab->getColumn(no)->getName());
        fk_string.append("`");
        first= false;
      }
    }
    fk_string.append(")");

    switch(fk.getOnDeleteAction()){
    case NdbDictionary::ForeignKey::NoAction:
      fk_string.append(" ON DELETE NO ACTION");
      break;
    case NdbDictionary::ForeignKey::Restrict:
      fk_string.append(" ON DELETE RESTRICT");
      break;
    case NdbDictionary::ForeignKey::Cascade:
      fk_string.append(" ON DELETE CASCADE");
      break;
    case NdbDictionary::ForeignKey::SetNull:
      fk_string.append(" ON DELETE SET NULL");
      break;
    case NdbDictionary::ForeignKey::SetDefault:
      fk_string.append(" ON DELETE SET DEFAULT");
      break;
    }

    switch(fk.getOnUpdateAction()){
    case NdbDictionary::ForeignKey::NoAction:
      fk_string.append(" ON UPDATE NO ACTION");
      break;
    case NdbDictionary::ForeignKey::Restrict:
      fk_string.append(" ON UPDATE RESTRICT");
      break;
    case NdbDictionary::ForeignKey::Cascade:
      fk_string.append(" ON UPDATE CASCADE");
      break;
    case NdbDictionary::ForeignKey::SetNull:
      fk_string.append(" ON UPDATE SET NULL");
      break;
    case NdbDictionary::ForeignKey::SetDefault:
      fk_string.append(" ON UPDATE SET DEFAULT");
      break;
    }
errout:
    if (childtab)
    {
      dict->removeTableGlobal(* childtab, noinvalidate);
    }

    if (parenttab)
    {
      dict->removeTableGlobal(* parenttab, noinvalidate);
    }

    if (err.code != 0)
    {
      push_warning_printf(thd, Sql_condition::SL_WARNING,
                          ER_ILLEGAL_HA_CREATE_OPTION,
                          "Failed to retreive FK information: %d:%s",
                          err.code,
                          err.message);

      DBUG_RETURN(0); // How to report error ??
    }
  }

  DBUG_RETURN(strdup(fk_string.c_ptr()));
}

void
ha_ndbcluster::free_foreign_key_create_info(char* str)
{
  if (str != 0)
  {
    free(str);
  }
}

int
ha_ndbcluster::copy_fk_for_offline_alter(THD * thd, Ndb* ndb, NDBTAB* _dsttab)
{
  DBUG_ENTER("ha_ndbcluster::copy_fk_for_offline_alter");
  if (thd->lex == 0)
  {
    assert(false);
    DBUG_RETURN(0);
  }

  Ndb_db_guard db_guard(ndb);
  const char * src_db = thd->lex->select_lex->table_list.first->db;
  const char * src_tab = thd->lex->select_lex->table_list.first->table_name;

  if (src_db == 0 || src_tab == 0)
  {
    assert(false);
    DBUG_RETURN(0);
  }

  assert(thd->lex != 0);
  NDBDICT* dict = ndb->getDictionary();
  setDbName(ndb, src_db);
  Ndb_table_guard srctab(dict, src_tab);
  if (srctab.get_table() == 0)
  {
    /**
     * when doign alter table engine=ndb this can happen
     */
    DBUG_RETURN(0);
  }

  db_guard.restore();
  Ndb_table_guard dsttab(dict, _dsttab->getName());
  if (dsttab.get_table() == 0)
  {
    ERR_RETURN(dict->getNdbError());
  }

  setDbName(ndb, src_db);
  NDBDICT::List obj_list;
  if (dict->listDependentObjects(obj_list, *srctab.get_table()) != 0)
  {
    ERR_RETURN(dict->getNdbError());
  }

  // check if fk to drop exists
  {
    for (const Alter_drop *drop_item : thd->lex->alter_info.drop_list)
    {
      if (drop_item->type != Alter_drop::FOREIGN_KEY)
        continue;
      bool found= false;
      for (unsigned i = 0; i < obj_list.count; i++)
      {
        char db_and_name[FN_LEN + 1];
        const char * name= fk_split_name(db_and_name,obj_list.elements[i].name);
        if (ndb_fk_casecmp(drop_item->name, name) != 0)
          continue;

        NdbDictionary::ForeignKey fk;
        if (dict->getForeignKey(fk, obj_list.elements[i].name) != 0)
        {
          ERR_RETURN(dict->getNdbError());
        }

        char child_db_and_name[FN_LEN + 1];
        const char* child_name = fk_split_name(child_db_and_name,
                                               fk.getChildTable());
        if (strcmp(child_db_and_name, src_db) == 0 &&
            strcmp(child_name, src_tab) == 0)
        {
          found= true;
          break;
        }
      }
      if (!found)
      {
        // FK not found
        my_error(ER_CANT_DROP_FIELD_OR_KEY, MYF(0), drop_item->name);
        DBUG_RETURN(ER_CANT_DROP_FIELD_OR_KEY);
      }
    }
  }

  for (unsigned i = 0; i < obj_list.count; i++)
  {
    if (obj_list.elements[i].type == NdbDictionary::Object::ForeignKey)
    {
      NdbDictionary::ForeignKey fk;
      if (dict->getForeignKey(fk, obj_list.elements[i].name) != 0)
      {
        ERR_RETURN(dict->getNdbError());
      }

      {
        /**
         * Check if it should be copied
         */
        char db_and_name[FN_LEN + 1];
        const char * name= fk_split_name(db_and_name,obj_list.elements[i].name);

        bool found= false;
        for (const Alter_drop *drop_item : thd->lex->alter_info.drop_list)
        {
          if (drop_item->type != Alter_drop::FOREIGN_KEY)
            continue;
          if (ndb_fk_casecmp(drop_item->name, name) != 0)
            continue;

          char child_db_and_name[FN_LEN + 1];
          const char* child_name = fk_split_name(child_db_and_name,
                                                 fk.getChildTable());
          if (strcmp(child_db_and_name, src_db) == 0 &&
              strcmp(child_name, src_tab) == 0)
          {
            found= true;
            break;
          }
        }
        if (found)
        {
          /**
           * Item is on drop list...
           *   don't copy it
           */
          continue;
        }
      }

      unsigned parentObjectId= 0;
      unsigned childObjectId= 0;

      {
        char db_and_name[FN_LEN + 1];
        const char * name= fk_split_name(db_and_name, fk.getParentTable());
        setDbName(ndb, db_and_name);
        Ndb_table_guard org_parent(dict, name);
        if (org_parent.get_table() == 0)
        {
          ERR_RETURN(dict->getNdbError());
        }
        parentObjectId= org_parent.get_table()->getObjectId();
      }

      {
        char db_and_name[FN_LEN + 1];
        const char * name= fk_split_name(db_and_name, fk.getChildTable());
        setDbName(ndb, db_and_name);
        Ndb_table_guard org_child(dict, name);
        if (org_child.get_table() == 0)
        {
          ERR_RETURN(dict->getNdbError());
        }
        childObjectId= org_child.get_table()->getObjectId();
      }

      /**
       * flags for CreateForeignKey
       */
      int flags = 0;

      char db_and_name[FN_LEN + 1];
      const char * name= fk_split_name(db_and_name, fk.getParentTable());
      if (strcmp(name, src_tab) == 0 &&
          strcmp(db_and_name, src_db) == 0)
      {
        /**
         * We used to be parent...
         */
        const NDBCOL * cols[NDB_MAX_ATTRIBUTES_IN_INDEX + 1];
        for (unsigned j= 0; j < fk.getParentColumnCount(); j++)
        {
          unsigned no= fk.getParentColumnNo(j);
          const NDBCOL * orgcol = srctab.get_table()->getColumn(no);
          cols[j]= dsttab.get_table()->getColumn(orgcol->getName());
        }
        cols[fk.getParentColumnCount()]= 0;
        parentObjectId= dsttab.get_table()->getObjectId();
        if (fk.getParentIndex() != 0)
        {
          name = fk_split_name(db_and_name, fk.getParentIndex(), true);
          setDbName(ndb, db_and_name);
          const NDBINDEX * idx = dict->getIndexGlobal(name,*dsttab.get_table());
          if (idx == 0)
          {
            printf("%u %s - %u/%u get_index(%s)\n",
                   __LINE__, fk.getName(),
                   parentObjectId,
                   childObjectId,
                   name); fflush(stdout);
            ERR_RETURN(dict->getNdbError());
          }
          fk.setParent(* dsttab.get_table(), idx, cols);
          dict->removeIndexGlobal(* idx, 0);
        }
        else
        {
          /*
            The parent column was previously the primary key.
            Make sure it still is a primary key as implicit pks
            might change during the alter. If not, get a better
            matching index.
           */
          bool parent_primary = FALSE;
          const NDBINDEX * idx = find_matching_index(dict,
                                                     dsttab.get_table(),
                                                     cols,
                                                     parent_primary);
          if (!parent_primary && idx == 0)
          {
            my_error(ER_FK_NO_INDEX_PARENT, MYF(0), fk.getName(),
                     dsttab.get_table()->getName());
            DBUG_RETURN(HA_ERR_CANNOT_ADD_FOREIGN);
          }
          fk.setParent(*dsttab.get_table(), idx, cols);
        }


        /**
         * We're parent, and this is offline alter table
         *   then we can't verify that FK cause the new parent will
         *   be populated later during copy data between tables
         *
         * However, iff FK is consistent when this alter starts,
         *   it should remain consistent since mysql does not
         *   allow the alter to modify the columns referenced
         */
        flags |= NdbDictionary::Dictionary::CreateFK_NoVerify;
      }
      else
      {
        name = fk_split_name(db_and_name, fk.getChildTable());
        assert(strcmp(name, src_tab) == 0 &&
               strcmp(db_and_name, src_db) == 0);
        const NDBCOL * cols[NDB_MAX_ATTRIBUTES_IN_INDEX + 1];
        for (unsigned j= 0; j < fk.getChildColumnCount(); j++)
        {
          unsigned no= fk.getChildColumnNo(j);
          const NDBCOL * orgcol = srctab.get_table()->getColumn(no);
          cols[j]= dsttab.get_table()->getColumn(orgcol->getName());
        }
        cols[fk.getChildColumnCount()]= 0;
        childObjectId= dsttab.get_table()->getObjectId();
        if (fk.getChildIndex() != 0)
        {
          name = fk_split_name(db_and_name, fk.getChildIndex(), true);
          setDbName(ndb, db_and_name);
          bool child_primary_key = FALSE;
          const NDBINDEX * idx = find_matching_index(dict,
                                                     dsttab.get_table(),
                                                     cols,
                                                     child_primary_key);
          if (!child_primary_key && idx == 0)
          {
            printf("%u %s - %u/%u get_index(%s)\n",
                   __LINE__, fk.getName(),
                   parentObjectId,
                   childObjectId,
                   name); fflush(stdout);
            ERR_RETURN(dict->getNdbError());
          }
          fk.setChild(* dsttab.get_table(), idx, cols);
          if(idx)
            dict->removeIndexGlobal(*idx, 0);
        }
        else
        {
          fk.setChild(* dsttab.get_table(), 0, cols);
        }
      }

      char new_name[FN_LEN + 1];
      name= fk_split_name(db_and_name, fk.getName());
      my_snprintf(new_name, sizeof(new_name), "%s",
                  name);
      fk.setName(new_name);
      setDbName(ndb, db_and_name);

      if (thd_test_options(thd, OPTION_NO_FOREIGN_KEY_CHECKS))
      {
        flags |= NdbDictionary::Dictionary::CreateFK_NoVerify;
      }
      NdbDictionary::ObjectId objid;
      if (dict->createForeignKey(fk, &objid, flags) != 0)
      {
        ERR_RETURN(dict->getNdbError());
      }
    }
  }
  DBUG_RETURN(0);
}

int
ha_ndbcluster::drop_fk_for_online_alter(THD * thd, Ndb* ndb, NDBDICT * dict,
                                        const NDBTAB* tab)
{
  DBUG_ENTER("ha_ndbcluster::drop_fk_for_online_alter");
  if (thd->lex == 0)
  {
    assert(false);
    DBUG_RETURN(0);
  }

  Ndb_table_guard srctab(dict, tab->getName());
  if (srctab.get_table() == 0)
  {
    DBUG_ASSERT(false); // Why ??
    DBUG_RETURN(0);
  }

  NDBDICT::List obj_list;
  if (dict->listDependentObjects(obj_list, *srctab.get_table()) != 0)
  {
    ERR_RETURN(dict->getNdbError());
  }

  for (const Alter_drop *drop_item : thd->lex->alter_info.drop_list)
  {
    if (drop_item->type != Alter_drop::FOREIGN_KEY)
      continue;

    bool found= false;
    for (unsigned i = 0; i < obj_list.count; i++)
    {
      if (obj_list.elements[i].type != NdbDictionary::Object::ForeignKey)
      {
        continue;
      }

      char db_and_name[FN_LEN + 1];
      const char * name= fk_split_name(db_and_name,obj_list.elements[i].name);

      if (ndb_fk_casecmp(drop_item->name, name) != 0)
        continue;

      NdbDictionary::ForeignKey fk;
      if (dict->getForeignKey(fk, obj_list.elements[i].name) != 0)
      {
        ERR_RETURN(dict->getNdbError());
      }

      char child_db_and_name[FN_LEN + 1];
      const char* child_name = fk_split_name(child_db_and_name,
                                             fk.getChildTable());
      if (strcmp(child_db_and_name, ndb->getDatabaseName()) == 0 &&
          strcmp(child_name, tab->getName()) == 0)
      {
        found= true;
        Fk_util fk_util(thd);
        if (!fk_util.drop_fk(ndb, dict, obj_list.elements[i].name))
        {
          ERR_RETURN(dict->getNdbError());
        }

        /* Flush the parent table out if parent is different from child */
        if(ndb_fk_casecmp(fk.getParentTable(), fk.getChildTable()) != 0)
        {
          char parent_db[FN_LEN + 1];
          const char* parent_name = fk_split_name(parent_db,
                                                  fk.getParentTable());
          flush_parent_table_for_fk(thd, parent_db, parent_name);
        }
        break;
      }
    }
    if (!found)
    {
      // FK not found
      my_error(ER_CANT_DROP_FIELD_OR_KEY, MYF(0), drop_item->name);
      DBUG_RETURN(ER_CANT_DROP_FIELD_OR_KEY);
    }
  }
  DBUG_RETURN(0);
}


/**
  Save all fk data into a fk_list
  - Build list of foreign keys for which the given table is child

  @retval
    0     ok
  @retval
   != 0   failure in saving the fk data
*/

int
ha_ndbcluster::get_fk_data_for_truncate(NDBDICT* dict, const NDBTAB* table,
                                        Ndb_fk_list& fk_list)
{
  DBUG_ENTER("ha_ndbcluster::get_fk_data_for_truncate");

  NDBDICT::List obj_list;
  if (dict->listDependentObjects(obj_list, *table) != 0)
  {
    ERR_RETURN(dict->getNdbError());
  }
  for (unsigned i = 0; i < obj_list.count; i++)
  {
    DBUG_PRINT("debug", ("DependentObject %d : %s, Type : %d", i,
                          obj_list.elements[i].name,
                          obj_list.elements[i].type));
    if (obj_list.elements[i].type != NdbDictionary::Object::ForeignKey)
      continue;

    /* obj is an fk. Fetch it */
    NDBFK fk;
    if (dict->getForeignKey(fk, obj_list.elements[i].name) != 0)
    {
      ERR_RETURN(dict->getNdbError());
    }
    DBUG_PRINT("debug", ("Retrieving FK : %s", fk.getName()));

    fk_list.push_back(new NdbDictionary::ForeignKey(fk));
    DBUG_PRINT("info", ("Foreign Key added to list : %s", fk.getName()));
  }

  DBUG_RETURN(0);
}


/**
  Restore foreign keys into the child table from fk_list
  - for all foreign keys in the given fk list, re-assign child object ids
    to reflect the newly created child table/indexes
  - create the fk in the child table

  @retval
    0     ok
  @retval
   != 0   failure in recreating the fk data
*/

int
ha_ndbcluster::recreate_fk_for_truncate(THD* thd, Ndb* ndb, const char* tab_name,
                                        Ndb_fk_list& fk_list)
{
  DBUG_ENTER("ha_ndbcluster::create_fk_for_truncate");

  int flags = 0;
  const int err_default= HA_ERR_CANNOT_ADD_FOREIGN;

  NDBDICT* dict = ndb->getDictionary();

  /* fetch child table */
  Ndb_table_guard child_tab(dict, tab_name);
  if (child_tab.get_table() == 0)
  {
    push_warning_printf(thd, Sql_condition::SL_WARNING,
                        ER_CANNOT_ADD_FOREIGN,
                        "INTERNAL ERROR: Could not find created child table '%s'",
                        tab_name);
    // Internal error, should be able to load the just created child table
    DBUG_ASSERT(child_tab.get_table());
    DBUG_RETURN(err_default);
  }

  NDBFK* fk;
  List_iterator<NDBFK> fk_iterator(fk_list);
  while ((fk= fk_iterator++))
  {
    DBUG_PRINT("info",("Parsing foreign key : %s", fk->getName()));

    /* Get child table columns and index */
    const NDBCOL * child_cols[NDB_MAX_ATTRIBUTES_IN_INDEX + 1];
    {
      unsigned pos= 0;
      const NDBTAB* tab= child_tab.get_table();
      for(unsigned i= 0; i < fk->getChildColumnCount(); i++)
      {
        const NDBCOL * ndbcol= tab->getColumn(fk->getChildColumnNo(i));
        if (ndbcol == 0)
        {
          push_warning_printf(thd, Sql_condition::SL_WARNING,
                              ER_CANNOT_ADD_FOREIGN,
                              "Child table %s has no column referred by the FK %s",
                              tab->getName(), fk->getName());
          DBUG_ASSERT(ndbcol);
          DBUG_RETURN(err_default);
        }
        child_cols[pos++]= ndbcol;
      }
      child_cols[pos]= 0;
    }

    bool child_primary_key= FALSE;
    const NDBINDEX* child_index= find_matching_index(dict,
                                                     child_tab.get_table(),
                                                     child_cols,
                                                     child_primary_key);

    if (!child_primary_key && child_index == 0)
    {
      my_error(ER_FK_NO_INDEX_CHILD, MYF(0), fk->getName(),
               child_tab.get_table()->getName());
      DBUG_RETURN(err_default);
    }

    /* update the fk's child references */
    fk->setChild(* child_tab.get_table(), child_index, child_cols);

    /*
     the name of "fk" seems to be different when you read it up
     compared to when you create it. (Probably a historical artifact)
     So update fk's name
    */
    {
      char name[FN_REFLEN+1];
      unsigned parent_id, child_id;
      if (sscanf(fk->getName(), "%u/%u/%s",
                 &parent_id, &child_id, name) != 3)
      {
        push_warning_printf(thd, Sql_condition::SL_WARNING,
                            ER_CANNOT_ADD_FOREIGN,
                            "Skip, failed to parse name of fk: %s",
                            fk->getName());
        DBUG_RETURN(err_default);
      }

      char fk_name[FN_REFLEN+1];
      my_snprintf(fk_name, sizeof(fk_name), "%s",
                  name);
      DBUG_PRINT("info", ("Setting new fk name: %s", fk_name));
      fk->setName(fk_name);
    }

    if (thd_test_options(thd, OPTION_NO_FOREIGN_KEY_CHECKS))
    {
      flags |= NdbDictionary::Dictionary::CreateFK_NoVerify;
    }

    NdbDictionary::ObjectId objid;
    int err= dict->createForeignKey(*fk, &objid, flags);

    if (child_index)
    {
      dict->removeIndexGlobal(* child_index, 0);
    }

    if (err)
    {
      ERR_RETURN(dict->getNdbError());
    }

    /* Flush the parent table out if parent is different from child */
    char parent_db[FN_LEN + 1];
    const char* parent_name = fk_split_name(parent_db,
                                            fk->getParentTable());
    if(ndb_fk_casecmp(parent_name, tab_name) != 0 ||
       ndb_fk_casecmp(parent_db, ndb->getDatabaseName()) != 0)
    {
      flush_parent_table_for_fk(thd, parent_db, parent_name);
    }
  }
  DBUG_RETURN(0);
}


/**
  @brief Append all the SHAREs of dependent children that would have been
         updated in this transaction to the changed tables list

  @param changed_tables        List to which the dependent children SHAREs
                               has to be appended.
  @param transaction_mem_root  Transaction's memroot
  @return Void
*/

void
ha_ndbcluster::append_dependents_to_changed_tables(
    List<NDB_SHARE> &changed_tables,
    MEM_ROOT* transaction_mem_root)
{
  DBUG_ENTER("ha_ndbcluster::append_dependents_to_changed_tables");

  Ndb_fk_data *data= m_fk_data;

  List<char> dependents_list = data->cascading_dependents;

  const char* dependent_table;
  List_iterator_fast<char> it(dependents_list);
  while ((dependent_table= it++))
  {
    /* retrieve the NDB_SHARE using the key and add it to list */
    char db_name[FN_REFLEN + 1];
    const char* table_name = fk_split_name(db_name, dependent_table);
    char key[FN_REFLEN + 1];
    build_table_filename(key, sizeof(key) - 1, db_name,
                         table_name, "", 0);
    changed_tables.push_back(get_share(key, 0, TRUE),
                             transaction_mem_root);
  }

  DBUG_PRINT("exit", ("Added %u dependents to list",
                      dependents_list.elements));
  DBUG_VOID_RETURN;
}<|MERGE_RESOLUTION|>--- conflicted
+++ resolved
@@ -21,13 +21,10 @@
 #include "my_dbug.h"
 #include "ndb_log.h"
 #include "mysql/service_thd_alloc.h"
-<<<<<<< HEAD
 #include "ndb_table_guard.h"
 #include "template_utils.h"
 #include "mysqld.h"         // global_system_variables table_alias_charset ...
-=======
 #include "ndb_tdc.h"
->>>>>>> 591af2b3
 
 #define ERR_RETURN(err)                  \
 {                                        \
