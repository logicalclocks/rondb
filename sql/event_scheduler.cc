<<<<<<< HEAD
/* Copyright (c) 2006, 2023, Oracle and/or its affiliates.
=======
/* Copyright (c) 2006, 2020, Oracle and/or its affiliates.
   Copyright (c) 2023, 2023, Hopsworks and/or its affiliates.
>>>>>>> b3fa6689

   This program is free software; you can redistribute it and/or modify
   it under the terms of the GNU General Public License, version 2.0,
   as published by the Free Software Foundation.

   This program is also distributed with certain software (including
   but not limited to OpenSSL) that is licensed under separate terms,
   as designated in a particular file or component or in included license
   documentation.  The authors of MySQL hereby grant you an additional
   permission to link the program and your derivative works with the
   separately licensed software that they have included with MySQL.

   This program is distributed in the hope that it will be useful,
   but WITHOUT ANY WARRANTY; without even the implied warranty of
   MERCHANTABILITY or FITNESS FOR A PARTICULAR PURPOSE.  See the
   GNU General Public License, version 2.0, for more details.

   You should have received a copy of the GNU General Public License
   along with this program; if not, write to the Free Software
   Foundation, Inc., 51 Franklin St, Fifth Floor, Boston, MA 02110-1301  USA */

#include "sql/event_scheduler.h"

#include <stdio.h>
#include <string.h>
#include <time.h>

#include "lex_string.h"
#include "m_ctype.h"
#include "m_string.h"
#include "my_command.h"
#include "my_dbug.h"
#include "my_loglevel.h"
#include "my_psi_config.h"
#include "my_sys.h"
#include "my_thread.h"
#include "mysql/components/services/bits/psi_statement_bits.h"
#include "mysql/components/services/log_builtins.h"
#include "mysql/psi/mysql_cond.h"
#include "mysql/psi/mysql_mutex.h"
#include "mysql/psi/mysql_statement.h"
#include "mysql/psi/mysql_thread.h"
#include "mysql/service_mysql_alloc.h"
#include "mysql/thread_type.h"
#include "mysql_com.h"
#include "mysqld_error.h"
#include "sql/auth/auth_acls.h"
#include "sql/auth/sql_security_ctx.h"
#include "sql/current_thd.h"
#include "sql/dd/dd_schema.h"  // dd::Schema_MDL_locker
#include "sql/dd/types/event.h"
#include "sql/event_data_objects.h"
#include "sql/event_db_repository.h"
#include "sql/event_queue.h"
#include "sql/events.h"
#include "sql/log.h"
#include "sql/mdl.h"
#include "sql/mysqld.h"              // my_localhost replica_net_timeout
#include "sql/mysqld_thd_manager.h"  // Global_THD_manager
#include "sql/protocol_classic.h"
#include "sql/psi_memory_key.h"
#include "sql/query_options.h"
#include "sql/sql_class.h"  // THD
#include "sql/sql_const.h"
#include "sql/sql_error.h"  // Sql_condition
#include "sql/system_variables.h"
#include "sql_string.h"
#include "thr_mutex.h"

/**
  @addtogroup Event_Scheduler
  @{
*/

#define LOCK_DATA() lock_data(__func__, __LINE__)
#define UNLOCK_DATA() unlock_data(__func__, __LINE__)
#define COND_STATE_WAIT(mythd, abstime, stage) \
  cond_wait(mythd, abstime, stage, __func__, __FILE__, __LINE__)

extern my_thread_attr_t connection_attrib;

static const LEX_CSTRING scheduler_states_names[] = {
    {STRING_WITH_LEN("INITIALIZED")},
    {STRING_WITH_LEN("RUNNING")},
    {STRING_WITH_LEN("STOPPING")}};

struct scheduler_param {
  THD *thd;
  Event_scheduler *scheduler;
};

/*
  Prints the stack of infos, warnings, errors from thd to
  the console so it can be fetched by the logs-into-tables and
  checked later.

  SYNOPSIS
    evex_print_warnings
      thd  Thread used during the execution of the event
      et   The event itself
*/

void Event_worker_thread::print_warnings(THD *thd, Event_job_data *et) {
  const Sql_condition *err;
  enum loglevel ll;

  DBUG_TRACE;
  if (thd->get_stmt_da()->cond_count() == 0) return;

  char msg_buf[10 * STRING_BUFFER_USUAL_SIZE];
  char prefix_buf[5 * STRING_BUFFER_USUAL_SIZE];
  String prefix(prefix_buf, sizeof(prefix_buf), system_charset_info);
  prefix.length(0);
  prefix.append("Event Scheduler: [");

  prefix.append(et->m_definer.str, et->m_definer.length, system_charset_info);
  prefix.append("][", 2);
  prefix.append(et->m_schema_name.str, et->m_schema_name.length,
                system_charset_info);
  prefix.append('.');
  prefix.append(et->m_event_name.str, et->m_event_name.length,
                system_charset_info);
  prefix.append("] ", 2);

  Diagnostics_area::Sql_condition_iterator it =
      thd->get_stmt_da()->sql_conditions();
  while ((err = it++)) {
    String err_msg(msg_buf, sizeof(msg_buf), system_charset_info);
    /* set it to 0 or we start adding at the end. That's the trick ;) */
    err_msg.length(0);
    err_msg.append(prefix);
    err_msg.append(err->message_text(), err->message_octet_length(),
                   system_charset_info);
    switch (err->severity()) {
      case Sql_condition::SL_ERROR:
        ll = ERROR_LEVEL;
        break;
      case Sql_condition::SL_WARNING:
        ll = WARNING_LEVEL;
        break;
      case Sql_condition::SL_NOTE:
        ll = INFORMATION_LEVEL;
        break;
      default:
        ll = ERROR_LEVEL;
        assert(false);
    }
    LogErr(ll, ER_EVENT_MESSAGE_STACK, static_cast<int>(err_msg.length()),
           err_msg.c_ptr());
  }
}

/*
  Performs post initialization of structures in a new thread.

  SYNOPSIS
    post_init_event_thread()
      thd  Thread

  NOTES
      Before this is called, one should not do any DBUG_XXX() calls.

*/

bool post_init_event_thread(THD *thd) {
  if (my_thread_init()) {
    return true;
  }
  thd->store_globals();

  Global_THD_manager *thd_manager = Global_THD_manager::get_instance();
  thd_manager->add_thd(thd);
  thd_manager->inc_thread_running();
  return false;
}

/*
  Cleans up the THD and the threaded environment of the thread.

  SYNOPSIS
    deinit_event_thread()
      thd  Thread
*/

void deinit_event_thread(THD *thd) {
  Global_THD_manager *thd_manager = Global_THD_manager::get_instance();

  thd->set_proc_info("Clearing");
  thd->get_protocol_classic()->end_net();
  DBUG_PRINT("exit", ("Event thread finishing"));
  thd->release_resources();
  thd_manager->remove_thd(thd);
  thd_manager->dec_thread_running();
  delete thd;
}

/*
  Performs pre- mysql_thread_create() initialisation of THD. Do this
  in the thread that will pass THD to the child thread. In the
  child thread call post_init_event_thread().

  SYNOPSIS
    pre_init_event_thread()
      thd  The THD of the thread. Has to be allocated by the caller.

  NOTES
    1. The host of the thead is my_localhost
    2. thd->net is initted with NULL - no communication.
*/

void pre_init_event_thread(THD *thd) {
  DBUG_TRACE;
  thd->security_context()->set_master_access(0);
  thd->security_context()->cache_current_db_access(0);
  thd->security_context()->set_host_or_ip_ptr(my_localhost,
                                              strlen(my_localhost));
  thd->get_protocol_classic()->init_net(nullptr);
  thd->security_context()->set_user_ptr(STRING_WITH_LEN("event_scheduler"));
  thd->get_protocol_classic()->get_net()->read_timeout = replica_net_timeout;
  thd->slave_thread = false;
  thd->override_slave_filtering = THD::NO_OVERRIDE_SLAVE_FILTERING;
  thd->variables.option_bits |= OPTION_AUTO_IS_NULL;
  thd->get_protocol_classic()->set_client_capabilities(CLIENT_MULTI_RESULTS);

  thd->set_new_thread_id();

  /*
    Guarantees that we will see the thread in SHOW PROCESSLIST though its
    vio is NULL.
  */

  thd->set_proc_info("Initialized");
  thd->set_time();

  /* Do not use user-supplied timeout value for system threads. */
  thd->variables.lock_wait_timeout = LONG_TIMEOUT;
}

/*
  Function that executes the scheduler,

  SYNOPSIS
    event_scheduler_thread()
      arg  Pointer to `struct scheduler_param`

  RETURN VALUE
    0  OK
*/

extern "C" {
static void *event_scheduler_thread(void *arg) {
  /* needs to be first for thread_stack */
  THD *thd = ((struct scheduler_param *)arg)->thd;
  Event_scheduler *scheduler = ((struct scheduler_param *)arg)->scheduler;
  bool res;

  thd->thread_stack = (char *)&thd;  // remember where our stack is

  mysql_thread_set_psi_id(thd->thread_id());

#ifdef HAVE_PSI_THREAD_INTERFACE
  /* Update the thread instrumentation. */
  PSI_thread *psi = PSI_THREAD_CALL(get_thread)();
  thd_set_psi(thd, psi);
  PSI_THREAD_CALL(set_thread_account)
  (thd->security_context()->user().str, thd->security_context()->user().length,
   thd->security_context()->host_or_ip().str,
   thd->security_context()->host_or_ip().length);
  PSI_THREAD_CALL(set_thread_command)(thd->get_command());
  PSI_THREAD_CALL(set_thread_start_time)(thd->query_start_in_secs());
#endif /* HAVE_PSI_THREAD_INTERFACE */

  res = post_init_event_thread(thd);

  {
    DBUG_TRACE;
    my_claim(arg, true);
    thd->claim_memory_ownership(true);
    my_free(arg);
    if (!res)
      scheduler->run(thd);
    else {
      thd->set_proc_info("Clearing");
      thd->get_protocol_classic()->end_net();
      delete thd;
    }

  }  // Against gcc warnings
  my_thread_end();
  return nullptr;
}

/**
  Function that executes an event in a child thread. Setups the
  environment for the event execution and cleans after that.

  SYNOPSIS
    event_worker_thread()
      arg  The Event_job_data object to be processed

  RETURN VALUE
    0  OK
*/

static void *event_worker_thread(void *arg) {
  THD *thd;
  Event_queue_element_for_exec *event = (Event_queue_element_for_exec *)arg;

  event->claim_memory_ownership(true);

  thd = event->thd;

  thd->claim_memory_ownership(true);

  mysql_thread_set_psi_id(thd->thread_id());

#ifdef HAVE_PSI_THREAD_INTERFACE
  /* Update the thread instrumentation. */
  PSI_thread *psi = PSI_THREAD_CALL(get_thread)();
  thd_set_psi(thd, psi);
  PSI_THREAD_CALL(set_thread_account)
  (thd->security_context()->user().str, thd->security_context()->user().length,
   thd->security_context()->host_or_ip().str,
   thd->security_context()->host_or_ip().length);
  PSI_THREAD_CALL(set_thread_command)(thd->get_command());
  PSI_THREAD_CALL(set_thread_start_time)(thd->query_start_in_secs());
#endif /* HAVE_PSI_THREAD_INTERFACE */

  Event_worker_thread worker_thread;
  worker_thread.run(thd, event);

  my_thread_end();
  return nullptr;  // Can't return anything here
}
}  // extern "C"

/**
  Function that executes an event in a child thread. Setups the
  environment for the event execution and cleans after that.

  SYNOPSIS
    Event_worker_thread::run()
      thd    Thread context
      event  The Event_queue_element_for_exec object to be processed
*/

void Event_worker_thread::run(THD *thd, Event_queue_element_for_exec *event) {
  /* needs to be first for thread_stack */
  char my_stack;
  Event_job_data job_data;
  bool res;

  assert(thd->m_digest == nullptr);

  thd->thread_stack = &my_stack;  // remember where our stack is
  res = post_init_event_thread(thd);

  DBUG_TRACE;
  DBUG_PRINT("info", ("Time is %ld, THD: %p", (long)time(nullptr), thd));

  if (res) {
    delete event;
    deinit_event_thread(thd);
    return;
  }

  mysql_thread_set_secondary_engine(false);

#ifdef HAVE_PSI_STATEMENT_INTERFACE
  PSI_thread *thread = thd_get_psi(thd);
  if (thread != nullptr) {
    PSI_THREAD_CALL(detect_telemetry)(thread);
  }

  PSI_statement_locker_state state;
  assert(thd->m_statement_psi == nullptr);
  thd->m_statement_psi = MYSQL_START_STATEMENT(
      &state, event->get_psi_info()->m_key, event->dbname.str,
      event->dbname.length, thd->charset(), nullptr);
#endif
  /*
    We must make sure the schema is released and unlocked in the right
    order. Fail if we are unable to get a meta data lock on the schema
    name. Separate scope so that the Schema_MDL_locker dtor is run before
    thd is deleted.
  */
  {
    dd::Schema_MDL_locker mdl_handler(thd);
    if (mdl_handler.ensure_locked(event->dbname.str)) goto end;

    MDL_key mdl_key;
    dd::Event::create_mdl_key(event->dbname.str, event->name.str, &mdl_key);

    MDL_request event_mdl_request;
    MDL_REQUEST_INIT_BY_KEY(&event_mdl_request, &mdl_key, MDL_SHARED,
                            MDL_EXPLICIT);
    if (thd->mdl_context.acquire_lock(&event_mdl_request,
                                      thd->variables.lock_wait_timeout)) {
      DBUG_PRINT("error", ("Got error in getting MDL locks"));
      goto end;
    }

    if ((res = Event_db_repository::load_named_event(thd, event->dbname,
                                                     event->name, &job_data))) {
      DBUG_PRINT("error", ("Got error from load_named_event"));
      thd->mdl_context.release_lock(event_mdl_request.ticket);
      goto end;
    }
    thd->mdl_context.release_lock(event_mdl_request.ticket);
  }  // End scope so that schema metadata lock is released.

  thd->enable_slow_log = true;

  res = job_data.execute(thd, event->dropped);

  print_warnings(thd, &job_data);

  if (res)
    LogErr(INFORMATION_LEVEL, ER_EVENT_EXECUTION_FAILED, job_data.m_definer.str,
           job_data.m_schema_name.str, job_data.m_event_name.str);

end:
#ifdef HAVE_PSI_STATEMENT_INTERFACE
  MYSQL_END_STATEMENT(thd->m_statement_psi, thd->get_stmt_da());
  thd->m_statement_psi = nullptr;
#endif

  assert(thd->m_digest == nullptr);

  DBUG_PRINT("info",
             ("Done with Event %s.%s", event->dbname.str, event->name.str));

  delete event;
  deinit_event_thread(thd);
}

Event_scheduler::Event_scheduler(Event_queue *queue_arg)
    : state(INITIALIZED),
      scheduler_thd(nullptr),
      queue(queue_arg),
      mutex_last_locked_at_line(0),
      mutex_last_unlocked_at_line(0),
      mutex_last_locked_in_func("n/a"),
      mutex_last_unlocked_in_func("n/a"),
      mutex_scheduler_data_locked(false),
      waiting_on_cond(false),
      started_events(0) {
  mysql_mutex_init(key_event_scheduler_LOCK_scheduler_state,
                   &LOCK_scheduler_state, MY_MUTEX_INIT_FAST);
  mysql_cond_init(key_event_scheduler_COND_state, &COND_state);
}

Event_scheduler::~Event_scheduler() {
  stop(); /* does nothing if not running */
  mysql_mutex_destroy(&LOCK_scheduler_state);
  mysql_cond_destroy(&COND_state);
}

/**
  Starts the scheduler (again). Creates a new THD and passes it to
  a forked thread. Does not wait for acknowledgement from the new
  thread that it has started. Asynchronous starting. Most of the
  needed initializations are done in the current thread to minimize
  the chance of failure in the spawned thread.

  @param[out] err_no - errno indicating type of error which caused
                       failure to start scheduler thread.

  @retval false Success.
  @retval true  Error.
*/

bool Event_scheduler::start(int *err_no) {
  THD *new_thd = nullptr;
  bool ret = false;
  my_thread_handle th;
  struct scheduler_param *scheduler_param_value;
  DBUG_TRACE;

  LOCK_DATA();
  DBUG_PRINT("info",
             ("state before action %s", scheduler_states_names[state].str));
  if (state > INITIALIZED) goto end;

  DBUG_EXECUTE_IF("event_scheduler_thread_create_failure", {
    *err_no = 11;
    Events::opt_event_scheduler = Events::EVENTS_OFF;
    ret = true;
    goto end;
  });

  if (!(new_thd = new THD)) {
    LogErr(ERROR_LEVEL, ER_CANT_INIT_SCHEDULER_THREAD);
    ret = true;
    goto end;
  }
  pre_init_event_thread(new_thd);
  new_thd->system_thread = SYSTEM_THREAD_EVENT_SCHEDULER;
  new_thd->set_command(COM_DAEMON);

  /*
    We should run the event scheduler thread under the super-user privileges.
    In particular, this is needed to be able to lock the mysql.events table
    for writing when the server is running in the read-only mode.
    Same goes for transaction access mode. Set it to read-write for this thd.

    In case the definer has SYSTEM_USER privileges then event scheduler thread
    can drop the event only if the same privilege is granted to it.
    Therefore, assign all privileges to this thread.
  */
  new_thd->security_context()->skip_grants();
  new_thd->security_context()->set_host_or_ip_ptr(my_localhost,
                                                  strlen(my_localhost));
  new_thd->variables.transaction_read_only = false;
  new_thd->tx_read_only = false;

  scheduler_param_value = (struct scheduler_param *)my_malloc(
      key_memory_Event_scheduler_scheduler_param,
      sizeof(struct scheduler_param), MYF(0));
  scheduler_param_value->thd = new_thd;
  scheduler_param_value->scheduler = this;

  scheduler_thd = new_thd;
  DBUG_PRINT("info", ("Setting state go RUNNING"));
  state = RUNNING;
  DBUG_PRINT("info", ("Forking new thread for scheduler. THD: %p", new_thd));

  /*
    Transfer memory ownership to the child scheduler thread.
  */
  my_claim(scheduler_param_value, false);
  new_thd->claim_memory_ownership(false);

  if ((*err_no = mysql_thread_create(key_thread_event_scheduler, &th,
                                     &connection_attrib, event_scheduler_thread,
                                     (void *)scheduler_param_value))) {
    DBUG_PRINT("error", ("cannot create a new thread"));
    LogErr(ERROR_LEVEL, ER_CANT_CREATE_SCHEDULER_THREAD, *err_no)
        .os_errno(*err_no);

    new_thd->set_proc_info("Clearing");
    new_thd->get_protocol_classic()->end_net();

    state = INITIALIZED;
    scheduler_thd = nullptr;
    delete new_thd;

    my_free(scheduler_param_value);
    ret = true;
  }

end:
  UNLOCK_DATA();
  return ret;
}

/*
  The main loop of the scheduler.

  SYNOPSIS
    Event_scheduler::run()
      thd  Thread

  RETURN VALUE
    false  OK
    true   Error (Serious error)
*/

bool Event_scheduler::run(THD *thd) {
  bool res = false;
  DBUG_TRACE;

  LogErr(INFORMATION_LEVEL, ER_SCHEDULER_STARTED, thd->thread_id());
  /*
    Recalculate the values in the queue because there could have been stops
    in executions of the scheduler and some times could have passed by.
  */
  queue->recalculate_activation_times(thd);

  while (is_running()) {
    Event_queue_element_for_exec *event_name = nullptr;

    /* Gets a minimized version */
    if (queue->get_top_for_execution_if_time(thd, &event_name)) {
      /* Report scheduling errors to the error log. */
      if (thd->get_stmt_da()->cond_count() > 0) {
        Diagnostics_area::Sql_condition_iterator it =
            thd->get_stmt_da()->sql_conditions();
        const Sql_condition *err;
        while ((err = it++)) {
          if (err->severity() == Sql_condition::SL_ERROR) {
            char msg_buf[10 * STRING_BUFFER_USUAL_SIZE];
            String err_msg(msg_buf, sizeof(msg_buf), system_charset_info);
            err_msg.length(0);
            err_msg.append("Event Scheduler: Unable to schedule event: ");
            err_msg.append(err->message_text(), err->message_octet_length(),
                           system_charset_info);

            LogErr(ERROR_LEVEL, ER_EVENT_MESSAGE_STACK,
                   static_cast<int>(err_msg.length()), err_msg.c_ptr());
          }
        }
      }

      LogErr(INFORMATION_LEVEL, ER_SCHEDULER_STOPPING_FAILED_TO_GET_EVENT);
      if (event_name != nullptr) delete event_name;
      break;
    }

    DBUG_PRINT("info", ("get_top_for_execution_if_time returned "
                        "event_name=%p",
                        event_name));
    if (event_name) {
      if ((res = execute_top(event_name))) break;
    } else {
      assert(thd->killed);
      DBUG_PRINT("info", ("job_data is NULL, the thread was killed"));
    }
    DBUG_PRINT("info", ("state=%s", scheduler_states_names[state].str));
    thd->mem_root->Clear();
  }

  LOCK_DATA();
  deinit_event_thread(thd);
  scheduler_thd = nullptr;
  state = INITIALIZED;
  DBUG_PRINT("info", ("Broadcasting COND_state back to the stoppers"));
  mysql_cond_broadcast(&COND_state);
  UNLOCK_DATA();

  return res;
}

/*
  Creates a new THD instance and then forks a new thread, while passing
  the THD pointer and job_data to it.

  SYNOPSIS
    Event_scheduler::execute_top()

  RETURN VALUE
    false  OK
    true   Error (Serious error)
*/

bool Event_scheduler::execute_top(Event_queue_element_for_exec *event_name) {
  THD *new_thd;
  my_thread_handle th;
  int res = 0;
  DBUG_TRACE;
  if (!(new_thd = new THD())) goto error;

  pre_init_event_thread(new_thd);
  new_thd->system_thread = SYSTEM_THREAD_EVENT_WORKER;
  event_name->thd = new_thd;
  DBUG_PRINT("info", ("Event %s@%s ready for start", event_name->dbname.str,
                      event_name->name.str));

  /*
    Transfer memory ownership to the child worker thread.
  */
  event_name->claim_memory_ownership(false);
  new_thd->claim_memory_ownership(false);

  /*
    TODO: should use thread pool here, preferably with an upper limit
    on number of threads: if too many events are scheduled for the
    same time, starting all of them at once won't help them run truly
    in parallel (because of the great amount of synchronization), so
    we may as well execute them in sequence, keeping concurrency at a
    reasonable level.
  */
  /* Major failure */
  if ((res =
           mysql_thread_create(key_thread_event_worker, &th, &connection_attrib,
                               event_worker_thread, event_name))) {
    mysql_mutex_lock(&LOCK_global_system_variables);
    Events::opt_event_scheduler = Events::EVENTS_OFF;
    mysql_mutex_unlock(&LOCK_global_system_variables);

    LogErr(ERROR_LEVEL, ER_SCHEDULER_STOPPING_FAILED_TO_CREATE_WORKER, res);

    new_thd->set_proc_info("Clearing");
    new_thd->get_protocol_classic()->end_net();

    goto error;
  }

  ++started_events;

  DBUG_PRINT("info", ("Event is in THD: %p", new_thd));
  return false;

error:
  DBUG_PRINT("error", ("Event_scheduler::execute_top() res: %d", res));
  if (new_thd) delete new_thd;

  delete event_name;
  return true;
}

/*
  Checks whether the state of the scheduler is RUNNING

  SYNOPSIS
    Event_scheduler::is_running()

  RETURN VALUE
    true   RUNNING
    false  Not RUNNING
*/

bool Event_scheduler::is_running() {
  LOCK_DATA();
  bool ret = (state == RUNNING);
  UNLOCK_DATA();
  return ret;
}

/**
  Stops the scheduler (again). Waits for acknowledgement from the
  scheduler that it has stopped - synchronous stopping.

  Already running events will not be stopped. If the user needs
  them stopped manual intervention is needed.

  SYNOPSIS
    Event_scheduler::stop()

  RETURN VALUE
    false  OK
    true   Error (not reported)
*/

bool Event_scheduler::stop() {
  THD *thd = current_thd;
  DBUG_TRACE;
  DBUG_PRINT("enter", ("thd: %p", thd));

  LOCK_DATA();
  DBUG_PRINT("info",
             ("state before action %s", scheduler_states_names[state].str));
  if (state != RUNNING) {
    /* Synchronously wait until the scheduler stops. */
    while (state != INITIALIZED)
      COND_STATE_WAIT(thd, nullptr, &stage_waiting_for_scheduler_to_stop);
    goto end;
  }

  /* Guarantee we don't catch spurious signals */
  do {
    DBUG_PRINT("info", ("Waiting for COND_started_or_stopped from "
                        "the scheduler thread.  Current value of state is %s . "
                        "workers count=%d",
                        scheduler_states_names[state].str, workers_count()));
    /*
      NOTE: We don't use kill_one_thread() because it can't kill COM_DEAMON
      threads. In addition, kill_one_thread() requires THD but during shutdown
      current_thd is NULL. Hence, if kill_one_thread should be used it has to
      be modified to kill also daemons, by adding a flag, and also we have to
      create artificial THD here. To save all this work, we just do what
      kill_one_thread() does to kill a thread. See also sql_repl.cc for similar
      usage.
    */

    state = STOPPING;
    DBUG_PRINT("info",
               ("Scheduler thread has id %u", scheduler_thd->thread_id()));
    /* Lock from delete */
    mysql_mutex_lock(&scheduler_thd->LOCK_thd_data);
    /* This will wake up the thread if it waits on Queue's conditional */
    LogErr(INFORMATION_LEVEL, ER_SCHEDULER_KILLING, scheduler_thd->thread_id());
    scheduler_thd->awake(THD::KILL_CONNECTION);
    mysql_mutex_unlock(&scheduler_thd->LOCK_thd_data);

    /* thd could be 0x0, when shutting down */
    LogErr(INFORMATION_LEVEL, ER_SCHEDULER_WAITING);
    COND_STATE_WAIT(thd, nullptr, &stage_waiting_for_scheduler_to_stop);
  } while (state == STOPPING);
  DBUG_PRINT("info", ("Scheduler thread has cleaned up. Set state to INIT"));
  LogErr(INFORMATION_LEVEL, ER_SCHEDULER_STOPPED);
end:
  UNLOCK_DATA();
  return false;
}

/**
  This class implements callback for do_for_all_thd().
  It counts the total number of living event worker threads
  from global thread list.
*/

class Is_worker : public Do_THD_Impl {
 public:
  Is_worker() : m_count(0) {}
  void operator()(THD *thd) override {
    if (thd->system_thread == SYSTEM_THREAD_EVENT_WORKER) m_count++;
    return;
  }
  int get_count() { return m_count; }

 private:
  int m_count;
};

/*
  Returns the number of living event worker threads.

  SYNOPSIS
    Event_scheduler::workers_count()
*/

int Event_scheduler::workers_count() {
  int count = 0;
  Is_worker is_worker;
  DBUG_TRACE;
  Global_THD_manager::get_instance()->do_for_all_thd(&is_worker);
  count = is_worker.get_count();
  DBUG_PRINT("exit", ("%d", count));
  return count;
}

/*
  Auxiliary function for locking LOCK_scheduler_state. Used
  by the LOCK_DATA macro.

  SYNOPSIS
    Event_scheduler::lock_data()
      func  Which function is requesting mutex lock
      line  On which line mutex lock is requested
*/

void Event_scheduler::lock_data(const char *func, uint line) {
  DBUG_TRACE;
  DBUG_PRINT("enter", ("func=%s line=%u", func, line));
  mysql_mutex_lock(&LOCK_scheduler_state);
  mutex_last_locked_in_func = func;
  mutex_last_locked_at_line = line;
  mutex_scheduler_data_locked = true;
}

/*
  Auxiliary function for unlocking LOCK_scheduler_state. Used
  by the UNLOCK_DATA macro.

  SYNOPSIS
    Event_scheduler::unlock_data()
      func  Which function is requesting mutex unlock
      line  On which line mutex unlock is requested
*/

void Event_scheduler::unlock_data(const char *func, uint line) {
  DBUG_TRACE;
  DBUG_PRINT("enter", ("func=%s line=%u", func, line));
  mutex_last_unlocked_at_line = line;
  mutex_scheduler_data_locked = false;
  mutex_last_unlocked_in_func = func;
  mysql_mutex_unlock(&LOCK_scheduler_state);
}

/*
  Wrapper for mysql_cond_wait/timedwait

  SYNOPSIS
    Event_scheduler::cond_wait()
      thd     Thread (Could be NULL during shutdown procedure)
      abstime If not null then call mysql_cond_timedwait()
      msg     Message for thd->proc_info
      func    Which function is requesting cond_wait
      line    On which line cond_wait is requested
*/

void Event_scheduler::cond_wait(THD *thd, struct timespec *abstime,
                                const PSI_stage_info *stage,
                                const char *src_func, const char *src_file,
                                uint src_line) {
  DBUG_TRACE;
  waiting_on_cond = true;
  mutex_last_unlocked_at_line = src_line;
  mutex_scheduler_data_locked = false;
  mutex_last_unlocked_in_func = src_func;
  if (thd)
    thd->enter_cond(&COND_state, &LOCK_scheduler_state, stage, nullptr,
                    src_func, src_file, src_line);

  DBUG_PRINT("info", ("mysql_cond_%swait", abstime ? "timed" : ""));
  if (!abstime)
    mysql_cond_wait(&COND_state, &LOCK_scheduler_state);
  else
    mysql_cond_timedwait(&COND_state, &LOCK_scheduler_state, abstime);
  if (thd) {
    /*
      Need to unlock before exit_cond, so we need to relock.
      Not the best thing to do but we need to obey cond_wait()
    */
    UNLOCK_DATA();
    thd->exit_cond(nullptr, src_func, src_file, src_line);
    LOCK_DATA();
  }
  mutex_last_locked_in_func = src_func;
  mutex_last_locked_at_line = src_line;
  mutex_scheduler_data_locked = true;
  waiting_on_cond = false;
}

/*
  Dumps the internal status of the scheduler

  SYNOPSIS
    Event_scheduler::dump_internal_status()
*/

void Event_scheduler::dump_internal_status() {
  DBUG_TRACE;

  puts("");
  puts("Event scheduler status:");
  printf("State      : %s\n", scheduler_states_names[state].str);
  printf("Thread id  : %u\n", scheduler_thd ? scheduler_thd->thread_id() : 0);
  printf("LLA        : %s:%u\n", mutex_last_locked_in_func,
         mutex_last_locked_at_line);
  printf("LUA        : %s:%u\n", mutex_last_unlocked_in_func,
         mutex_last_unlocked_at_line);
  printf("WOC        : %s\n", waiting_on_cond ? "YES" : "NO");
  printf("Workers    : %d\n", workers_count());
  printf("Executed   : %lu\n", (ulong)started_events);
  printf("Data locked: %s\n", mutex_scheduler_data_locked ? "YES" : "NO");
}

/**
  @} (End of group Event_Scheduler)
*/<|MERGE_RESOLUTION|>--- conflicted
+++ resolved
@@ -1,9 +1,5 @@
-<<<<<<< HEAD
 /* Copyright (c) 2006, 2023, Oracle and/or its affiliates.
-=======
-/* Copyright (c) 2006, 2020, Oracle and/or its affiliates.
    Copyright (c) 2023, 2023, Hopsworks and/or its affiliates.
->>>>>>> b3fa6689
 
    This program is free software; you can redistribute it and/or modify
    it under the terms of the GNU General Public License, version 2.0,
@@ -224,7 +220,7 @@
   thd->security_context()->set_user_ptr(STRING_WITH_LEN("event_scheduler"));
   thd->get_protocol_classic()->get_net()->read_timeout = replica_net_timeout;
   thd->slave_thread = false;
-  thd->override_slave_filtering = THD::NO_OVERRIDE_SLAVE_FILTERING;
+  thd->override_replica_filtering = THD::NO_OVERRIDE_REPLICA_FILTERING;
   thd->variables.option_bits |= OPTION_AUTO_IS_NULL;
   thd->get_protocol_classic()->set_client_capabilities(CLIENT_MULTI_RESULTS);
 
