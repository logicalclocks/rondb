--- conflicted
+++ resolved
@@ -3244,16 +3244,9 @@
   bool have_auto_increment= table->next_number_field && buf == table->record[0];
   my_bitmap_map *old_map;
   THD *thd= ha_thd();
-<<<<<<< HEAD
   timestamp_auto_set_type saved_timestamp_type= table->timestamp_field_type;
   sql_mode_t saved_sql_mode= thd->variables.sql_mode;
   bool saved_auto_inc_field_not_null= table->auto_increment_field_not_null;
-#ifdef NOT_NEEDED
-  uchar *rec0= m_rec0;
-#endif
-=======
-  timestamp_auto_set_type orig_timestamp_type= table->timestamp_field_type;
->>>>>>> 7e924138
   DBUG_ENTER("ha_partition::write_row");
   DBUG_ASSERT(buf == m_rec0);
 
@@ -4592,15 +4585,11 @@
 
     get_partition_set(table, buf, index, &m_start_key, &m_part_spec);
 
-<<<<<<< HEAD
     /* 
       We have either found exactly 1 partition
       (in which case start_part == end_part)
       or no matching partitions (start_part > end_part)
     */
-=======
-    /* How can it be more than one partition with the current use? */
->>>>>>> 7e924138
     DBUG_ASSERT(m_part_spec.start_part >= m_part_spec.end_part);
 
     for (part= m_part_spec.start_part; part <= m_part_spec.end_part; part++)
