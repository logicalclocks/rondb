/*
   Copyright (c) 2005, 2012, Oracle and/or its affiliates. All rights reserved.

   This program is free software; you can redistribute it and/or modify
   it under the terms of the GNU General Public License as published by
   the Free Software Foundation; version 2 of the License.

   This program is distributed in the hope that it will be useful,
   but WITHOUT ANY WARRANTY; without even the implied warranty of
   MERCHANTABILITY or FITNESS FOR A PARTICULAR PURPOSE.  See the
   GNU General Public License for more details.

   You should have received a copy of the GNU General Public License
   along with this program; if not, write to the Free Software
   Foundation, Inc., 51 Franklin St, Fifth Floor, Boston, MA 02110-1301  USA
*/

/*
  This handler was developed by Mikael Ronstrom for version 5.1 of MySQL.
  It is an abstraction layer on top of other handlers such as MyISAM,
  InnoDB, Federated, Berkeley DB and so forth. Partitioned tables can also
  be handled by a storage engine. The current example of this is NDB
  Cluster that has internally handled partitioning. This have benefits in
  that many loops needed in the partition handler can be avoided.

  Partitioning has an inherent feature which in some cases is positive and
  in some cases is negative. It splits the data into chunks. This makes
  the data more manageable, queries can easily be parallelised towards the
  parts and indexes are split such that there are less levels in the
  index trees. The inherent disadvantage is that to use a split index
  one has to scan all index parts which is ok for large queries but for
  small queries it can be a disadvantage.

  Partitioning lays the foundation for more manageable databases that are
  extremely large. It does also lay the foundation for more parallelism
  in the execution of queries. This functionality will grow with later
  versions of MySQL.

  You can enable it in your buld by doing the following during your build
  process:
  ./configure --with-partition

  The partition is setup to use table locks. It implements an partition "SHARE"
  that is inserted into a hash by table name. You can use this to store
  information of state that any partition handler object will be able to see
  if it is using the same table.

  Please read the object definition in ha_partition.h before reading the rest
  if this file.
*/

#include "sql_priv.h"
#include "sql_parse.h"                          // append_file_to_dir
#include "binlog.h"                             // mysql_bin_log

#ifdef WITH_PARTITION_STORAGE_ENGINE
#include "ha_partition.h"
#include "sql_table.h"                        // tablename_to_filename
#include "key.h"
#include "sql_plugin.h"
#include "sql_partition.h"

#include "debug_sync.h"

using std::min;
using std::max;


/* First 4 bytes in the .par file is the number of 32-bit words in the file */
#define PAR_WORD_SIZE 4
/* offset to the .par file checksum */
#define PAR_CHECKSUM_OFFSET 4
/* offset to the total number of partitions */
#define PAR_NUM_PARTS_OFFSET 8
/* offset to the engines array */
#define PAR_ENGINES_OFFSET 12
#define PARTITION_ENABLED_TABLE_FLAGS (HA_FILE_BASED | HA_REC_NOT_IN_SEQ)
#define PARTITION_DISABLED_TABLE_FLAGS (HA_CAN_GEOMETRY | \
                                        HA_CAN_FULLTEXT | \
                                        HA_DUPLICATE_POS | \
                                        HA_CAN_SQL_HANDLER | \
                                        HA_CAN_INSERT_DELAYED)
static const char *ha_par_ext= ".par";

/****************************************************************************
                MODULE create/delete handler object
****************************************************************************/

static handler *partition_create_handler(handlerton *hton,
                                         TABLE_SHARE *share,
                                         MEM_ROOT *mem_root);
static uint partition_flags();
static uint alter_table_flags(uint flags);

#ifdef HAVE_PSI_INTERFACE
PSI_mutex_key key_partition_auto_inc_mutex;

static PSI_mutex_info all_partition_mutexes[]=
{
  { &key_partition_auto_inc_mutex, "Partition_share::auto_inc_mutex", 0}
};

static void init_partition_psi_keys(void)
{
  const char* category= "partition";
  int count;

  count= array_elements(all_partition_mutexes);
  mysql_mutex_register(category, all_partition_mutexes, count);
}
#endif /* HAVE_PSI_INTERFACE */

static int partition_initialize(void *p)
{

  handlerton *partition_hton;
  partition_hton= (handlerton *)p;

  partition_hton->state= SHOW_OPTION_YES;
  partition_hton->db_type= DB_TYPE_PARTITION_DB;
  partition_hton->create= partition_create_handler;
  partition_hton->partition_flags= partition_flags;
  partition_hton->alter_table_flags= alter_table_flags;
  partition_hton->flags= HTON_NOT_USER_SELECTABLE |
                         HTON_HIDDEN |
                         HTON_TEMPORARY_NOT_SUPPORTED;
#ifdef HAVE_PSI_INTERFACE
  init_partition_psi_keys();
#endif
  return 0;
}


/**
  Initialize and allocate space for partitions shares.

  @param num_parts  Number of partitions to allocate storage for.

  @return Operation status.
    @retval true  Failure (out of memory).
    @retval false Success.
*/

bool Partition_share::init(uint num_parts)
{
  DBUG_ENTER("Partition_share::init");
  mysql_mutex_init(key_partition_auto_inc_mutex,
                   &auto_inc_mutex,
                   MY_MUTEX_INIT_FAST);
  auto_inc_initialized= false;
  partition_name_hash_initialized= false;
  next_auto_inc_val= 0;
  partitions_share_refs= new Parts_share_refs;
  if (!partitions_share_refs)
    DBUG_RETURN(true);
  if (partitions_share_refs->init(num_parts))
  {
    delete partitions_share_refs;
    DBUG_RETURN(true);
  }
  DBUG_RETURN(false);
}


/*
  Create new partition handler

  SYNOPSIS
    partition_create_handler()
    table                       Table object

  RETURN VALUE
    New partition object
*/

static handler *partition_create_handler(handlerton *hton, 
                                         TABLE_SHARE *share,
                                         MEM_ROOT *mem_root)
{
  ha_partition *file= new (mem_root) ha_partition(hton, share);
  if (file && file->initialize_partition(mem_root))
  {
    delete file;
    file= 0;
  }
  return file;
}

/*
  HA_CAN_PARTITION:
  Used by storage engines that can handle partitioning without this
  partition handler
  (Partition, NDB)

  HA_CAN_UPDATE_PARTITION_KEY:
  Set if the handler can update fields that are part of the partition
  function.

  HA_CAN_PARTITION_UNIQUE:
  Set if the handler can handle unique indexes where the fields of the
  unique key are not part of the fields of the partition function. Thus
  a unique key can be set on all fields.

  HA_USE_AUTO_PARTITION
  Set if the handler sets all tables to be partitioned by default.
*/

static uint partition_flags()
{
  return HA_CAN_PARTITION;
}

static uint alter_table_flags(uint flags __attribute__((unused)))
{
  return (HA_PARTITION_FUNCTION_SUPPORTED |
          HA_FAST_CHANGE_PARTITION);
}

const uint32 ha_partition::NO_CURRENT_PART_ID= NOT_A_PARTITION_ID;

/*
  Constructor method

  SYNOPSIS
    ha_partition()
    table                       Table object

  RETURN VALUE
    NONE
*/

ha_partition::ha_partition(handlerton *hton, TABLE_SHARE *share)
  :handler(hton, share)
{
  DBUG_ENTER("ha_partition::ha_partition(table)");
  init_handler_variables();
  DBUG_VOID_RETURN;
}


/*
  Constructor method

  SYNOPSIS
    ha_partition()
    part_info                       Partition info

  RETURN VALUE
    NONE
*/

ha_partition::ha_partition(handlerton *hton, partition_info *part_info)
  :handler(hton, NULL)
{
  DBUG_ENTER("ha_partition::ha_partition(part_info)");
  DBUG_ASSERT(part_info);
  init_handler_variables();
  m_part_info= part_info;
  m_create_handler= TRUE;
  m_is_sub_partitioned= m_part_info->is_sub_partitioned();
  DBUG_VOID_RETURN;
}

/**
  ha_partition constructor method used by ha_partition::clone()

  @param hton               Handlerton (partition_hton)
  @param share              Table share object
  @param part_info_arg      partition_info to use
  @param clone_arg          ha_partition to clone
  @param clme_mem_root_arg  MEM_ROOT to use

  @return New partition handler
*/

ha_partition::ha_partition(handlerton *hton, TABLE_SHARE *share,
                           partition_info *part_info_arg,
                           ha_partition *clone_arg,
                           MEM_ROOT *clone_mem_root_arg)
  :handler(hton, share)
{
  DBUG_ENTER("ha_partition::ha_partition(clone)");
  init_handler_variables();
  m_part_info= part_info_arg;
  m_create_handler= TRUE;
  m_is_sub_partitioned= m_part_info->is_sub_partitioned();
  m_is_clone_of= clone_arg;
  m_clone_mem_root= clone_mem_root_arg;
  part_share= clone_arg->part_share;
  m_tot_parts= clone_arg->m_tot_parts;
  DBUG_VOID_RETURN;
}

/*
  Initialize handler object

  SYNOPSIS
    init_handler_variables()

  RETURN VALUE
    NONE
*/

void ha_partition::init_handler_variables()
{
  active_index= MAX_KEY;
  m_mode= 0;
  m_open_test_lock= 0;
  m_file_buffer= NULL;
  m_name_buffer_ptr= NULL;
  m_engine_array= NULL;
  m_file= NULL;
  m_file_tot_parts= 0;
  m_reorged_file= NULL;
  m_new_file= NULL;
  m_reorged_parts= 0;
  m_added_file= NULL;
  m_tot_parts= 0;
  m_pkey_is_clustered= 0;
  m_part_spec.start_part= NO_CURRENT_PART_ID;
  m_scan_value= 2;
  m_ref_length= 0;
  m_part_spec.end_part= NO_CURRENT_PART_ID;
  m_index_scan_type= partition_no_index_scan;
  m_start_key.key= NULL;
  m_start_key.length= 0;
  m_myisam= FALSE;
  m_innodb= FALSE;
  m_extra_cache= FALSE;
  m_extra_cache_size= 0;
  m_extra_prepare_for_update= FALSE;
  m_extra_cache_part_id= NO_CURRENT_PART_ID;
  m_handler_status= handler_not_initialized;
  m_low_byte_first= 1;
  m_part_field_array= NULL;
  m_ordered_rec_buffer= NULL;
  m_top_entry= NO_CURRENT_PART_ID;
  m_rec_length= 0;
  m_last_part= 0;
  m_rec0= 0;
  m_curr_key_info[0]= NULL;
  m_curr_key_info[1]= NULL;
  m_part_func_monotonicity_info= NON_MONOTONIC;
  auto_increment_lock= FALSE;
  auto_increment_safe_stmt_log_lock= FALSE;
  /*
    this allows blackhole to work properly
  */
  m_num_locks= 0;
  m_part_info= NULL;
  m_create_handler= FALSE;
  m_is_sub_partitioned= 0;
  m_is_clone_of= NULL;
  m_clone_mem_root= NULL;
  part_share= NULL;
  m_new_partitions_share_refs.empty();
  m_part_ids_sorted_by_num_of_records= NULL;

#ifdef DONT_HAVE_TO_BE_INITALIZED
  m_start_key.flag= 0;
  m_ordered= TRUE;
#endif
}


const char *ha_partition::table_type() const
{ 
  // we can do this since we only support a single engine type
  return m_file[0]->table_type(); 
}


/*
  Destructor method

  SYNOPSIS
    ~ha_partition()

  RETURN VALUE
    NONE
*/

ha_partition::~ha_partition()
{
  DBUG_ENTER("ha_partition::~ha_partition()");
  if (m_new_partitions_share_refs.elements)
    m_new_partitions_share_refs.delete_elements();
  if (m_file != NULL)
  {
    uint i;
    for (i= 0; i < m_tot_parts; i++)
      delete m_file[i];
  }
  destroy_record_priority_queue();
  my_free(m_part_ids_sorted_by_num_of_records);

  clear_handler_file();
  DBUG_VOID_RETURN;
}


/*
  Initialize partition handler object

  SYNOPSIS
    initialize_partition()
    mem_root			Allocate memory through this

  RETURN VALUE
    1                         Error
    0                         Success

  DESCRIPTION

  The partition handler is only a layer on top of other engines. Thus it
  can't really perform anything without the underlying handlers. Thus we
  add this method as part of the allocation of a handler object.

  1) Allocation of underlying handlers
     If we have access to the partition info we will allocate one handler
     instance for each partition.
  2) Allocation without partition info
     The cases where we don't have access to this information is when called
     in preparation for delete_table and rename_table and in that case we
     only need to set HA_FILE_BASED. In that case we will use the .par file
     that contains information about the partitions and their engines and
     the names of each partition.
  3) Table flags initialisation
     We need also to set table flags for the partition handler. This is not
     static since it depends on what storage engines are used as underlying
     handlers.
     The table flags is set in this routine to simulate the behaviour of a
     normal storage engine
     The flag HA_FILE_BASED will be set independent of the underlying handlers
  4) Index flags initialisation
     When knowledge exists on the indexes it is also possible to initialize the
     index flags. Again the index flags must be initialized by using the under-
     lying handlers since this is storage engine dependent.
     The flag HA_READ_ORDER will be reset for the time being to indicate no
     ordered output is available from partition handler indexes. Later a merge
     sort will be performed using the underlying handlers.
  5) primary_key_is_clustered, has_transactions and low_byte_first is
     calculated here.

*/

bool ha_partition::initialize_partition(MEM_ROOT *mem_root)
{
  handler **file_array, *file;
  ulonglong check_table_flags;
  DBUG_ENTER("ha_partition::initialize_partition");

  if (m_create_handler)
  {
    m_tot_parts= m_part_info->get_tot_partitions();
    DBUG_ASSERT(m_tot_parts > 0);
    if (new_handlers_from_part_info(mem_root))
      DBUG_RETURN(1);
  }
  else if (!table_share || !table_share->normalized_path.str)
  {
    /*
      Called with dummy table share (delete, rename and alter table).
      Don't need to set-up anything.
    */
    DBUG_RETURN(0);
  }
  else if (get_from_handler_file(table_share->normalized_path.str,
                                 mem_root, false))
  {
    my_error(ER_FAILED_READ_FROM_PAR_FILE, MYF(0));
    DBUG_RETURN(1);
  }
  /*
    We create all underlying table handlers here. We do it in this special
    method to be able to report allocation errors.

    Set up low_byte_first, primary_key_is_clustered and
    has_transactions since they are called often in all kinds of places,
    other parameters are calculated on demand.
    Verify that all partitions have the same table_flags.
  */
  check_table_flags= m_file[0]->ha_table_flags();
  m_low_byte_first= m_file[0]->low_byte_first();
  m_pkey_is_clustered= TRUE;
  file_array= m_file;
  do
  {
    file= *file_array;
    if (m_low_byte_first != file->low_byte_first())
    {
      // Cannot have handlers with different endian
      my_error(ER_MIX_HANDLER_ERROR, MYF(0));
      DBUG_RETURN(1);
    }
    if (!file->primary_key_is_clustered())
      m_pkey_is_clustered= FALSE;
    if (check_table_flags != file->ha_table_flags())
    {
      my_error(ER_MIX_HANDLER_ERROR, MYF(0));
      DBUG_RETURN(1);
    }
  } while (*(++file_array));
  m_handler_status= handler_initialized;
  DBUG_RETURN(0);
}

/****************************************************************************
                MODULE meta data changes
****************************************************************************/
/*
  Delete a table

  SYNOPSIS
    delete_table()
    name                    Full path of table name

  RETURN VALUE
    >0                        Error
    0                         Success

  DESCRIPTION
    Used to delete a table. By the time delete_table() has been called all
    opened references to this table will have been closed (and your globally
    shared references released. The variable name will just be the name of
    the table. You will need to remove any files you have created at this
    point.

    If you do not implement this, the default delete_table() is called from
    handler.cc and it will delete all files with the file extentions returned
    by bas_ext().

    Called from handler.cc by delete_table and  ha_create_table(). Only used
    during create if the table_flag HA_DROP_BEFORE_CREATE was specified for
    the storage engine.
*/

int ha_partition::delete_table(const char *name)
{
  DBUG_ENTER("ha_partition::delete_table");

  DBUG_RETURN(del_ren_table(name, NULL));
}


/*
  Rename a table

  SYNOPSIS
    rename_table()
    from                      Full path of old table name
    to                        Full path of new table name

  RETURN VALUE
    >0                        Error
    0                         Success

  DESCRIPTION
    Renames a table from one name to another from alter table call.

    If you do not implement this, the default rename_table() is called from
    handler.cc and it will rename all files with the file extentions returned
    by bas_ext().

    Called from sql_table.cc by mysql_rename_table().
*/

int ha_partition::rename_table(const char *from, const char *to)
{
  DBUG_ENTER("ha_partition::rename_table");

  DBUG_RETURN(del_ren_table(from, to));
}


/*
  Create the handler file (.par-file)

  SYNOPSIS
    create_handler_files()
    name                              Full path of table name
    create_info                       Create info generated for CREATE TABLE

  RETURN VALUE
    >0                        Error
    0                         Success

  DESCRIPTION
    create_handler_files is called to create any handler specific files
    before opening the file with openfrm to later call ::create on the
    file object.
    In the partition handler this is used to store the names of partitions
    and types of engines in the partitions.
*/

int ha_partition::create_handler_files(const char *path,
                                       const char *old_path,
                                       int action_flag,
                                       HA_CREATE_INFO *create_info)
{
  DBUG_ENTER("ha_partition::create_handler_files()");

  /*
    We need to update total number of parts since we might write the handler
    file as part of a partition management command
  */
  if (action_flag == CHF_DELETE_FLAG ||
      action_flag == CHF_RENAME_FLAG)
  {
    char name[FN_REFLEN];
    char old_name[FN_REFLEN];

    strxmov(name, path, ha_par_ext, NullS);
    strxmov(old_name, old_path, ha_par_ext, NullS);
    if ((action_flag == CHF_DELETE_FLAG &&
         mysql_file_delete(key_file_partition, name, MYF(MY_WME))) ||
        (action_flag == CHF_RENAME_FLAG &&
         mysql_file_rename(key_file_partition, old_name, name, MYF(MY_WME))))
    {
      DBUG_RETURN(TRUE);
    }
  }
  else if (action_flag == CHF_CREATE_FLAG)
  {
    if (create_handler_file(path))
    {
      my_error(ER_CANT_CREATE_HANDLER_FILE, MYF(0));
      DBUG_RETURN(1);
    }
  }
  DBUG_RETURN(0);
}


/*
  Create a partitioned table

  SYNOPSIS
    create()
    name                              Full path of table name
    table_arg                         Table object
    create_info                       Create info generated for CREATE TABLE

  RETURN VALUE
    >0                        Error
    0                         Success

  DESCRIPTION
    create() is called to create a table. The variable name will have the name
    of the table. When create() is called you do not need to worry about
    opening the table. Also, the FRM file will have already been created so
    adjusting create_info will not do you any good. You can overwrite the frm
    file at this point if you wish to change the table definition, but there
    are no methods currently provided for doing that.

    Called from handler.cc by ha_create_table().
*/

int ha_partition::create(const char *name, TABLE *table_arg,
			 HA_CREATE_INFO *create_info)
{
  int error;
  char name_buff[FN_REFLEN], name_lc_buff[FN_REFLEN];
  char *name_buffer_ptr;
  const char *path;
  uint i;
  List_iterator_fast <partition_element> part_it(m_part_info->partitions);
  partition_element *part_elem;
  handler **file, **abort_file;
  DBUG_ENTER("ha_partition::create");

  DBUG_ASSERT(*fn_rext((char*)name) == '\0');

  /* Not allowed to create temporary partitioned tables */
  if (create_info && create_info->options & HA_LEX_CREATE_TMP_TABLE)
  {
    my_error(ER_PARTITION_NO_TEMPORARY, MYF(0));
    DBUG_RETURN(TRUE);
  }

  if (get_from_handler_file(name, ha_thd()->mem_root, false))
    DBUG_RETURN(TRUE);
  DBUG_ASSERT(m_file_buffer);
  DBUG_PRINT("enter", ("name: (%s)", name));
  name_buffer_ptr= m_name_buffer_ptr;
  file= m_file;
  /*
    Since ha_partition has HA_FILE_BASED, it must alter underlying table names
    if they do not have HA_FILE_BASED and lower_case_table_names == 2.
    See Bug#37402, for Mac OS X.
    The appended #P#<partname>[#SP#<subpartname>] will remain in current case.
    Using the first partitions handler, since mixing handlers is not allowed.
  */
  path= get_canonical_filename(*file, name, name_lc_buff);
  for (i= 0; i < m_part_info->num_parts; i++)
  {
    part_elem= part_it++;
    if (m_is_sub_partitioned)
    {
      uint j;
      List_iterator_fast <partition_element> sub_it(part_elem->subpartitions);
      for (j= 0; j < m_part_info->num_subparts; j++)
      {
        part_elem= sub_it++;
        create_partition_name(name_buff, path, name_buffer_ptr,
                              NORMAL_PART_NAME, FALSE);
        if ((error= set_up_table_before_create(table_arg, name_buff,
                                               create_info, part_elem)) ||
            ((error= (*file)->ha_create(name_buff, table_arg, create_info))))
          goto create_error;

        name_buffer_ptr= strend(name_buffer_ptr) + 1;
        file++;
      }
    }
    else
    {
      create_partition_name(name_buff, path, name_buffer_ptr,
                            NORMAL_PART_NAME, FALSE);
      if ((error= set_up_table_before_create(table_arg, name_buff,
                                             create_info, part_elem)) ||
          ((error= (*file)->ha_create(name_buff, table_arg, create_info))))
        goto create_error;

      name_buffer_ptr= strend(name_buffer_ptr) + 1;
      file++;
    }
  }
  DBUG_RETURN(0);

create_error:
  name_buffer_ptr= m_name_buffer_ptr;
  for (abort_file= file, file= m_file; file < abort_file; file++)
  {
    create_partition_name(name_buff, path, name_buffer_ptr, NORMAL_PART_NAME,
                          FALSE);
    (void) (*file)->ha_delete_table((const char*) name_buff);
    name_buffer_ptr= strend(name_buffer_ptr) + 1;
  }
  handler::delete_table(name);
  DBUG_RETURN(error);
}


/*
  Drop partitions as part of ALTER TABLE of partitions

  SYNOPSIS
    drop_partitions()
    path                        Complete path of db and table name

  RETURN VALUE
    >0                          Failure
    0                           Success

  DESCRIPTION
    Use part_info object on handler object to deduce which partitions to
    drop (each partition has a state attached to it)
*/

int ha_partition::drop_partitions(const char *path)
{
  List_iterator<partition_element> part_it(m_part_info->partitions);
  char part_name_buff[FN_REFLEN];
  uint num_parts= m_part_info->partitions.elements;
  uint num_subparts= m_part_info->num_subparts;
  uint i= 0;
  uint name_variant;
  int  ret_error;
  int  error= 0;
  DBUG_ENTER("ha_partition::drop_partitions");

  /*
    Assert that it works without HA_FILE_BASED and lower_case_table_name = 2.
    We use m_file[0] as long as all partitions have the same storage engine.
  */
  DBUG_ASSERT(!strcmp(path, get_canonical_filename(m_file[0], path,
                                                   part_name_buff)));
  do
  {
    partition_element *part_elem= part_it++;
    if (part_elem->part_state == PART_TO_BE_DROPPED)
    {
      handler *file;
      /*
        This part is to be dropped, meaning the part or all its subparts.
      */
      name_variant= NORMAL_PART_NAME;
      if (m_is_sub_partitioned)
      {
        List_iterator<partition_element> sub_it(part_elem->subpartitions);
        uint j= 0, part;
        do
        {
          partition_element *sub_elem= sub_it++;
          part= i * num_subparts + j;
          create_subpartition_name(part_name_buff, path,
                                   part_elem->partition_name,
                                   sub_elem->partition_name, name_variant);
          file= m_file[part];
          DBUG_PRINT("info", ("Drop subpartition %s", part_name_buff));
          if ((ret_error= file->ha_delete_table(part_name_buff)))
            error= ret_error;
          if (deactivate_ddl_log_entry(sub_elem->log_entry->entry_pos))
            error= 1;
        } while (++j < num_subparts);
      }
      else
      {
        create_partition_name(part_name_buff, path,
                              part_elem->partition_name, name_variant,
                              TRUE);
        file= m_file[i];
        DBUG_PRINT("info", ("Drop partition %s", part_name_buff));
        if ((ret_error= file->ha_delete_table(part_name_buff)))
          error= ret_error;
        if (deactivate_ddl_log_entry(part_elem->log_entry->entry_pos))
          error= 1;
      }
      if (part_elem->part_state == PART_IS_CHANGED)
        part_elem->part_state= PART_NORMAL;
      else
        part_elem->part_state= PART_IS_DROPPED;
    }
  } while (++i < num_parts);
  (void) sync_ddl_log();
  DBUG_RETURN(error);
}


/*
  Rename partitions as part of ALTER TABLE of partitions

  SYNOPSIS
    rename_partitions()
    path                        Complete path of db and table name

  RETURN VALUE
    TRUE                        Failure
    FALSE                       Success

  DESCRIPTION
    When reorganising partitions, adding hash partitions and coalescing
    partitions it can be necessary to rename partitions while holding
    an exclusive lock on the table.
    Which partitions to rename is given by state of partitions found by the
    partition info struct referenced from the handler object
*/

int ha_partition::rename_partitions(const char *path)
{
  List_iterator<partition_element> part_it(m_part_info->partitions);
  List_iterator<partition_element> temp_it(m_part_info->temp_partitions);
  char part_name_buff[FN_REFLEN];
  char norm_name_buff[FN_REFLEN];
  uint num_parts= m_part_info->partitions.elements;
  uint part_count= 0;
  uint num_subparts= m_part_info->num_subparts;
  uint i= 0;
  uint j= 0;
  int error= 0;
  int ret_error;
  uint temp_partitions= m_part_info->temp_partitions.elements;
  handler *file;
  partition_element *part_elem, *sub_elem;
  DBUG_ENTER("ha_partition::rename_partitions");

  /*
    Assert that it works without HA_FILE_BASED and lower_case_table_name = 2.
    We use m_file[0] as long as all partitions have the same storage engine.
  */
  DBUG_ASSERT(!strcmp(path, get_canonical_filename(m_file[0], path,
                                                   norm_name_buff)));

  DEBUG_SYNC(ha_thd(), "before_rename_partitions");
  if (temp_partitions)
  {
    /*
      These are the reorganised partitions that have already been copied.
      We delete the partitions and log the delete by inactivating the
      delete log entry in the table log. We only need to synchronise
      these writes before moving to the next loop since there is no
      interaction among reorganised partitions, they cannot have the
      same name.
    */
    do
    {
      part_elem= temp_it++;
      if (m_is_sub_partitioned)
      {
        List_iterator<partition_element> sub_it(part_elem->subpartitions);
        j= 0;
        do
        {
          sub_elem= sub_it++;
          file= m_reorged_file[part_count++];
          create_subpartition_name(norm_name_buff, path,
                                   part_elem->partition_name,
                                   sub_elem->partition_name,
                                   NORMAL_PART_NAME);
          DBUG_PRINT("info", ("Delete subpartition %s", norm_name_buff));
          if ((ret_error= file->ha_delete_table(norm_name_buff)))
            error= ret_error;
          else if (deactivate_ddl_log_entry(sub_elem->log_entry->entry_pos))
            error= 1;
          else
            sub_elem->log_entry= NULL; /* Indicate success */
        } while (++j < num_subparts);
      }
      else
      {
        file= m_reorged_file[part_count++];
        create_partition_name(norm_name_buff, path,
                              part_elem->partition_name, NORMAL_PART_NAME,
                              TRUE);
        DBUG_PRINT("info", ("Delete partition %s", norm_name_buff));
        if ((ret_error= file->ha_delete_table(norm_name_buff)))
          error= ret_error;
        else if (deactivate_ddl_log_entry(part_elem->log_entry->entry_pos))
          error= 1;
        else
          part_elem->log_entry= NULL; /* Indicate success */
      }
    } while (++i < temp_partitions);
    (void) sync_ddl_log();
  }
  i= 0;
  do
  {
    /*
       When state is PART_IS_CHANGED it means that we have created a new
       TEMP partition that is to be renamed to normal partition name and
       we are to delete the old partition with currently the normal name.
       
       We perform this operation by
       1) Delete old partition with normal partition name
       2) Signal this in table log entry
       3) Synch table log to ensure we have consistency in crashes
       4) Rename temporary partition name to normal partition name
       5) Signal this to table log entry
       It is not necessary to synch the last state since a new rename
       should not corrupt things if there was no temporary partition.

       The only other parts we need to cater for are new parts that
       replace reorganised parts. The reorganised parts were deleted
       by the code above that goes through the temp_partitions list.
       Thus the synch above makes it safe to simply perform step 4 and 5
       for those entries.
    */
    part_elem= part_it++;
    if (part_elem->part_state == PART_IS_CHANGED ||
        part_elem->part_state == PART_TO_BE_DROPPED ||
        (part_elem->part_state == PART_IS_ADDED && temp_partitions))
    {
      if (m_is_sub_partitioned)
      {
        List_iterator<partition_element> sub_it(part_elem->subpartitions);
        uint part;

        j= 0;
        do
        {
          sub_elem= sub_it++;
          part= i * num_subparts + j;
          create_subpartition_name(norm_name_buff, path,
                                   part_elem->partition_name,
                                   sub_elem->partition_name,
                                   NORMAL_PART_NAME);
          if (part_elem->part_state == PART_IS_CHANGED)
          {
            file= m_reorged_file[part_count++];
            DBUG_PRINT("info", ("Delete subpartition %s", norm_name_buff));
            if ((ret_error= file->ha_delete_table(norm_name_buff)))
              error= ret_error;
            else if (deactivate_ddl_log_entry(sub_elem->log_entry->entry_pos))
              error= 1;
            (void) sync_ddl_log();
          }
          file= m_new_file[part];
          create_subpartition_name(part_name_buff, path,
                                   part_elem->partition_name,
                                   sub_elem->partition_name,
                                   TEMP_PART_NAME);
          DBUG_PRINT("info", ("Rename subpartition from %s to %s",
                     part_name_buff, norm_name_buff));
          if ((ret_error= file->ha_rename_table(part_name_buff,
                                                norm_name_buff)))
            error= ret_error;
          else if (deactivate_ddl_log_entry(sub_elem->log_entry->entry_pos))
            error= 1;
          else
            sub_elem->log_entry= NULL;
        } while (++j < num_subparts);
      }
      else
      {
        create_partition_name(norm_name_buff, path,
                              part_elem->partition_name, NORMAL_PART_NAME,
                              TRUE);
        if (part_elem->part_state == PART_IS_CHANGED)
        {
          file= m_reorged_file[part_count++];
          DBUG_PRINT("info", ("Delete partition %s", norm_name_buff));
          if ((ret_error= file->ha_delete_table(norm_name_buff)))
            error= ret_error;
          else if (deactivate_ddl_log_entry(part_elem->log_entry->entry_pos))
            error= 1;
          (void) sync_ddl_log();
        }
        file= m_new_file[i];
        create_partition_name(part_name_buff, path,
                              part_elem->partition_name, TEMP_PART_NAME,
                              TRUE);
        DBUG_PRINT("info", ("Rename partition from %s to %s",
                   part_name_buff, norm_name_buff));
        if ((ret_error= file->ha_rename_table(part_name_buff,
                                              norm_name_buff)))
          error= ret_error;
        else if (deactivate_ddl_log_entry(part_elem->log_entry->entry_pos))
          error= 1;
        else
          part_elem->log_entry= NULL;
      }
    }
  } while (++i < num_parts);
  (void) sync_ddl_log();
  DBUG_RETURN(error);
}


#define OPTIMIZE_PARTS 1
#define ANALYZE_PARTS 2
#define CHECK_PARTS   3
#define REPAIR_PARTS 4
#define ASSIGN_KEYCACHE_PARTS 5
#define PRELOAD_KEYS_PARTS 6

static const char *opt_op_name[]= {NULL,
                                   "optimize", "analyze", "check", "repair",
                                   "assign_to_keycache", "preload_keys"};

/*
  Optimize table

  SYNOPSIS
    optimize()
    thd               Thread object
    check_opt         Check/analyze/repair/optimize options

  RETURN VALUES
    >0                Error
    0                 Success
*/

int ha_partition::optimize(THD *thd, HA_CHECK_OPT *check_opt)
{
  DBUG_ENTER("ha_partition::optimize");

  DBUG_RETURN(handle_opt_partitions(thd, check_opt, OPTIMIZE_PARTS));
}


/*
  Analyze table

  SYNOPSIS
    analyze()
    thd               Thread object
    check_opt         Check/analyze/repair/optimize options

  RETURN VALUES
    >0                Error
    0                 Success
*/

int ha_partition::analyze(THD *thd, HA_CHECK_OPT *check_opt)
{
  DBUG_ENTER("ha_partition::analyze");

  DBUG_RETURN(handle_opt_partitions(thd, check_opt, ANALYZE_PARTS));
}


/*
  Check table

  SYNOPSIS
    check()
    thd               Thread object
    check_opt         Check/analyze/repair/optimize options

  RETURN VALUES
    >0                Error
    0                 Success
*/

int ha_partition::check(THD *thd, HA_CHECK_OPT *check_opt)
{
  DBUG_ENTER("ha_partition::check");

  DBUG_RETURN(handle_opt_partitions(thd, check_opt, CHECK_PARTS));
}


/*
  Repair table

  SYNOPSIS
    repair()
    thd               Thread object
    check_opt         Check/analyze/repair/optimize options

  RETURN VALUES
    >0                Error
    0                 Success
*/

int ha_partition::repair(THD *thd, HA_CHECK_OPT *check_opt)
{
  DBUG_ENTER("ha_partition::repair");

  DBUG_RETURN(handle_opt_partitions(thd, check_opt, REPAIR_PARTS));
}

/**
  Assign to keycache

  @param thd          Thread object
  @param check_opt    Check/analyze/repair/optimize options

  @return
    @retval >0        Error
    @retval 0         Success
*/

int ha_partition::assign_to_keycache(THD *thd, HA_CHECK_OPT *check_opt)
{
  DBUG_ENTER("ha_partition::assign_to_keycache");

  DBUG_RETURN(handle_opt_partitions(thd, check_opt, ASSIGN_KEYCACHE_PARTS));
}


/**
  Preload to keycache

  @param thd          Thread object
  @param check_opt    Check/analyze/repair/optimize options

  @return
    @retval >0        Error
    @retval 0         Success
*/

int ha_partition::preload_keys(THD *thd, HA_CHECK_OPT *check_opt)
{
  DBUG_ENTER("ha_partition::preload_keys");

  DBUG_RETURN(handle_opt_partitions(thd, check_opt, PRELOAD_KEYS_PARTS));
}

 
/*
  Handle optimize/analyze/check/repair of one partition

  SYNOPSIS
    handle_opt_part()
    thd                      Thread object
    check_opt                Options
    file                     Handler object of partition
    flag                     Optimize/Analyze/Check/Repair flag

  RETURN VALUE
    >0                        Failure
    0                         Success
*/

static int handle_opt_part(THD *thd, HA_CHECK_OPT *check_opt,
                           handler *file, uint flag)
{
  int error;
  DBUG_ENTER("handle_opt_part");
  DBUG_PRINT("enter", ("flag = %u", flag));

  if (flag == OPTIMIZE_PARTS)
    error= file->ha_optimize(thd, check_opt);
  else if (flag == ANALYZE_PARTS)
    error= file->ha_analyze(thd, check_opt);
  else if (flag == CHECK_PARTS)
    error= file->ha_check(thd, check_opt);
  else if (flag == REPAIR_PARTS)
    error= file->ha_repair(thd, check_opt);
  else if (flag == ASSIGN_KEYCACHE_PARTS)
    error= file->assign_to_keycache(thd, check_opt);
  else if (flag == PRELOAD_KEYS_PARTS)
    error= file->preload_keys(thd, check_opt);
  else
  {
    DBUG_ASSERT(FALSE);
    error= 1;
  }
  if (error == HA_ADMIN_ALREADY_DONE)
    error= 0;
  DBUG_RETURN(error);
}


/*
   print a message row formatted for ANALYZE/CHECK/OPTIMIZE/REPAIR TABLE 
   (modelled after mi_check_print_msg)
   TODO: move this into the handler, or rewrite mysql_admin_table.
*/
static bool print_admin_msg(THD* thd, const char* msg_type,
                            const char* db_name, const char* table_name,
                            const char* op_name, const char *fmt, ...)
  ATTRIBUTE_FORMAT(printf, 6, 7);
static bool print_admin_msg(THD* thd, const char* msg_type,
                            const char* db_name, const char* table_name,
                            const char* op_name, const char *fmt, ...)
{
  va_list args;
  Protocol *protocol= thd->protocol;
  uint length, msg_length;
  char msgbuf[MI_MAX_MSG_BUF];
  char name[NAME_LEN*2+2];

  va_start(args, fmt);
  msg_length= my_vsnprintf(msgbuf, sizeof(msgbuf), fmt, args);
  va_end(args);
  msgbuf[sizeof(msgbuf) - 1] = 0; // healthy paranoia


  if (!thd->vio_ok())
  {
    sql_print_error("%s", msgbuf);
    return TRUE;
  }

  length=(uint) (strxmov(name, db_name, ".", table_name,NullS) - name);
  /*
     TODO: switch from protocol to push_warning here. The main reason we didn't
     it yet is parallel repair. Due to following trace:
     mi_check_print_msg/push_warning/sql_alloc/my_pthread_getspecific_ptr.

     Also we likely need to lock mutex here (in both cases with protocol and
     push_warning).
  */
  DBUG_PRINT("info",("print_admin_msg:  %s, %s, %s, %s", name, op_name,
                     msg_type, msgbuf));
  protocol->prepare_for_resend();
  protocol->store(name, length, system_charset_info);
  protocol->store(op_name, system_charset_info);
  protocol->store(msg_type, system_charset_info);
  protocol->store(msgbuf, msg_length, system_charset_info);
  if (protocol->write())
  {
    sql_print_error("Failed on my_net_write, writing to stderr instead: %s\n",
                    msgbuf);
    return TRUE;
  }
  return FALSE;
}


/*
  Handle optimize/analyze/check/repair of partitions

  SYNOPSIS
    handle_opt_partitions()
    thd                      Thread object
    check_opt                Options
    flag                     Optimize/Analyze/Check/Repair flag

  RETURN VALUE
    >0                        Failure
    0                         Success
*/

int ha_partition::handle_opt_partitions(THD *thd, HA_CHECK_OPT *check_opt,
                                        uint flag)
{
  List_iterator<partition_element> part_it(m_part_info->partitions);
  uint num_parts= m_part_info->num_parts;
  uint num_subparts= m_part_info->num_subparts;
  uint i= 0;
  int error;
  DBUG_ENTER("ha_partition::handle_opt_partitions");
  DBUG_PRINT("enter", ("flag= %u", flag));

  do
  {
    partition_element *part_elem= part_it++;
    /*
      when ALTER TABLE <CMD> PARTITION ...
      it should only do named partitions, otherwise all partitions
    */
    if (!(thd->lex->alter_info.flags & Alter_info::ALTER_ADMIN_PARTITION) ||
        part_elem->part_state == PART_ADMIN)
    {
      if (m_is_sub_partitioned)
      {
        List_iterator<partition_element> subpart_it(part_elem->subpartitions);
        partition_element *sub_elem;
        uint j= 0, part;
        do
        {
          sub_elem= subpart_it++;
          part= i * num_subparts + j;
          DBUG_PRINT("info", ("Optimize subpartition %u (%s)",
                     part, sub_elem->partition_name));
          if ((error= handle_opt_part(thd, check_opt, m_file[part], flag)))
          {
            /* print a line which partition the error belongs to */
            if (error != HA_ADMIN_NOT_IMPLEMENTED &&
                error != HA_ADMIN_ALREADY_DONE &&
                error != HA_ADMIN_TRY_ALTER)
            {
              print_admin_msg(thd, "error", table_share->db.str, table->alias,
                              opt_op_name[flag],
                              "Subpartition %s returned error", 
                              sub_elem->partition_name);
            }
            /* reset part_state for the remaining partitions */
            do
            {
              if (part_elem->part_state == PART_ADMIN)
                part_elem->part_state= PART_NORMAL;
            } while ((part_elem= part_it++));
            DBUG_RETURN(error);
          }
        } while (++j < num_subparts);
      }
      else
      {
        DBUG_PRINT("info", ("Optimize partition %u (%s)", i,
                            part_elem->partition_name));
        if ((error= handle_opt_part(thd, check_opt, m_file[i], flag)))
        {
          /* print a line which partition the error belongs to */
          if (error != HA_ADMIN_NOT_IMPLEMENTED &&
              error != HA_ADMIN_ALREADY_DONE &&
              error != HA_ADMIN_TRY_ALTER)
          {
            print_admin_msg(thd, "error", table_share->db.str, table->alias,
                            opt_op_name[flag], "Partition %s returned error", 
                            part_elem->partition_name);
          }
          /* reset part_state for the remaining partitions */
          do
          {
            if (part_elem->part_state == PART_ADMIN)
              part_elem->part_state= PART_NORMAL;
          } while ((part_elem= part_it++));
          DBUG_RETURN(error);
        }
      }
      part_elem->part_state= PART_NORMAL;
    }
  } while (++i < num_parts);
  DBUG_RETURN(FALSE);
}


/**
  @brief Check and repair the table if neccesary

  @param thd    Thread object

  @retval TRUE  Error/Not supported
  @retval FALSE Success

  @note Called if open_table_from_share fails and ::is_crashed().
*/

bool ha_partition::check_and_repair(THD *thd)
{
  handler **file= m_file;
  DBUG_ENTER("ha_partition::check_and_repair");

  do
  {
    if ((*file)->ha_check_and_repair(thd))
      DBUG_RETURN(TRUE);
  } while (*(++file));
  DBUG_RETURN(FALSE);
}
 

/**
  @breif Check if the table can be automatically repaired

  @retval TRUE  Can be auto repaired
  @retval FALSE Cannot be auto repaired
*/

bool ha_partition::auto_repair() const
{
  DBUG_ENTER("ha_partition::auto_repair");

  /*
    As long as we only support one storage engine per table,
    we can use the first partition for this function.
  */
  DBUG_RETURN(m_file[0]->auto_repair());
}


/**
  @breif Check if the table is crashed

  @retval TRUE  Crashed
  @retval FALSE Not crashed
*/

bool ha_partition::is_crashed() const
{
  handler **file= m_file;
  DBUG_ENTER("ha_partition::is_crashed");

  do
  {
    if ((*file)->is_crashed())
      DBUG_RETURN(TRUE);
  } while (*(++file));
  DBUG_RETURN(FALSE);
}
 

/*
  Prepare by creating a new partition

  SYNOPSIS
    prepare_new_partition()
    table                      Table object
    create_info                Create info from CREATE TABLE
    file                       Handler object of new partition
    part_name                  partition name

  RETURN VALUE
    >0                         Error
    0                          Success
*/

int ha_partition::prepare_new_partition(TABLE *tbl,
                                        HA_CREATE_INFO *create_info,
                                        handler *file, const char *part_name,
                                        partition_element *p_elem)
{
  int error;
  DBUG_ENTER("prepare_new_partition");

  /*
    This call to set_up_table_before_create() is done for an alter table.
    So this may be the second time around for this partition_element,
    depending on how many partitions and subpartitions there were before,
    and how many there are now.
    The first time, on the CREATE, data_file_name and index_file_name
    came from the parser.  They did not have the file name attached to
    the end.  But if this partition is less than the total number of
    previous partitions, it's data_file_name has the filename attached.
    So we need to take the partition filename off if it exists.
    That file name may be different from part_name, which will be
    attached in append_file_to_dir().
  */
  truncate_partition_filename(p_elem->data_file_name);
  truncate_partition_filename(p_elem->index_file_name);

  if ((error= set_up_table_before_create(tbl, part_name, create_info, p_elem)))
    goto error_create;

  if ((error= file->ha_create(part_name, tbl, create_info)))
  {
    /*
      Added for safety, InnoDB reports HA_ERR_FOUND_DUPP_KEY
      if the table/partition already exists.
      If we return that error code, then print_error would try to
      get_dup_key on a non-existing partition.
      So return a more reasonable error code.
    */
    if (error == HA_ERR_FOUND_DUPP_KEY)
      error= HA_ERR_TABLE_EXIST;
    goto error_create;
  }
  DBUG_PRINT("info", ("partition %s created", part_name));
  if ((error= file->ha_open(tbl, part_name, m_mode,
                            m_open_test_lock | HA_OPEN_NO_PSI_CALL)))
    goto error_open;
  DBUG_PRINT("info", ("partition %s opened", part_name));
  /*
    Note: if you plan to add another call that may return failure,
    better to do it before external_lock() as cleanup_new_partition()
    assumes that external_lock() is last call that may fail here.
    Otherwise see description for cleanup_new_partition().
  */
  if ((error= file->ha_external_lock(ha_thd(), F_WRLCK)))
    goto error_external_lock;
  DBUG_PRINT("info", ("partition %s external locked", part_name));

  DBUG_RETURN(0);
error_external_lock:
  (void) file->ha_close();
error_open:
  (void) file->ha_delete_table(part_name);
error_create:
  DBUG_RETURN(error);
}


/*
  Cleanup by removing all created partitions after error

  SYNOPSIS
    cleanup_new_partition()
    part_count             Number of partitions to remove

  RETURN VALUE
    NONE

  DESCRIPTION
    This function is called immediately after prepare_new_partition() in
    case the latter fails.

    In prepare_new_partition() last call that may return failure is
    external_lock(). That means if prepare_new_partition() fails,
    partition does not have external lock. Thus no need to call
    external_lock(F_UNLCK) here.

  TODO:
    We must ensure that in the case that we get an error during the process
    that we call external_lock with F_UNLCK, close the table and delete the
    table in the case where we have been successful with prepare_handler.
    We solve this by keeping an array of successful calls to prepare_handler
    which can then be used to undo the call.
*/

void ha_partition::cleanup_new_partition(uint part_count)
{
  DBUG_ENTER("ha_partition::cleanup_new_partition");

  if (m_added_file)
  {
    THD *thd= ha_thd();
    handler **file= m_added_file;
    while ((part_count > 0) && (*file))
    {
      (*file)->ha_external_lock(thd, F_UNLCK);
      (*file)->ha_close();

      /* Leave the (*file)->ha_delete_table(part_name) to the ddl-log */

      file++;
      part_count--;
    }
    m_added_file= NULL;
  }
  DBUG_VOID_RETURN;
}

/*
  Implement the partition changes defined by ALTER TABLE of partitions

  SYNOPSIS
    change_partitions()
    create_info                 HA_CREATE_INFO object describing all
                                fields and indexes in table
    path                        Complete path of db and table name
    out: copied                 Output parameter where number of copied
                                records are added
    out: deleted                Output parameter where number of deleted
                                records are added
    pack_frm_data               Reference to packed frm file
    pack_frm_len                Length of packed frm file

  RETURN VALUE
    >0                        Failure
    0                         Success

  DESCRIPTION
    Add and copy if needed a number of partitions, during this operation
    no other operation is ongoing in the server. This is used by
    ADD PARTITION all types as well as by REORGANIZE PARTITION. For
    one-phased implementations it is used also by DROP and COALESCE
    PARTITIONs.
    One-phased implementation needs the new frm file, other handlers will
    get zero length and a NULL reference here.
*/

int ha_partition::change_partitions(HA_CREATE_INFO *create_info,
                                    const char *path,
                                    ulonglong * const copied,
                                    ulonglong * const deleted,
                                    const uchar *pack_frm_data
                                    __attribute__((unused)),
                                    size_t pack_frm_len
                                    __attribute__((unused)))
{
  List_iterator<partition_element> part_it(m_part_info->partitions);
  List_iterator <partition_element> t_it(m_part_info->temp_partitions);
  char part_name_buff[FN_REFLEN];
  uint num_parts= m_part_info->partitions.elements;
  uint num_subparts= m_part_info->num_subparts;
  uint i= 0;
  uint num_remain_partitions, part_count, orig_count;
  handler **new_file_array;
  int error= 1;
  bool first;
  uint temp_partitions= m_part_info->temp_partitions.elements;
  THD *thd= ha_thd();
  DBUG_ENTER("ha_partition::change_partitions");

  /*
    Assert that it works without HA_FILE_BASED and lower_case_table_name = 2.
    We use m_file[0] as long as all partitions have the same storage engine.
  */
  DBUG_ASSERT(!strcmp(path, get_canonical_filename(m_file[0], path,
                                                   part_name_buff)));
  m_reorged_parts= 0;
  if (!m_part_info->is_sub_partitioned())
    num_subparts= 1;

  /*
    Step 1:
      Calculate number of reorganised partitions and allocate space for
      their handler references.
  */
  if (temp_partitions)
  {
    m_reorged_parts= temp_partitions * num_subparts;
  }
  else
  {
    do
    {
      partition_element *part_elem= part_it++;
      if (part_elem->part_state == PART_CHANGED ||
          part_elem->part_state == PART_REORGED_DROPPED)
      {
        m_reorged_parts+= num_subparts;
      }
    } while (++i < num_parts);
  }
  if (m_reorged_parts &&
      !(m_reorged_file= (handler**)sql_calloc(sizeof(handler*)*
                                              (m_reorged_parts + 1))))
  {
    mem_alloc_error(sizeof(handler*)*(m_reorged_parts+1));
    DBUG_RETURN(HA_ERR_OUT_OF_MEM);
  }

  /*
    Step 2:
      Calculate number of partitions after change and allocate space for
      their handler references.
  */
  num_remain_partitions= 0;
  if (temp_partitions)
  {
    num_remain_partitions= num_parts * num_subparts;
  }
  else
  {
    part_it.rewind();
    i= 0;
    do
    {
      partition_element *part_elem= part_it++;
      if (part_elem->part_state == PART_NORMAL ||
          part_elem->part_state == PART_TO_BE_ADDED ||
          part_elem->part_state == PART_CHANGED)
      {
        num_remain_partitions+= num_subparts;
      }
    } while (++i < num_parts);
  }
  if (!(new_file_array= (handler**)sql_calloc(sizeof(handler*)*
                                            (2*(num_remain_partitions + 1)))))
  {
    mem_alloc_error(sizeof(handler*)*2*(num_remain_partitions+1));
    DBUG_RETURN(HA_ERR_OUT_OF_MEM);
  }
  m_added_file= &new_file_array[num_remain_partitions + 1];

  /*
    Step 3:
      Fill m_reorged_file with handler references and NULL at the end
  */
  if (m_reorged_parts)
  {
    i= 0;
    part_count= 0;
    first= TRUE;
    part_it.rewind();
    do
    {
      partition_element *part_elem= part_it++;
      if (part_elem->part_state == PART_CHANGED ||
          part_elem->part_state == PART_REORGED_DROPPED)
      {
        memcpy((void*)&m_reorged_file[part_count],
               (void*)&m_file[i*num_subparts],
               sizeof(handler*)*num_subparts);
        part_count+= num_subparts;
      }
      else if (first && temp_partitions &&
               part_elem->part_state == PART_TO_BE_ADDED)
      {
        /*
          When doing an ALTER TABLE REORGANIZE PARTITION a number of
          partitions is to be reorganised into a set of new partitions.
          The reorganised partitions are in this case in the temp_partitions
          list. We copy all of them in one batch and thus we only do this
          until we find the first partition with state PART_TO_BE_ADDED
          since this is where the new partitions go in and where the old
          ones used to be.
        */
        first= FALSE;
        DBUG_ASSERT(((i*num_subparts) + m_reorged_parts) <= m_file_tot_parts);
        memcpy((void*)m_reorged_file, &m_file[i*num_subparts],
               sizeof(handler*)*m_reorged_parts);
      }
    } while (++i < num_parts);
  }

  /*
    Step 4:
      Fill new_array_file with handler references. Create the handlers if
      needed.
  */
  i= 0;
  part_count= 0;
  orig_count= 0;
  first= TRUE;
  part_it.rewind();
  do
  {
    partition_element *part_elem= part_it++;
    if (part_elem->part_state == PART_NORMAL)
    {
      DBUG_ASSERT(orig_count + num_subparts <= m_file_tot_parts);
      memcpy((void*)&new_file_array[part_count], (void*)&m_file[orig_count],
             sizeof(handler*)*num_subparts);
      part_count+= num_subparts;
      orig_count+= num_subparts;
    }
    else if (part_elem->part_state == PART_CHANGED ||
             part_elem->part_state == PART_TO_BE_ADDED)
    {
      uint j= 0;
      Parts_share_refs *p_share_refs;
      /*
        The Handler_shares for each partition's handler can be allocated
        within this handler, since there will not be any more instances of the
        new partitions, until the table is reopened after the ALTER succeeded.
      */
      p_share_refs= new Parts_share_refs;
      if (!p_share_refs)
        DBUG_RETURN(HA_ERR_OUT_OF_MEM);
      if (p_share_refs->init(num_subparts))
        DBUG_RETURN(HA_ERR_OUT_OF_MEM);
      if (m_new_partitions_share_refs.push_back(p_share_refs))
        DBUG_RETURN(HA_ERR_OUT_OF_MEM);
      do
      {
        handler **new_file= &new_file_array[part_count++];
        if (!(*new_file=
              get_new_handler(table->s,
                              thd->mem_root,
                              part_elem->engine_type)))
        {
          mem_alloc_error(sizeof(handler));
          DBUG_RETURN(HA_ERR_OUT_OF_MEM);
        }
        if ((*new_file)->set_ha_share_ref(&p_share_refs->ha_shares[j]))
        {
          DBUG_RETURN(HA_ERR_OUT_OF_MEM);
        }
      } while (++j < num_subparts);
      if (part_elem->part_state == PART_CHANGED)
        orig_count+= num_subparts;
      else if (temp_partitions && first)
      {
        orig_count+= (num_subparts * temp_partitions);
        first= FALSE;
      }
    }
  } while (++i < num_parts);
  first= FALSE;
  /*
    Step 5:
      Create the new partitions and also open, lock and call external_lock
      on them to prepare them for copy phase and also for later close
      calls
  */
  i= 0;
  part_count= 0;
  part_it.rewind();
  do
  {
    partition_element *part_elem= part_it++;
    if (part_elem->part_state == PART_TO_BE_ADDED ||
        part_elem->part_state == PART_CHANGED)
    {
      /*
        A new partition needs to be created PART_TO_BE_ADDED means an
        entirely new partition and PART_CHANGED means a changed partition
        that will still exist with either more or less data in it.
      */
      uint name_variant= NORMAL_PART_NAME;
      if (part_elem->part_state == PART_CHANGED ||
          (part_elem->part_state == PART_TO_BE_ADDED && temp_partitions))
        name_variant= TEMP_PART_NAME;
      if (m_part_info->is_sub_partitioned())
      {
        List_iterator<partition_element> sub_it(part_elem->subpartitions);
        uint j= 0, part;
        do
        {
          partition_element *sub_elem= sub_it++;
          create_subpartition_name(part_name_buff, path,
                                   part_elem->partition_name,
                                   sub_elem->partition_name,
                                   name_variant);
          part= i * num_subparts + j;
          DBUG_PRINT("info", ("Add subpartition %s", part_name_buff));
          if ((error= prepare_new_partition(table, create_info,
                                            new_file_array[part],
                                            (const char *)part_name_buff,
                                            sub_elem)))
          {
            cleanup_new_partition(part_count);
            DBUG_RETURN(error);
          }
          m_added_file[part_count++]= new_file_array[part];
        } while (++j < num_subparts);
      }
      else
      {
        create_partition_name(part_name_buff, path,
                              part_elem->partition_name, name_variant,
                              TRUE);
        DBUG_PRINT("info", ("Add partition %s", part_name_buff));
        if ((error= prepare_new_partition(table, create_info,
                                          new_file_array[i],
                                          (const char *)part_name_buff,
                                          part_elem)))
        {
          cleanup_new_partition(part_count);
          DBUG_RETURN(error);
        }
        m_added_file[part_count++]= new_file_array[i];
      }
    }
  } while (++i < num_parts);

  /*
    Step 6:
      State update to prepare for next write of the frm file.
  */
  i= 0;
  part_it.rewind();
  do
  {
    partition_element *part_elem= part_it++;
    if (part_elem->part_state == PART_TO_BE_ADDED)
      part_elem->part_state= PART_IS_ADDED;
    else if (part_elem->part_state == PART_CHANGED)
      part_elem->part_state= PART_IS_CHANGED;
    else if (part_elem->part_state == PART_REORGED_DROPPED)
      part_elem->part_state= PART_TO_BE_DROPPED;
  } while (++i < num_parts);
  for (i= 0; i < temp_partitions; i++)
  {
    partition_element *part_elem= t_it++;
    DBUG_ASSERT(part_elem->part_state == PART_TO_BE_REORGED);
    part_elem->part_state= PART_TO_BE_DROPPED;
  }
  m_new_file= new_file_array;
  if ((error= copy_partitions(copied, deleted)))
  {
    /*
      Close and unlock the new temporary partitions.
      They will later be deleted through the ddl-log.
    */
    cleanup_new_partition(part_count);
  }
  DBUG_RETURN(error);
}


/*
  Copy partitions as part of ALTER TABLE of partitions

  SYNOPSIS
    copy_partitions()
    out:copied                 Number of records copied
    out:deleted                Number of records deleted

  RETURN VALUE
    >0                         Error code
    0                          Success

  DESCRIPTION
    change_partitions has done all the preparations, now it is time to
    actually copy the data from the reorganised partitions to the new
    partitions.
*/

int ha_partition::copy_partitions(ulonglong * const copied,
                                  ulonglong * const deleted)
{
  uint reorg_part= 0;
  int result= 0;
  longlong func_value;
  DBUG_ENTER("ha_partition::copy_partitions");

  if (m_part_info->linear_hash_ind)
  {
    if (m_part_info->part_type == HASH_PARTITION)
      set_linear_hash_mask(m_part_info, m_part_info->num_parts);
    else
      set_linear_hash_mask(m_part_info, m_part_info->num_subparts);
  }

  while (reorg_part < m_reorged_parts)
  {
    handler *file= m_reorged_file[reorg_part];
    uint32 new_part;

    late_extra_cache(reorg_part);
    if ((result= file->ha_rnd_init(1)))
      goto init_error;
    while (TRUE)
    {
      if ((result= file->ha_rnd_next(m_rec0)))
      {
        if (result == HA_ERR_RECORD_DELETED)
          continue;                              //Probably MyISAM
        if (result != HA_ERR_END_OF_FILE)
          goto error;
        /*
          End-of-file reached, break out to continue with next partition or
          end the copy process.
        */
        break;
      }
      /* Found record to insert into new handler */
      if (m_part_info->get_partition_id(m_part_info, &new_part,
                                        &func_value))
      {
        /*
           This record is in the original table but will not be in the new
           table since it doesn't fit into any partition any longer due to
           changed partitioning ranges or list values.
        */
        (*deleted)++;
      }
      else
      {
        THD *thd= ha_thd();
        /* Copy record to new handler */
        (*copied)++;
        tmp_disable_binlog(thd); /* Do not replicate the low-level changes. */
        result= m_new_file[new_part]->ha_write_row(m_rec0);
        reenable_binlog(thd);
        if (result)
          goto error;
      }
    }
    late_extra_no_cache(reorg_part);
    file->ha_rnd_end();
    reorg_part++;
  }
  DBUG_RETURN(FALSE);
error:
  m_reorged_file[reorg_part]->ha_rnd_end();
init_error:
  DBUG_RETURN(result);
}

/*
  Update create info as part of ALTER TABLE

  SYNOPSIS
    update_create_info()
    create_info                   Create info from ALTER TABLE

  RETURN VALUE
    NONE

  DESCRIPTION
  Forward this handler call to the storage engine foreach
  partition handler.  The data_file_name for each partition may
  need to be reset if the tablespace was moved.  Use a dummy
  HA_CREATE_INFO structure and transfer necessary data.
*/

void ha_partition::update_create_info(HA_CREATE_INFO *create_info)
{
  DBUG_ENTER("ha_partition::update_create_info");

  /*
    Fix for bug#38751, some engines needs info-calls in ALTER.
    Archive need this since it flushes in ::info.
    HA_STATUS_AUTO is optimized so it will not always be forwarded
    to all partitions, but HA_STATUS_VARIABLE will.
  */
  info(HA_STATUS_VARIABLE);

  info(HA_STATUS_AUTO);

  if (!(create_info->used_fields & HA_CREATE_USED_AUTO))
    create_info->auto_increment_value= stats.auto_increment_value;

  /*
    DATA DIRECTORY and INDEX DIRECTORY are never applied to the whole
    partitioned table, only its parts.
  */
  my_bool from_alter = (create_info->data_file_name == (const char*) -1);
  create_info->data_file_name= create_info->index_file_name = NULL;

  /*
  We do not need to update the individual partition DATA DIRECTORY settings
  since they can be changed by ALTER TABLE ... REORGANIZE PARTITIONS.
  */
  if (from_alter)
    DBUG_VOID_RETURN;

  /*
    send Handler::update_create_info() to the storage engine for each
    partition that currently has a handler object.  Using a dummy
    HA_CREATE_INFO structure to collect DATA and INDEX DIRECTORYs.
  */

  List_iterator<partition_element> part_it(m_part_info->partitions);
  partition_element *part_elem, *sub_elem;
  uint num_subparts= m_part_info->num_subparts;
  uint num_parts = num_subparts ? m_file_tot_parts / num_subparts
                                : m_file_tot_parts;
  HA_CREATE_INFO dummy_info;
  memset(&dummy_info, 0, sizeof(dummy_info));

  /*
  Since update_create_info() can be called from mysql_prepare_alter_table()
  when not all handlers are set up, we look for that condition first.
  If all handlers are not available, do not call update_create_info for any.
  */
  uint i, j, part;
  for (i= 0; i < num_parts; i++)
  {
    part_elem= part_it++;
    if (!part_elem)
      DBUG_VOID_RETURN;
    if (m_is_sub_partitioned)
    {
      List_iterator<partition_element> subpart_it(part_elem->subpartitions);
      for (j= 0; j < num_subparts; j++)
      {
        sub_elem= subpart_it++;
        if (!sub_elem)
          DBUG_VOID_RETURN;
        part= i * num_subparts + j;
        if (part >= m_file_tot_parts || !m_file[part])
          DBUG_VOID_RETURN;
      }
    }
    else
    {
      if (!m_file[i])
        DBUG_VOID_RETURN;
    }
  }
  part_it.rewind();

  for (i= 0; i < num_parts; i++)
  {
    part_elem= part_it++;
    DBUG_ASSERT(part_elem);
    if (m_is_sub_partitioned)
    {
      List_iterator<partition_element> subpart_it(part_elem->subpartitions);
      for (j= 0; j < num_subparts; j++)
      {
        sub_elem= subpart_it++;
        DBUG_ASSERT(sub_elem);
        part= i * num_subparts + j;
        DBUG_ASSERT(part < m_file_tot_parts && m_file[part]);
        if (ha_legacy_type(m_file[part]->ht) == DB_TYPE_INNODB)
        {
          dummy_info.data_file_name= dummy_info.index_file_name = NULL;
          m_file[part]->update_create_info(&dummy_info);

          if (dummy_info.data_file_name || sub_elem->data_file_name)
          {
            sub_elem->data_file_name = (char*) dummy_info.data_file_name;
          }
          if (dummy_info.index_file_name || sub_elem->index_file_name)
          {
            sub_elem->index_file_name = (char*) dummy_info.index_file_name;
          }
        }
      }
    }
    else
    {
      DBUG_ASSERT(m_file[i]);
      if (ha_legacy_type(m_file[i]->ht) == DB_TYPE_INNODB)
      {
        dummy_info.data_file_name= dummy_info.index_file_name= NULL;
        m_file[i]->update_create_info(&dummy_info);
        if (dummy_info.data_file_name || part_elem->data_file_name)
        {
          part_elem->data_file_name = (char*) dummy_info.data_file_name;
        }
        if (dummy_info.index_file_name || part_elem->index_file_name)
        {
          part_elem->index_file_name = (char*) dummy_info.index_file_name;
        }
      }
    }
  }
  DBUG_VOID_RETURN;
}


/**
  Change the internal TABLE_SHARE pointer

  @param table_arg    TABLE object
  @param share        New share to use

  @note Is used in error handling in ha_delete_table.
  All handlers should exist (lock_partitions should not be used)
*/

void ha_partition::change_table_ptr(TABLE *table_arg, TABLE_SHARE *share)
{
  handler **file_array;
  table= table_arg;
  table_share= share;
  /*
    m_file can be NULL when using an old cached table in DROP TABLE, when the
    table just has REMOVED PARTITIONING, see Bug#42438
  */
  if (m_file)
  {
    file_array= m_file;
    DBUG_ASSERT(*file_array);
    do
    {
      (*file_array)->change_table_ptr(table_arg, share);
    } while (*(++file_array));
  }

  if (m_added_file && m_added_file[0])
  {
    /* if in middle of a drop/rename etc */
    file_array= m_added_file;
    do
    {
      (*file_array)->change_table_ptr(table_arg, share);
    } while (*(++file_array));
  }
}

/*
  Change comments specific to handler

  SYNOPSIS
    update_table_comment()
    comment                       Original comment

  RETURN VALUE
    new comment 

  DESCRIPTION
    No comment changes so far
*/

char *ha_partition::update_table_comment(const char *comment)
{
  return (char*) comment;                       /* Nothing to change */
}


/**
  Handle delete and rename table

    @param from         Full path of old table
    @param to           Full path of new table

  @return Operation status
    @retval >0  Error
    @retval 0   Success

  @note  Common routine to handle delete_table and rename_table.
  The routine uses the partition handler file to get the
  names of the partition instances. Both these routines
  are called after creating the handler without table
  object and thus the file is needed to discover the
  names of the partitions and the underlying storage engines.
*/

uint ha_partition::del_ren_table(const char *from, const char *to)
{
  int save_error= 0;
  int error;
  char from_buff[FN_REFLEN], to_buff[FN_REFLEN], from_lc_buff[FN_REFLEN],
       to_lc_buff[FN_REFLEN];
  char *name_buffer_ptr;
  const char *from_path;
  const char *to_path= NULL;
  uint i;
  handler **file, **abort_file;
  DBUG_ENTER("ha_partition::del_ren_table");

  if (get_from_handler_file(from, ha_thd()->mem_root, false))
    DBUG_RETURN(TRUE);
  DBUG_ASSERT(m_file_buffer);
  DBUG_PRINT("enter", ("from: (%s) to: (%s)", from, to ? to : "(nil)"));
  name_buffer_ptr= m_name_buffer_ptr;
  file= m_file;
  if (to == NULL)
  {
    /*
      Delete table, start by delete the .par file. If error, break, otherwise
      delete as much as possible.
    */
    if ((error= handler::delete_table(from)))
      DBUG_RETURN(error);
  }
  /*
    Since ha_partition has HA_FILE_BASED, it must alter underlying table names
    if they do not have HA_FILE_BASED and lower_case_table_names == 2.
    See Bug#37402, for Mac OS X.
    The appended #P#<partname>[#SP#<subpartname>] will remain in current case.
    Using the first partitions handler, since mixing handlers is not allowed.
  */
  from_path= get_canonical_filename(*file, from, from_lc_buff);
  if (to != NULL)
    to_path= get_canonical_filename(*file, to, to_lc_buff);
  i= 0;
  do
  {
    create_partition_name(from_buff, from_path, name_buffer_ptr,
                          NORMAL_PART_NAME, FALSE);

    if (to != NULL)
    {                                           // Rename branch
      create_partition_name(to_buff, to_path, name_buffer_ptr,
                            NORMAL_PART_NAME, FALSE);
      error= (*file)->ha_rename_table(from_buff, to_buff);
      if (error)
        goto rename_error;
    }
    else                                        // delete branch
    {
      error= (*file)->ha_delete_table(from_buff);
    }
    name_buffer_ptr= strend(name_buffer_ptr) + 1;
    if (error)
      save_error= error;
    i++;
  } while (*(++file));
  if (to != NULL)
  {
    if ((error= handler::rename_table(from, to)))
    {
      /* Try to revert everything, ignore errors */
      (void) handler::rename_table(to, from);
      goto rename_error;
    }
  }
  DBUG_RETURN(save_error);
rename_error:
  name_buffer_ptr= m_name_buffer_ptr;
  for (abort_file= file, file= m_file; file < abort_file; file++)
  {
    /* Revert the rename, back from 'to' to the original 'from' */
    create_partition_name(from_buff, from_path, name_buffer_ptr,
                          NORMAL_PART_NAME, FALSE);
    create_partition_name(to_buff, to_path, name_buffer_ptr,
                          NORMAL_PART_NAME, FALSE);
    /* Ignore error here */
    (void) (*file)->ha_rename_table(to_buff, from_buff);
    name_buffer_ptr= strend(name_buffer_ptr) + 1;
  }
  DBUG_RETURN(error);
}


/**
  Set up table share object before calling create on underlying handler

  @param table             Table object
  @param info              Create info
  @param part_elem[in,out] Pointer to used partition_element, searched if NULL

  @return    status
    @retval  TRUE  Error
    @retval  FALSE Success
   
  @details
    Set up
    1) Comment on partition
    2) MAX_ROWS, MIN_ROWS on partition
    3) Index file name on partition
    4) Data file name on partition
*/

int ha_partition::set_up_table_before_create(TABLE *tbl,
                    const char *partition_name_with_path, 
                    HA_CREATE_INFO *info,
                    partition_element *part_elem)
{
  int error= 0;
  const char *partition_name;
  THD *thd= ha_thd();
  DBUG_ENTER("set_up_table_before_create");

  DBUG_ASSERT(part_elem);

  if (!part_elem)
    DBUG_RETURN(1);
  tbl->s->max_rows= part_elem->part_max_rows;
  tbl->s->min_rows= part_elem->part_min_rows;
  partition_name= strrchr(partition_name_with_path, FN_LIBCHAR);
  if ((part_elem->index_file_name &&
      (error= append_file_to_dir(thd,
                                 (const char**)&part_elem->index_file_name,
                                 partition_name+1))) ||
      (part_elem->data_file_name &&
      (error= append_file_to_dir(thd,
                                 (const char**)&part_elem->data_file_name,
                                 partition_name+1))))
  {
    DBUG_RETURN(error);
  }
  info->index_file_name= part_elem->index_file_name;
  info->data_file_name= part_elem->data_file_name;
  DBUG_RETURN(0);
}


/*
  Add two names together

  SYNOPSIS
    name_add()
    out:dest                          Destination string
    first_name                        First name
    sec_name                          Second name

  RETURN VALUE
    >0                                Error
    0                                 Success

  DESCRIPTION
    Routine used to add two names with '_' in between then. Service routine
    to create_handler_file
    Include the NULL in the count of characters since it is needed as separator
    between the partition names.
*/

static uint name_add(char *dest, const char *first_name, const char *sec_name)
{
  return (uint) (strxmov(dest, first_name, "#SP#", sec_name, NullS) -dest) + 1;
}


/**
  Create the special .par file

  @param name  Full path of table name

  @return Operation status
    @retval FALSE  Error code
    @retval TRUE   Success

  @note
    Method used to create handler file with names of partitions, their
    engine types and the number of partitions.
*/

bool ha_partition::create_handler_file(const char *name)
{
  partition_element *part_elem, *subpart_elem;
  uint i, j, part_name_len, subpart_name_len;
  uint tot_partition_words, tot_name_len, num_parts;
  uint tot_parts= 0;
  uint tot_len_words, tot_len_byte, chksum, tot_name_words;
  char *name_buffer_ptr;
  uchar *file_buffer, *engine_array;
  bool result= TRUE;
  char file_name[FN_REFLEN];
  char part_name[FN_REFLEN];
  char subpart_name[FN_REFLEN];
  File file;
  List_iterator_fast <partition_element> part_it(m_part_info->partitions);
  DBUG_ENTER("create_handler_file");

  num_parts= m_part_info->partitions.elements;
  DBUG_PRINT("info", ("table name = %s, num_parts = %u", name,
                      num_parts));
  tot_name_len= 0;
  for (i= 0; i < num_parts; i++)
  {
    part_elem= part_it++;
    if (part_elem->part_state != PART_NORMAL &&
        part_elem->part_state != PART_TO_BE_ADDED &&
        part_elem->part_state != PART_CHANGED)
      continue;
    tablename_to_filename(part_elem->partition_name, part_name,
                          FN_REFLEN);
    part_name_len= strlen(part_name);
    if (!m_is_sub_partitioned)
    {
      tot_name_len+= part_name_len + 1;
      tot_parts++;
    }
    else
    {
      List_iterator_fast <partition_element> sub_it(part_elem->subpartitions);
      for (j= 0; j < m_part_info->num_subparts; j++)
      {
	subpart_elem= sub_it++;
        tablename_to_filename(subpart_elem->partition_name,
                              subpart_name,
                              FN_REFLEN);
	subpart_name_len= strlen(subpart_name);
	tot_name_len+= part_name_len + subpart_name_len + 5;
        tot_parts++;
      }
    }
  }
  /*
     File format:
     Length in words              4 byte
     Checksum                     4 byte
     Total number of partitions   4 byte
     Array of engine types        n * 4 bytes where
     n = (m_tot_parts + 3)/4
     Length of name part in bytes 4 bytes
     (Names in filename format)
     Name part                    m * 4 bytes where
     m = ((length_name_part + 3)/4)*4

     All padding bytes are zeroed
  */
  tot_partition_words= (tot_parts + PAR_WORD_SIZE - 1) / PAR_WORD_SIZE;
  tot_name_words= (tot_name_len + PAR_WORD_SIZE - 1) / PAR_WORD_SIZE;
  /* 4 static words (tot words, checksum, tot partitions, name length) */
  tot_len_words= 4 + tot_partition_words + tot_name_words;
  tot_len_byte= PAR_WORD_SIZE * tot_len_words;
  if (!(file_buffer= (uchar *) my_malloc(tot_len_byte, MYF(MY_ZEROFILL))))
    DBUG_RETURN(TRUE);
  engine_array= (file_buffer + PAR_ENGINES_OFFSET);
  name_buffer_ptr= (char*) (engine_array + tot_partition_words * PAR_WORD_SIZE
                            + PAR_WORD_SIZE);
  part_it.rewind();
  for (i= 0; i < num_parts; i++)
  {
    part_elem= part_it++;
    if (part_elem->part_state != PART_NORMAL &&
        part_elem->part_state != PART_TO_BE_ADDED &&
        part_elem->part_state != PART_CHANGED)
      continue;
    if (!m_is_sub_partitioned)
    {
      tablename_to_filename(part_elem->partition_name, part_name, FN_REFLEN);
      name_buffer_ptr= strmov(name_buffer_ptr, part_name)+1;
      *engine_array= (uchar) ha_legacy_type(part_elem->engine_type);
      DBUG_PRINT("info", ("engine: %u", *engine_array));
      engine_array++;
    }
    else
    {
      List_iterator_fast <partition_element> sub_it(part_elem->subpartitions);
      for (j= 0; j < m_part_info->num_subparts; j++)
      {
	subpart_elem= sub_it++;
        tablename_to_filename(part_elem->partition_name, part_name,
                              FN_REFLEN);
        tablename_to_filename(subpart_elem->partition_name, subpart_name,
                              FN_REFLEN);
	name_buffer_ptr+= name_add(name_buffer_ptr,
				   part_name,
				   subpart_name);
        *engine_array= (uchar) ha_legacy_type(subpart_elem->engine_type);
        DBUG_PRINT("info", ("engine: %u", *engine_array));
	engine_array++;
      }
    }
  }
  chksum= 0;
  int4store(file_buffer, tot_len_words);
  int4store(file_buffer + PAR_NUM_PARTS_OFFSET, tot_parts);
  int4store(file_buffer + PAR_ENGINES_OFFSET +
            (tot_partition_words * PAR_WORD_SIZE),
            tot_name_len);
  for (i= 0; i < tot_len_words; i++)
    chksum^= uint4korr(file_buffer + PAR_WORD_SIZE * i);
  int4store(file_buffer + PAR_CHECKSUM_OFFSET, chksum);
  /*
    Add .par extension to the file name.
    Create and write and close file
    to be used at open, delete_table and rename_table
  */
  fn_format(file_name, name, "", ha_par_ext, MY_APPEND_EXT);
  if ((file= mysql_file_create(key_file_partition,
                               file_name, CREATE_MODE, O_RDWR | O_TRUNC,
                               MYF(MY_WME))) >= 0)
  {
    result= mysql_file_write(file, (uchar *) file_buffer, tot_len_byte,
                             MYF(MY_WME | MY_NABP)) != 0;
    (void) mysql_file_close(file, MYF(0));
  }
  else
    result= TRUE;
  my_free(file_buffer);
  DBUG_RETURN(result);
}


/**
  Clear handler variables and free some memory
*/

void ha_partition::clear_handler_file()
{
  if (m_engine_array)
  {
    plugin_unlock_list(NULL, m_engine_array, m_tot_parts);
    my_free(m_engine_array);
    m_engine_array= NULL;
  }
  if (m_file_buffer)
  {
    my_free(m_file_buffer);
    m_file_buffer= NULL;
  }
}


/**
  Create underlying handler objects

  @param mem_root  Allocate memory through this

  @return Operation status
    @retval TRUE   Error
    @retval FALSE  Success
*/

bool ha_partition::create_handlers(MEM_ROOT *mem_root)
{
  uint i;
  uint alloc_len= (m_tot_parts + 1) * sizeof(handler*);
  handlerton *hton0;
  DBUG_ENTER("create_handlers");

  if (!(m_file= (handler **) alloc_root(mem_root, alloc_len)))
    DBUG_RETURN(TRUE);
  m_file_tot_parts= m_tot_parts;
  memset(m_file, 0, alloc_len);
  for (i= 0; i < m_tot_parts; i++)
  {
    handlerton *hton= plugin_data(m_engine_array[i], handlerton*);
    if (!(m_file[i]= get_new_handler(table_share, mem_root, hton)))
      DBUG_RETURN(TRUE);
    DBUG_PRINT("info", ("engine_type: %u", hton->db_type));
  }
  /* For the moment we only support partition over the same table engine */
  hton0= plugin_data(m_engine_array[0], handlerton*);
  if (hton0 == myisam_hton)
  {
    DBUG_PRINT("info", ("MyISAM"));
    m_myisam= TRUE;
  }
  /* INNODB may not be compiled in... */
  else if (ha_legacy_type(hton0) == DB_TYPE_INNODB)
  {
    DBUG_PRINT("info", ("InnoDB"));
    m_innodb= TRUE;
  }
  DBUG_RETURN(FALSE);
}


/*
  Create underlying handler objects from partition info

  SYNOPSIS
    new_handlers_from_part_info()
    mem_root		Allocate memory through this

  RETURN VALUE
    TRUE                  Error
    FALSE                 Success
*/

bool ha_partition::new_handlers_from_part_info(MEM_ROOT *mem_root)
{
  uint i, j, part_count;
  partition_element *part_elem;
  uint alloc_len= (m_tot_parts + 1) * sizeof(handler*);
  List_iterator_fast <partition_element> part_it(m_part_info->partitions);
  DBUG_ENTER("ha_partition::new_handlers_from_part_info");

  if (!(m_file= (handler **) alloc_root(mem_root, alloc_len)))
  {
    mem_alloc_error(alloc_len);
    goto error_end;
  }
  m_file_tot_parts= m_tot_parts;
  memset(m_file, 0, alloc_len);
  DBUG_ASSERT(m_part_info->num_parts > 0);

  i= 0;
  part_count= 0;
  /*
    Don't know the size of the underlying storage engine, invent a number of
    bytes allocated for error message if allocation fails
  */
  do
  {
    part_elem= part_it++;
    if (m_is_sub_partitioned)
    {
      for (j= 0; j < m_part_info->num_subparts; j++)
      {
	if (!(m_file[part_count++]= get_new_handler(table_share, mem_root,
                                                    part_elem->engine_type)))
          goto error;
	DBUG_PRINT("info", ("engine_type: %u",
                   (uint) ha_legacy_type(part_elem->engine_type)));
      }
    }
    else
    {
      if (!(m_file[part_count++]= get_new_handler(table_share, mem_root,
                                                  part_elem->engine_type)))
        goto error;
      DBUG_PRINT("info", ("engine_type: %u",
                 (uint) ha_legacy_type(part_elem->engine_type)));
    }
  } while (++i < m_part_info->num_parts);
  if (part_elem->engine_type == myisam_hton)
  {
    DBUG_PRINT("info", ("MyISAM"));
    m_myisam= TRUE;
  }
  DBUG_RETURN(FALSE);
error:
  mem_alloc_error(sizeof(handler));
error_end:
  DBUG_RETURN(TRUE);
}


/**
  Read the .par file to get the partitions engines and names

  @param name  Name of table file (without extention)

  @return Operation status
    @retval true   Failure
    @retval false  Success

  @note On success, m_file_buffer is allocated and must be
  freed by the caller. m_name_buffer_ptr and m_tot_parts is also set.
*/

bool ha_partition::read_par_file(const char *name)
{
  char buff[FN_REFLEN], *tot_name_len_offset, *buff_p= buff;
  File file;
  char *file_buffer;
  uint i, len_bytes, len_words, tot_partition_words, tot_name_words, chksum;
  DBUG_ENTER("ha_partition::read_par_file");
  DBUG_PRINT("enter", ("table name: '%s'", name));

  if (m_file_buffer)
    DBUG_RETURN(false);
  fn_format(buff, name, "", ha_par_ext, MY_APPEND_EXT);

  /* Following could be done with mysql_file_stat to read in whole file */
  if ((file= mysql_file_open(key_file_partition,
                             buff, O_RDONLY | O_SHARE, MYF(0))) < 0)
    DBUG_RETURN(TRUE);
  if (mysql_file_read(file, (uchar *) &buff[0], PAR_WORD_SIZE, MYF(MY_NABP)))
    goto err1;
  len_words= uint4korr(buff_p);
  len_bytes= PAR_WORD_SIZE * len_words;
  if (mysql_file_seek(file, 0, MY_SEEK_SET, MYF(0)) == MY_FILEPOS_ERROR)
    goto err1;
  if (!(file_buffer= (char*) my_malloc(len_bytes, MYF(0))))
    goto err1;
  if (mysql_file_read(file, (uchar *) file_buffer, len_bytes, MYF(MY_NABP)))
    goto err2;

  chksum= 0;
  for (i= 0; i < len_words; i++)
    chksum ^= uint4korr((file_buffer) + PAR_WORD_SIZE * i);
  if (chksum)
    goto err2;
  m_tot_parts= uint4korr((file_buffer) + PAR_NUM_PARTS_OFFSET);
  DBUG_PRINT("info", ("No of parts = %u", m_tot_parts));
  tot_partition_words= (m_tot_parts + PAR_WORD_SIZE - 1) / PAR_WORD_SIZE;

  tot_name_len_offset= file_buffer + PAR_ENGINES_OFFSET +
                       PAR_WORD_SIZE * tot_partition_words;
  tot_name_words= (uint4korr(tot_name_len_offset) + PAR_WORD_SIZE - 1) /
                  PAR_WORD_SIZE;
  /*
    Verify the total length = tot size word, checksum word, num parts word +
    engines array + name length word + name array.
  */
  if (len_words != (tot_partition_words + tot_name_words + 4))
    goto err2;
  (void) mysql_file_close(file, MYF(0));
  m_file_buffer= file_buffer;          // Will be freed in clear_handler_file()
  m_name_buffer_ptr= tot_name_len_offset + PAR_WORD_SIZE;

  DBUG_RETURN(false);

err2:
  my_free(file_buffer);
err1:
  (void) mysql_file_close(file, MYF(0));
  DBUG_RETURN(true);
}


/**
  Setup m_engine_array

  @param mem_root  MEM_ROOT to use for allocating new handlers

  @return Operation status
    @retval false  Success
    @retval true   Failure
*/

bool ha_partition::setup_engine_array(MEM_ROOT *mem_root)
{
  uint i;
  uchar *buff;
  handlerton **engine_array, *first_engine;
  enum legacy_db_type db_type, first_db_type;

  DBUG_ASSERT(!m_file);
  DBUG_ENTER("ha_partition::setup_engine_array");
  engine_array= (handlerton **) my_alloca(m_tot_parts * sizeof(handlerton*));
  if (!engine_array)
    DBUG_RETURN(true);

  buff= (uchar *) (m_file_buffer + PAR_ENGINES_OFFSET);
  first_db_type= (enum legacy_db_type) buff[0];
  first_engine= ha_resolve_by_legacy_type(ha_thd(), first_db_type);
  if (!first_engine)
    goto err;

  if (!(m_engine_array= (plugin_ref*)
                my_malloc(m_tot_parts * sizeof(plugin_ref), MYF(MY_WME))))
    goto err;

  for (i= 0; i < m_tot_parts; i++)
  {
    db_type= (enum legacy_db_type) buff[i];
    if (db_type != first_db_type)
    {
      DBUG_PRINT("error", ("partition %u engine %d is not same as "
                           "first partition %d", i, db_type,
                           (int) first_db_type));
      DBUG_ASSERT(0);
      clear_handler_file();
      goto err;
    }
    m_engine_array[i]= ha_lock_engine(NULL, first_engine);
    if (!m_engine_array[i])
    {
      clear_handler_file();
      goto err;
    }
  }

  my_afree((gptr) engine_array);
    
  if (create_handlers(mem_root))
  {
    clear_handler_file();
    DBUG_RETURN(true);
  }

  DBUG_RETURN(false);

err:
  my_afree((gptr) engine_array);
  DBUG_RETURN(true);
}


/**
  Get info about partition engines and their names from the .par file

  @param name      Full path of table name
  @param mem_root  Allocate memory through this
  @param is_clone  If it is a clone, don't create new handlers

  @return Operation status
    @retval true   Error
    @retval false  Success

  @note Open handler file to get partition names, engine types and number of
  partitions.
*/

bool ha_partition::get_from_handler_file(const char *name, MEM_ROOT *mem_root,
                                         bool is_clone)
{
  DBUG_ENTER("ha_partition::get_from_handler_file");
  DBUG_PRINT("enter", ("table name: '%s'", name));

  if (m_file_buffer)
    DBUG_RETURN(false);

  if (read_par_file(name))
    DBUG_RETURN(true);

  if (!is_clone && setup_engine_array(mem_root))
    DBUG_RETURN(true);

  DBUG_RETURN(false);
}


/****************************************************************************
                MODULE open/close object
****************************************************************************/

/**
  Get the partition name.

  @param       part   Struct containing name and length
  @param[out]  length Length of the name

  @return Partition name
*/

static uchar *get_part_name(PART_NAME_DEF *part, size_t *length,
                            my_bool not_used __attribute__((unused)))
{
  *length= part->length;
  return part->partition_name;
}


/**
  Insert a partition name in the partition_name_hash.

  @param name        Name of partition
  @param part_id     Partition id (number)
  @param is_subpart  Set if the name belongs to a subpartition

  @return Operation status
    @retval true   Failure
    @retval false  Sucess
*/

bool ha_partition::insert_partition_name_in_hash(const char *name, uint part_id,
                                                 bool is_subpart)
{
  PART_NAME_DEF *part_def;
  uchar *part_name;
  uint part_name_length;
  DBUG_ENTER("ha_partition::insert_partition_name_in_hash");
  /*
    Calculate and store the length here, to avoid doing it when
    searching the hash.
  */
  part_name_length= strlen(name);
  /*
    Must use memory that lives as long as table_share.
    Freed in the Partition_share destructor.
    Since we use my_multi_malloc, then my_free(part_def) will also free
    part_name, as a part of my_hash_free.
  */
  if (!my_multi_malloc(MY_WME,
                       &part_def, sizeof(PART_NAME_DEF),
                       &part_name, part_name_length + 1,
                       NULL))
    DBUG_RETURN(true);
  memcpy(part_name, name, part_name_length + 1);
  part_def->partition_name= part_name;
  part_def->length= part_name_length;
  part_def->part_id= part_id;
  part_def->is_subpart= is_subpart;
  if (my_hash_insert(&part_share->partition_name_hash, (uchar *) part_def))
  {
    my_free(part_def);
    DBUG_RETURN(true);
  }
  DBUG_RETURN(false);
}


/**
  Populate the partition_name_hash in part_share.
*/

bool ha_partition::populate_partition_name_hash()
{
  List_iterator<partition_element> part_it(m_part_info->partitions);
  uint num_parts= m_part_info->num_parts;
  uint num_subparts= m_is_sub_partitioned ? m_part_info->num_subparts : 1;
  uint tot_names;
  uint i= 0;
  DBUG_ASSERT(part_share);

  DBUG_ENTER("ha_partition::populate_partition_name_hash");

  /*
    partition_name_hash is only set once and never changed
    -> OK to check without locking.
  */

  if (part_share->partition_name_hash_initialized)
    DBUG_RETURN(false);
  lock_shared_ha_data();
  if (part_share->partition_name_hash_initialized)
  {
    unlock_shared_ha_data();
    DBUG_RETURN(false);
  }
  tot_names= m_is_sub_partitioned ? m_tot_parts + num_parts : num_parts;
  if (my_hash_init(&part_share->partition_name_hash,
                   system_charset_info, tot_names, 0, 0,
                   (my_hash_get_key) get_part_name,
                   my_free, HASH_UNIQUE))
  {
    unlock_shared_ha_data();
    DBUG_RETURN(TRUE);
  }

  do
  {
    partition_element *part_elem= part_it++;
    DBUG_ASSERT(part_elem->part_state == PART_NORMAL);
    if (part_elem->part_state == PART_NORMAL)
    {
      if (insert_partition_name_in_hash(part_elem->partition_name,
                                        i * num_subparts, false))
        goto err;
      if (m_is_sub_partitioned)
      {
        List_iterator<partition_element>
                                    subpart_it(part_elem->subpartitions);
        partition_element *sub_elem;
        uint j= 0;
        do
        {
          sub_elem= subpart_it++;
          if (insert_partition_name_in_hash(sub_elem->partition_name,
                                            i * num_subparts + j, true))
            goto err;

        } while (++j < num_subparts);
      }
    }
  } while (++i < num_parts);

  part_share->partition_name_hash_initialized= true;
  unlock_shared_ha_data();

  DBUG_RETURN(FALSE);
err:
  my_hash_free(&part_share->partition_name_hash);
  unlock_shared_ha_data();

  DBUG_RETURN(TRUE);
}


/**
  Set Handler_share pointer and allocate Handler_share pointers
  for each partition and set those.

  @param ha_share_arg  Where to store/retrieve the Partitioning_share pointer
                       to be shared by all instances of the same table.

  @return Operation status
    @retval true  Failure
    @retval false Sucess
*/

bool ha_partition::set_ha_share_ref(Handler_share **ha_share_arg)
{
  Handler_share **ha_shares;
  uint i;
  DBUG_ENTER("ha_partition::set_ha_share_ref");

  DBUG_ASSERT(!part_share);
  DBUG_ASSERT(table_share);
  DBUG_ASSERT(!m_is_clone_of);
  DBUG_ASSERT(m_tot_parts);
  if (handler::set_ha_share_ref(ha_share_arg))
    DBUG_RETURN(true);
  if (!(part_share= get_share()))
    DBUG_RETURN(true);
  DBUG_ASSERT(part_share->partitions_share_refs);
  DBUG_ASSERT(part_share->partitions_share_refs->num_parts >= m_tot_parts);
  ha_shares= part_share->partitions_share_refs->ha_shares;
  for (i= 0; i < m_tot_parts; i++)
  {
    if (m_file[i]->set_ha_share_ref(&ha_shares[i]))
      DBUG_RETURN(true);
  }
  DBUG_RETURN(false);
}


/**
  Get the PARTITION_SHARE for the table.

  @return Operation status
    @retval true   Error
    @retval false  Success

  @note Gets or initializes the Partition_share object used by partitioning.
  The Partition_share is used for handling the auto_increment etc.
*/

Partition_share *ha_partition::get_share()
{
  Partition_share *tmp_share;
  DBUG_ENTER("ha_partition::get_share");
  DBUG_ASSERT(table_share);

  lock_shared_ha_data();
  if (!(tmp_share= static_cast<Partition_share*>(get_ha_share_ptr())))
  {
    tmp_share= new Partition_share;
    if (!tmp_share)
      goto err;
    if (tmp_share->init(m_tot_parts))
    {
      delete tmp_share;
      tmp_share= NULL;
      goto err;
    }
    set_ha_share_ptr(static_cast<Handler_share*>(tmp_share));
  }
err:
  unlock_shared_ha_data();
  DBUG_RETURN(tmp_share);
}



/**
  Helper function for freeing all internal bitmaps.
*/

void ha_partition::free_partition_bitmaps()
{
  /* Initialize the bitmap we use to minimize ha_start_bulk_insert calls */
  bitmap_free(&m_bulk_insert_started);
  bitmap_free(&m_locked_partitions);
  bitmap_free(&m_partitions_to_reset);
}


/**
  Helper function for initializing all internal bitmaps.
*/

bool ha_partition::init_partition_bitmaps()
{
  DBUG_ENTER("ha_partition::init_partition_bitmaps");
  /* Initialize the bitmap we use to minimize ha_start_bulk_insert calls */
  if (bitmap_init(&m_bulk_insert_started, NULL, m_tot_parts + 1, FALSE))
    DBUG_RETURN(true);
  bitmap_clear_all(&m_bulk_insert_started);

  /* Initialize the bitmap we use to keep track of locked partitions */
  if (bitmap_init(&m_locked_partitions, NULL, m_tot_parts, FALSE))
  {
    bitmap_free(&m_bulk_insert_started);
    DBUG_RETURN(true);
  }
  bitmap_clear_all(&m_locked_partitions);

  /*
    Initialize the bitmap we use to keep track of partitions which may have
    something to reset in ha_reset().
  */
  if (bitmap_init(&m_partitions_to_reset, NULL, m_tot_parts, FALSE))
  {
    bitmap_free(&m_bulk_insert_started);
    bitmap_free(&m_locked_partitions);
    DBUG_RETURN(true);
  }
  bitmap_clear_all(&m_partitions_to_reset);

  /* Initialize the bitmap for read/lock_partitions */
  if (!m_is_clone_of)
  {
    DBUG_ASSERT(!m_clone_mem_root);
    if (m_part_info->set_partition_bitmaps(NULL))
    {
      free_partition_bitmaps();
      DBUG_RETURN(true);
    }
  }
  DBUG_RETURN(false);
}


/*
  Open handler object

  SYNOPSIS
    open()
    name                  Full path of table name
    mode                  Open mode flags
    test_if_locked        ?

  RETURN VALUE
    >0                    Error
    0                     Success

  DESCRIPTION
    Used for opening tables. The name will be the name of the file.
    A table is opened when it needs to be opened. For instance
    when a request comes in for a select on the table (tables are not
    open and closed for each request, they are cached).

    Called from handler.cc by handler::ha_open(). The server opens all tables
    by calling ha_open() which then calls the handler specific open().
*/

int ha_partition::open(const char *name, int mode, uint test_if_locked)
{
  char *name_buffer_ptr;
  int error= HA_ERR_INITIALIZATION;
  handler **file;
  char name_buff[FN_REFLEN];
  ulonglong check_table_flags;
  DBUG_ENTER("ha_partition::open");

  DBUG_ASSERT(table->s == table_share);
  ref_length= 0;
  m_mode= mode;
  m_open_test_lock= test_if_locked;
  m_part_field_array= m_part_info->full_part_field_array;
  if (get_from_handler_file(name, &table->mem_root, test(m_is_clone_of)))
    DBUG_RETURN(error);
  name_buffer_ptr= m_name_buffer_ptr;
  if (populate_partition_name_hash())
  {
    DBUG_RETURN(HA_ERR_INITIALIZATION);
  }
  m_start_key.length= 0;
  m_rec0= table->record[0];
  m_rec_length= table_share->reclength;
  if (!m_part_ids_sorted_by_num_of_records)
  {
    if (!(m_part_ids_sorted_by_num_of_records=
            (uint32*) my_malloc(m_tot_parts * sizeof(uint32), MYF(MY_WME))))
      DBUG_RETURN(error);
    uint32 i;
    /* Initialize it with all partition ids. */
    for (i= 0; i < m_tot_parts; i++)
      m_part_ids_sorted_by_num_of_records[i]= i;
  }

  if (init_partition_bitmaps())
    DBUG_RETURN(error);

  DBUG_ASSERT(m_part_info);

  if (m_is_clone_of)
  {
    uint i, alloc_len;
    DBUG_ASSERT(m_clone_mem_root);
    /* Allocate an array of handler pointers for the partitions handlers. */
    alloc_len= (m_tot_parts + 1) * sizeof(handler*);
    if (!(m_file= (handler **) alloc_root(m_clone_mem_root, alloc_len)))
    {
      error= HA_ERR_INITIALIZATION;
      goto err_alloc;
    }
    memset(m_file, 0, alloc_len);
    /*
      Populate them by cloning the original partitions. This also opens them.
      Note that file->ref is allocated too.
    */
    file= m_is_clone_of->m_file;
    for (i= 0; i < m_tot_parts; i++)
    {
      create_partition_name(name_buff, name, name_buffer_ptr, NORMAL_PART_NAME,
                            FALSE);
      /* ::clone() will also set ha_share from the original. */
      if (!(m_file[i]= file[i]->clone(name_buff, m_clone_mem_root)))
      {
        error= HA_ERR_INITIALIZATION;
        file= &m_file[i];
        goto err_handler;
      }
      name_buffer_ptr+= strlen(name_buffer_ptr) + 1;
    }
  }
  else
  {
   file= m_file;
   do
   {
      create_partition_name(name_buff, name, name_buffer_ptr, NORMAL_PART_NAME,
                            FALSE);
      if ((error= (*file)->ha_open(table, name_buff, mode,
                                   test_if_locked | HA_OPEN_NO_PSI_CALL)))
        goto err_handler;
      if (m_file == file)
        m_num_locks= (*file)->lock_count();
      DBUG_ASSERT(m_num_locks == (*file)->lock_count());
      name_buffer_ptr+= strlen(name_buffer_ptr) + 1;
    } while (*(++file));
  }
  
  file= m_file;
  ref_length= (*file)->ref_length;
  check_table_flags= (((*file)->ha_table_flags() &
                       ~(PARTITION_DISABLED_TABLE_FLAGS)) |
                      (PARTITION_ENABLED_TABLE_FLAGS));
  while (*(++file))
  {
    /* MyISAM can have smaller ref_length for partitions with MAX_ROWS set */
    set_if_bigger(ref_length, ((*file)->ref_length));
    /*
      Verify that all partitions have the same set of table flags.
      Mask all flags that partitioning enables/disables.
    */
    if (check_table_flags != (((*file)->ha_table_flags() &
                               ~(PARTITION_DISABLED_TABLE_FLAGS)) |
                              (PARTITION_ENABLED_TABLE_FLAGS)))
    {
      error= HA_ERR_INITIALIZATION;
      /* set file to last handler, so all of them are closed */
      file = &m_file[m_tot_parts - 1];
      goto err_handler;
    }
  }
  key_used_on_scan= m_file[0]->key_used_on_scan;
  implicit_emptied= m_file[0]->implicit_emptied;
  /*
    Add 2 bytes for partition id in position ref length.
    ref_length=max_in_all_partitions(ref_length) + PARTITION_BYTES_IN_POS
  */
  ref_length+= PARTITION_BYTES_IN_POS;
  m_ref_length= ref_length;

  /*
    Release buffer read from .par file. It will not be reused again after
    being opened once.
  */
  clear_handler_file();

  /*
    Some handlers update statistics as part of the open call. This will in
    some cases corrupt the statistics of the partition handler and thus
    to ensure we have correct statistics we call info from open after
    calling open on all individual handlers.
  */
  m_handler_status= handler_opened;
  if (m_part_info->part_expr)
    m_part_func_monotonicity_info=
                            m_part_info->part_expr->get_monotonicity_info();
  else if (m_part_info->list_of_part_fields)
    m_part_func_monotonicity_info= MONOTONIC_STRICT_INCREASING;
  info(HA_STATUS_VARIABLE | HA_STATUS_CONST);
  DBUG_RETURN(0);

err_handler:
  DEBUG_SYNC(ha_thd(), "partition_open_error");
  while (file-- != m_file)
    (*file)->ha_close();
err_alloc:
  free_partition_bitmaps();

  DBUG_RETURN(error);
}


/*
  Disabled since it is not possible to prune yet.
  without pruning, it need to rebind/unbind every partition in every
  statement which uses a table from the table cache. Will also use
  as many PSI_tables as there are partitions.
*/
#ifdef HAVE_M_PSI_PER_PARTITION
void ha_partition::unbind_psi()
{
  uint i;

  DBUG_ENTER("ha_partition::unbind_psi");
  handler::unbind_psi();
  for (i= 0; i < m_tot_parts; i++)
  {
    DBUG_ASSERT(m_file[i] != NULL);
    m_file[i]->unbind_psi();
  }
  DBUG_VOID_RETURN;
}

void ha_partition::rebind_psi()
{
  uint i;

  DBUG_ENTER("ha_partition::rebind_psi");
  handler::rebind_psi();
  for (i= 0; i < m_tot_parts; i++)
  {
    DBUG_ASSERT(m_file[i] != NULL);
    m_file[i]->rebind_psi();
  }
  DBUG_VOID_RETURN;
}
#endif /* HAVE_M_PSI_PER_PARTITION */


/**
  Clone the open and locked partitioning handler.

  @param  mem_root  MEM_ROOT to use.

  @return Pointer to the successfully created clone or NULL

  @details
  This function creates a new ha_partition handler as a clone/copy. The
  original (this) must already be opened and locked. The clone will use
  the originals m_part_info.
  It also allocates memory for ref + ref_dup.
  In ha_partition::open() it will clone its original handlers partitions
  which will allocate then on the correct MEM_ROOT and also open them.
*/

handler *ha_partition::clone(const char *name, MEM_ROOT *mem_root)
{
  ha_partition *new_handler;

  DBUG_ENTER("ha_partition::clone");
  new_handler= new (mem_root) ha_partition(ht, table_share, m_part_info,
                                           this, mem_root);
  if (!new_handler)
    DBUG_RETURN(NULL);

  /*
    We will not clone each partition's handler here, it will be done in
    ha_partition::open() for clones. Also set_ha_share_ref is not needed
    here, since 1) ha_share is copied in the constructor used above
    2) each partition's cloned handler will set it from its original.
  */

  /*
    Allocate new_handler->ref here because otherwise ha_open will allocate it
    on this->table->mem_root and we will not be able to reclaim that memory 
    when the clone handler object is destroyed.
  */
  if (!(new_handler->ref= (uchar*) alloc_root(mem_root,
                                              ALIGN_SIZE(m_ref_length)*2)))
    goto err;

  if (new_handler->ha_open(table, name,
                           table->db_stat,
                           HA_OPEN_IGNORE_IF_LOCKED | HA_OPEN_NO_PSI_CALL))
    goto err;

  DBUG_RETURN((handler*) new_handler);

err:
  delete new_handler;
  DBUG_RETURN(NULL);
}


/*
  Close handler object

  SYNOPSIS
    close()

  RETURN VALUE
    >0                   Error code
    0                    Success

  DESCRIPTION
    Called from sql_base.cc, sql_select.cc, and table.cc.
    In sql_select.cc it is only used to close up temporary tables or during
    the process where a temporary table is converted over to being a
    myisam table.
    For sql_base.cc look at close_data_tables().
*/

int ha_partition::close(void)
{
  bool first= TRUE;
  handler **file;
  DBUG_ENTER("ha_partition::close");

  DBUG_ASSERT(table->s == table_share);
  destroy_record_priority_queue();
  free_partition_bitmaps();
  DBUG_ASSERT(m_part_info);
  file= m_file;

repeat:
  do
  {
    (*file)->ha_close();
  } while (*(++file));

  if (first && m_added_file && m_added_file[0])
  {
    file= m_added_file;
    first= FALSE;
    goto repeat;
  }

  m_handler_status= handler_closed;
  DBUG_RETURN(0);
}

/****************************************************************************
                MODULE start/end statement
****************************************************************************/
/*
  A number of methods to define various constants for the handler. In
  the case of the partition handler we need to use some max and min
  of the underlying handlers in most cases.
*/

/*
  Set external locks on table

  SYNOPSIS
    external_lock()
    thd                    Thread object
    lock_type              Type of external lock

  RETURN VALUE
    >0                   Error code
    0                    Success

  DESCRIPTION
    First you should go read the section "locking functions for mysql" in
    lock.cc to understand this.
    This create a lock on the table. If you are implementing a storage engine
    that can handle transactions look at ha_berkeley.cc to see how you will
    want to go about doing this. Otherwise you should consider calling
    flock() here.
    Originally this method was used to set locks on file level to enable
    several MySQL Servers to work on the same data. For transactional
    engines it has been "abused" to also mean start and end of statements
    to enable proper rollback of statements and transactions. When LOCK
    TABLES has been issued the start_stmt method takes over the role of
    indicating start of statement but in this case there is no end of
    statement indicator(?).

    Called from lock.cc by lock_external() and unlock_external(). Also called
    from sql_table.cc by copy_data_between_tables().
*/

int ha_partition::external_lock(THD *thd, int lock_type)
{
  uint error;
  uint i, first_used_partition;
  MY_BITMAP *used_partitions;
  DBUG_ENTER("ha_partition::external_lock");

  DBUG_ASSERT(!auto_increment_lock && !auto_increment_safe_stmt_log_lock);
  
  if (lock_type == F_UNLCK)
    used_partitions= &m_locked_partitions;
  else
    used_partitions= &(m_part_info->lock_partitions);

  first_used_partition= bitmap_get_first_set(used_partitions);

  for (i= first_used_partition;
       i < m_tot_parts;
       i= bitmap_get_next_set(used_partitions, i))
  {
    DBUG_PRINT("info", ("external_lock(thd, %d) part %d", lock_type, i));
    if ((error= m_file[i]->ha_external_lock(thd, lock_type)))
    {
      if (lock_type != F_UNLCK)
        goto err_handler;
    }
    DBUG_PRINT("info", ("external_lock part %u lock %d", i, lock_type));
    if (lock_type != F_UNLCK)
      bitmap_set_bit(&m_locked_partitions, i);
  }
  if (lock_type == F_UNLCK)
  {
    bitmap_clear_all(used_partitions);
  }
  else
  {
    /* Add touched partitions to be included in reset(). */
    bitmap_union(&m_partitions_to_reset, used_partitions);
  }

  if (m_added_file && m_added_file[0])
  {
    handler **file= m_added_file;
    DBUG_ASSERT(lock_type == F_UNLCK);
    do
    {
      (void) (*file)->ha_external_lock(thd, lock_type);
    } while (*(++file));
  }
  DBUG_RETURN(0);

err_handler:
  uint j;
  for (j= first_used_partition;
       j < i;
       j= bitmap_get_next_set(&m_locked_partitions, j))
  {
    (void) m_file[j]->ha_external_lock(thd, F_UNLCK);
  }
  bitmap_clear_all(&m_locked_partitions);
  DBUG_RETURN(error);
}


/*
  Get the lock(s) for the table and perform conversion of locks if needed

  SYNOPSIS
    store_lock()
    thd                   Thread object
    to                    Lock object array
    lock_type             Table lock type

  RETURN VALUE
    >0                   Error code
    0                    Success

  DESCRIPTION
    The idea with handler::store_lock() is the following:

    The statement decided which locks we should need for the table
    for updates/deletes/inserts we get WRITE locks, for SELECT... we get
    read locks.

    Before adding the lock into the table lock handler (see thr_lock.c)
    mysqld calls store lock with the requested locks.  Store lock can now
    modify a write lock to a read lock (or some other lock), ignore the
    lock (if we don't want to use MySQL table locks at all) or add locks
    for many tables (like we do when we are using a MERGE handler).

    Berkeley DB for partition  changes all WRITE locks to TL_WRITE_ALLOW_WRITE
    (which signals that we are doing WRITES, but we are still allowing other
    reader's and writer's.

    When releasing locks, store_lock() is also called. In this case one
    usually doesn't have to do anything.

    store_lock is called when holding a global mutex to ensure that only
    one thread at a time changes the locking information of tables.

    In some exceptional cases MySQL may send a request for a TL_IGNORE;
    This means that we are requesting the same lock as last time and this
    should also be ignored. (This may happen when someone does a flush
    table when we have opened a part of the tables, in which case mysqld
    closes and reopens the tables and tries to get the same locks as last
    time).  In the future we will probably try to remove this.

    Called from lock.cc by get_lock_data().
*/

THR_LOCK_DATA **ha_partition::store_lock(THD *thd,
					 THR_LOCK_DATA **to,
					 enum thr_lock_type lock_type)
{
  uint i;
  DBUG_ENTER("ha_partition::store_lock");
  DBUG_ASSERT(thd == current_thd);

  /*
    This can be called from get_lock_data() in mysql_lock_abort_for_thread(),
    even when thd != table->in_use. In that case don't use partition pruning,
    but use all partitions instead to avoid using another threads structures.
  */
  if (thd != table->in_use)
  {
    for (i= 0; i < m_tot_parts; i++)
      to= m_file[i]->store_lock(thd, to, lock_type);
  }
  else
  {
    for (i= bitmap_get_first_set(&(m_part_info->lock_partitions));
         i < m_tot_parts;
         i= bitmap_get_next_set(&m_part_info->lock_partitions, i))
    {
      DBUG_PRINT("info", ("store lock %d iteration", i));
      to= m_file[i]->store_lock(thd, to, lock_type);
    }
  }
  DBUG_RETURN(to);
}

/*
  Start a statement when table is locked

  SYNOPSIS
    start_stmt()
    thd                  Thread object
    lock_type            Type of external lock

  RETURN VALUE
    >0                   Error code
    0                    Success

  DESCRIPTION
    This method is called instead of external lock when the table is locked
    before the statement is executed.
*/

int ha_partition::start_stmt(THD *thd, thr_lock_type lock_type)
{
  int error= 0;
  uint i;
  /* Assert that read_partitions is included in lock_partitions */
  DBUG_ASSERT(bitmap_is_subset(&m_part_info->read_partitions,
                               &m_part_info->lock_partitions));
  /*
    m_locked_partitions is set in previous external_lock/LOCK TABLES.
    Current statement's lock requests must not include any partitions
    not previously locked.
  */
  DBUG_ASSERT(bitmap_is_subset(&m_part_info->lock_partitions,
                               &m_locked_partitions));
  DBUG_ENTER("ha_partition::start_stmt");

  for (i= bitmap_get_first_set(&(m_part_info->lock_partitions));
       i < m_tot_parts;
       i= bitmap_get_next_set(&m_part_info->lock_partitions, i))
  {
    if ((error= m_file[i]->start_stmt(thd, lock_type)))
      break;
    /* Add partition to be called in reset(). */
    bitmap_set_bit(&m_partitions_to_reset, i);
  }
  DBUG_RETURN(error);
}


/**
  Get number of lock objects returned in store_lock

  @returns Number of locks returned in call to store_lock

  @desc
    Returns the number of store locks needed in call to store lock.
    We return number of partitions we will lock multiplied with number of
    locks needed by each partition. Assists the above functions in allocating
    sufficient space for lock structures.
*/

uint ha_partition::lock_count() const
{
  DBUG_ENTER("ha_partition::lock_count");
  /*
    The caller want to know the upper bound, to allocate enough memory.
    There is no performance lost if we simply return maximum number locks
    needed, only some minor over allocation of memory in get_lock_data().

    Also notice that this may be called for another thread != table->in_use,
    when mysql_lock_abort_for_thread() is called. So this is more safe, then
    using number of partitions after pruning.
  */
  DBUG_RETURN(m_tot_parts * m_num_locks);
}


/*
  Unlock last accessed row

  SYNOPSIS
    unlock_row()

  RETURN VALUE
    NONE

  DESCRIPTION
    Record currently processed was not in the result set of the statement
    and is thus unlocked. Used for UPDATE and DELETE queries.
*/

void ha_partition::unlock_row()
{
  DBUG_ENTER("ha_partition::unlock_row");
  m_file[m_last_part]->unlock_row();
  DBUG_VOID_RETURN;
}

/**
  Check if semi consistent read was used

  SYNOPSIS
    was_semi_consistent_read()

  RETURN VALUE
    TRUE   Previous read was a semi consistent read
    FALSE  Previous read was not a semi consistent read

  DESCRIPTION
    See handler.h:
    In an UPDATE or DELETE, if the row under the cursor was locked by another
    transaction, and the engine used an optimistic read of the last
    committed row value under the cursor, then the engine returns 1 from this
    function. MySQL must NOT try to update this optimistic value. If the
    optimistic value does not match the WHERE condition, MySQL can decide to
    skip over this row. Currently only works for InnoDB. This can be used to
    avoid unnecessary lock waits.

    If this method returns nonzero, it will also signal the storage
    engine that the next read will be a locking re-read of the row.
*/
bool ha_partition::was_semi_consistent_read()
{
  DBUG_ENTER("ha_partition::was_semi_consistent_read");
  DBUG_ASSERT(m_last_part < m_tot_parts &&
              bitmap_is_set(&(m_part_info->read_partitions), m_last_part));
  DBUG_RETURN(m_file[m_last_part]->was_semi_consistent_read());
}

/**
  Use semi consistent read if possible

  SYNOPSIS
    try_semi_consistent_read()
    yes   Turn on semi consistent read

  RETURN VALUE
    NONE

  DESCRIPTION
    See handler.h:
    Tell the engine whether it should avoid unnecessary lock waits.
    If yes, in an UPDATE or DELETE, if the row under the cursor was locked
    by another transaction, the engine may try an optimistic read of
    the last committed row value under the cursor.
    Note: prune_partitions are already called before this call, so using
    pruning is OK.
*/
void ha_partition::try_semi_consistent_read(bool yes)
{
  uint i;
  DBUG_ENTER("ha_partition::try_semi_consistent_read");
  
  i= bitmap_get_first_set(&(m_part_info->read_partitions));
  DBUG_ASSERT(i != MY_BIT_NONE);
  for (;
       i < m_tot_parts;
       i= bitmap_get_next_set(&m_part_info->read_partitions, i))
  {
    m_file[i]->try_semi_consistent_read(yes);
  }
  DBUG_VOID_RETURN;
}


/****************************************************************************
                MODULE change record
****************************************************************************/

/*
  Insert a row to the table

  SYNOPSIS
    write_row()
    buf                        The row in MySQL Row Format

  RETURN VALUE
    >0                         Error code
    0                          Success

  DESCRIPTION
    write_row() inserts a row. buf() is a byte array of data, normally
    record[0].

    You can use the field information to extract the data from the native byte
    array type.

    Example of this would be:
    for (Field **field=table->field ; *field ; field++)
    {
      ...
    }

    See ha_tina.cc for a variant of extracting all of the data as strings.
    ha_berkeley.cc has a variant of how to store it intact by "packing" it
    for ha_berkeley's own native storage type.

    Called from item_sum.cc, item_sum.cc, sql_acl.cc, sql_insert.cc,
    sql_insert.cc, sql_select.cc, sql_table.cc, sql_udf.cc, and sql_update.cc.

*/

int ha_partition::write_row(uchar * buf)
{
  uint32 part_id;
  int error;
  longlong func_value;
  bool have_auto_increment= table->next_number_field && buf == table->record[0];
  my_bitmap_map *old_map;
  THD *thd= ha_thd();
  sql_mode_t saved_sql_mode= thd->variables.sql_mode;
  bool saved_auto_inc_field_not_null= table->auto_increment_field_not_null;
  DBUG_ENTER("ha_partition::write_row");
  DBUG_ASSERT(buf == m_rec0);

  /*
    If we have an auto_increment column and we are writing a changed row
    or a new row, then update the auto_increment value in the record.
  */
  if (have_auto_increment)
  {
    if (!part_share->auto_inc_initialized &&
        !table_share->next_number_keypart)
    {
      /*
        If auto_increment in table_share is not initialized, start by
        initializing it.
      */
      info(HA_STATUS_AUTO);
    }
    error= update_auto_increment();

    /*
      If we have failed to set the auto-increment value for this row,
      it is highly likely that we will not be able to insert it into
      the correct partition. We must check and fail if neccessary.
    */
    if (error)
      goto exit;

    /*
      Don't allow generation of auto_increment value the partitions handler.
      If a partitions handler would change the value, then it might not
      match the partition any longer.
      This can occur if 'SET INSERT_ID = 0; INSERT (NULL)',
      So allow this by adding 'MODE_NO_AUTO_VALUE_ON_ZERO' to sql_mode.
      The partitions handler::next_insert_id must always be 0. Otherwise
      we need to forward release_auto_increment, or reset it for all
      partitions.
    */
    if (table->next_number_field->val_int() == 0)
    {
      table->auto_increment_field_not_null= TRUE;
      thd->variables.sql_mode|= MODE_NO_AUTO_VALUE_ON_ZERO;
    }
  }

  old_map= dbug_tmp_use_all_columns(table, table->read_set);
  error= m_part_info->get_partition_id(m_part_info, &part_id, &func_value);
  dbug_tmp_restore_column_map(table->read_set, old_map);
  if (unlikely(error))
  {
    m_part_info->err_value= func_value;
    goto exit;
  }
  if (!bitmap_is_set(&(m_part_info->lock_partitions), part_id))
  {
    DBUG_PRINT("info", ("Write to non-locked partition %u (func_value: %ld)",
                        part_id, (long) func_value));
    error= HA_ERR_NOT_IN_LOCK_PARTITIONS;
    goto exit;
  }
  m_last_part= part_id;
  DBUG_PRINT("info", ("Insert in partition %d", part_id));
  start_part_bulk_insert(thd, part_id);

  tmp_disable_binlog(thd); /* Do not replicate the low-level changes. */
  error= m_file[part_id]->ha_write_row(buf);
  if (have_auto_increment && !table->s->next_number_keypart)
    set_auto_increment_if_higher(table->next_number_field);
  reenable_binlog(thd);
exit:
  thd->variables.sql_mode= saved_sql_mode;
  table->auto_increment_field_not_null= saved_auto_inc_field_not_null;
  DBUG_RETURN(error);
}


/*
  Update an existing row

  SYNOPSIS
    update_row()
    old_data                 Old record in MySQL Row Format
    new_data                 New record in MySQL Row Format

  RETURN VALUE
    >0                         Error code
    0                          Success

  DESCRIPTION
    Yes, update_row() does what you expect, it updates a row. old_data will
    have the previous row record in it, while new_data will have the newest
    data in it.
    Keep in mind that the server can do updates based on ordering if an
    ORDER BY clause was used. Consecutive ordering is not guarenteed.

    Called from sql_select.cc, sql_acl.cc, sql_update.cc, and sql_insert.cc.
    new_data is always record[0]
    old_data is normally record[1] but may be anything
*/

int ha_partition::update_row(const uchar *old_data, uchar *new_data)
{
  THD *thd= ha_thd();
  uint32 new_part_id, old_part_id;
  int error= 0;
  longlong func_value;
  DBUG_ENTER("ha_partition::update_row");

  // Need to read partition-related columns, to locate the row's partition:
  DBUG_ASSERT(bitmap_is_subset(&m_part_info->full_part_field_set,
                               table->read_set));
  if ((error= get_parts_for_update(old_data, new_data, table->record[0],
                                   m_part_info, &old_part_id, &new_part_id,
                                   &func_value)))
  {
    m_part_info->err_value= func_value;
    goto exit;
  }
  DBUG_ASSERT(bitmap_is_set(&(m_part_info->read_partitions), old_part_id));
  if (!bitmap_is_set(&(m_part_info->lock_partitions), new_part_id))
  {
    error= HA_ERR_NOT_IN_LOCK_PARTITIONS;
    goto exit;
  }
  m_last_part= new_part_id;
  start_part_bulk_insert(thd, new_part_id);
  if (new_part_id == old_part_id)
  {
    DBUG_PRINT("info", ("Update in partition %d", new_part_id));
    tmp_disable_binlog(thd); /* Do not replicate the low-level changes. */
    error= m_file[new_part_id]->ha_update_row(old_data, new_data);
    reenable_binlog(thd);
    goto exit;
  }
  else
  {
    Field *saved_next_number_field= table->next_number_field;
    /*
      Don't allow generation of auto_increment value for update.
      table->next_number_field is never set on UPDATE.
      But is set for INSERT ... ON DUPLICATE KEY UPDATE,
      and since update_row() does not generate or update an auto_inc value,
      we cannot have next_number_field set when moving a row
      to another partition with write_row(), since that could
      generate/update the auto_inc value.
      This gives the same behavior for partitioned vs non partitioned tables.
    */
    table->next_number_field= NULL;
    DBUG_PRINT("info", ("Update from partition %d to partition %d",
			old_part_id, new_part_id));
    tmp_disable_binlog(thd); /* Do not replicate the low-level changes. */
    error= m_file[new_part_id]->ha_write_row(new_data);
    reenable_binlog(thd);
    table->next_number_field= saved_next_number_field;
    if (error)
      goto exit;

    tmp_disable_binlog(thd); /* Do not replicate the low-level changes. */
    error= m_file[old_part_id]->ha_delete_row(old_data);
    reenable_binlog(thd);
    if (error)
    {
#ifdef IN_THE_FUTURE
      (void) m_file[new_part_id]->delete_last_inserted_row(new_data);
#endif
      goto exit;
    }
  }

exit:
  /*
    if updating an auto_increment column, update
    part_share->next_auto_inc_val if needed.
    (not to be used if auto_increment on secondary field in a multi-column
    index)
    mysql_update does not set table->next_number_field, so we use
    table->found_next_number_field instead.
    Also checking that the field is marked in the write set.
  */
  if (table->found_next_number_field &&
      new_data == table->record[0] &&
      !table->s->next_number_keypart &&
      bitmap_is_set(table->write_set,
                    table->found_next_number_field->field_index))
  {
    if (!part_share->auto_inc_initialized)
      info(HA_STATUS_AUTO);
    set_auto_increment_if_higher(table->found_next_number_field);
  }
  DBUG_RETURN(error);
}


/*
  Remove an existing row

  SYNOPSIS
    delete_row
    buf                      Deleted row in MySQL Row Format

  RETURN VALUE
    >0                       Error Code
    0                        Success

  DESCRIPTION
    This will delete a row. buf will contain a copy of the row to be deleted.
    The server will call this right after the current row has been read
    (from either a previous rnd_xxx() or index_xxx() call).
    If you keep a pointer to the last row or can access a primary key it will
    make doing the deletion quite a bit easier.
    Keep in mind that the server does no guarentee consecutive deletions.
    ORDER BY clauses can be used.

    Called in sql_acl.cc and sql_udf.cc to manage internal table information.
    Called in sql_delete.cc, sql_insert.cc, and sql_select.cc. In sql_select
    it is used for removing duplicates while in insert it is used for REPLACE
    calls.

    buf is either record[0] or record[1]
*/

int ha_partition::delete_row(const uchar *buf)
{
  uint32 part_id;
  int error;
  THD *thd= ha_thd();
  DBUG_ENTER("ha_partition::delete_row");

  DBUG_ASSERT(bitmap_is_subset(&m_part_info->full_part_field_set,
                               table->read_set));
  if ((error= get_part_for_delete(buf, m_rec0, m_part_info, &part_id)))
  {
    DBUG_RETURN(error);
  }
  m_last_part= part_id;
  /* Should never call delete_row on a partition which is not read */
  DBUG_ASSERT(bitmap_is_set(&(m_part_info->read_partitions), part_id));
  DBUG_ASSERT(bitmap_is_set(&(m_part_info->lock_partitions), part_id));
  if (!bitmap_is_set(&(m_part_info->lock_partitions), part_id))
    DBUG_RETURN(HA_ERR_NOT_IN_LOCK_PARTITIONS);
  tmp_disable_binlog(thd);
  error= m_file[part_id]->ha_delete_row(buf);
  reenable_binlog(thd);
  DBUG_RETURN(error);
}


/*
  Delete all rows in a table

  SYNOPSIS
    delete_all_rows()

  RETURN VALUE
    >0                       Error Code
    0                        Success

  DESCRIPTION
    Used to delete all rows in a table. Both for cases of truncate and
    for cases where the optimizer realizes that all rows will be
    removed as a result of a SQL statement.

    Called from item_sum.cc by Item_func_group_concat::clear(),
    Item_sum_count_distinct::clear(), and Item_func_group_concat::clear().
    Called from sql_delete.cc by mysql_delete().
    Called from sql_select.cc by JOIN::reset().
    Called from sql_union.cc by st_select_lex_unit::exec().
*/

int ha_partition::delete_all_rows()
{
  int error;
  uint i;
  DBUG_ENTER("ha_partition::delete_all_rows");

  for (i= bitmap_get_first_set(&m_part_info->read_partitions);
       i < m_tot_parts;
       i= bitmap_get_next_set(&m_part_info->read_partitions, i))
  {
    /* Can be pruned, like DELETE FROM t PARTITION (pX) */
    if ((error= m_file[i]->ha_delete_all_rows()))
      DBUG_RETURN(error);
  }
  DBUG_RETURN(0);
}


/**
  Manually truncate the table.

  @retval  0    Success.
  @retval  > 0  Error code.
*/

int ha_partition::truncate()
{
  int error;
  handler **file;
  DBUG_ENTER("ha_partition::truncate");

  /*
    TRUNCATE also means resetting auto_increment. Hence, reset
    it so that it will be initialized again at the next use.
  */
  lock_auto_increment();
  part_share->next_auto_inc_val= 0;
  part_share->auto_inc_initialized= false;
  unlock_auto_increment();

  file= m_file;
  do
  {
    if ((error= (*file)->ha_truncate()))
      DBUG_RETURN(error);
  } while (*(++file));
  DBUG_RETURN(0);
}


/**
  Truncate a set of specific partitions.

  @remark Auto increment value will be truncated in that partition as well!

  ALTER TABLE t TRUNCATE PARTITION ...
*/

int ha_partition::truncate_partition(Alter_info *alter_info, bool *binlog_stmt)
{
  int error= 0;
  List_iterator<partition_element> part_it(m_part_info->partitions);
  uint num_parts= m_part_info->num_parts;
  uint num_subparts= m_part_info->num_subparts;
  uint i= 0;
  DBUG_ENTER("ha_partition::truncate_partition");

  /* Only binlog when it starts any call to the partitions handlers */
  *binlog_stmt= false;

  if (set_part_state(alter_info, m_part_info, PART_ADMIN))
    DBUG_RETURN(HA_ERR_NO_PARTITION_FOUND);

  /*
    TRUNCATE also means resetting auto_increment. Hence, reset
    it so that it will be initialized again at the next use.
  */
  lock_auto_increment();
  part_share->next_auto_inc_val= 0;
  part_share->auto_inc_initialized= FALSE;
  unlock_auto_increment();

  *binlog_stmt= true;

  do
  {
    partition_element *part_elem= part_it++;
    if (part_elem->part_state == PART_ADMIN)
    {
      if (m_is_sub_partitioned)
      {
        List_iterator<partition_element>
                                    subpart_it(part_elem->subpartitions);
        partition_element *sub_elem;
        uint j= 0, part;
        do
        {
          sub_elem= subpart_it++;
          part= i * num_subparts + j;
          DBUG_PRINT("info", ("truncate subpartition %u (%s)",
                              part, sub_elem->partition_name));
          if ((error= m_file[part]->ha_truncate()))
            break;
        } while (++j < num_subparts);
      }
      else
      {
        DBUG_PRINT("info", ("truncate partition %u (%s)", i,
                            part_elem->partition_name));
        error= m_file[i]->ha_truncate();
      }
      part_elem->part_state= PART_NORMAL;
    }
  } while (!error && (++i < num_parts));
  DBUG_RETURN(error);
}


/*
  Start a large batch of insert rows

  SYNOPSIS
    start_bulk_insert()
    rows                  Number of rows to insert

  RETURN VALUE
    NONE

  DESCRIPTION
    rows == 0 means we will probably insert many rows
*/
void ha_partition::start_bulk_insert(ha_rows rows)
{
  DBUG_ENTER("ha_partition::start_bulk_insert");

  m_bulk_inserted_rows= 0;
  bitmap_clear_all(&m_bulk_insert_started);
  /* use the last bit for marking if bulk_insert_started was called */
  bitmap_set_bit(&m_bulk_insert_started, m_tot_parts);
  DBUG_VOID_RETURN;
}


/*
  Check if start_bulk_insert has been called for this partition,
  if not, call it and mark it called
*/
void ha_partition::start_part_bulk_insert(THD *thd, uint part_id)
{
  long old_buffer_size;
  if (!bitmap_is_set(&m_bulk_insert_started, part_id) &&
      bitmap_is_set(&m_bulk_insert_started, m_tot_parts))
  {
    DBUG_ASSERT(bitmap_is_set(&(m_part_info->lock_partitions), part_id));
    old_buffer_size= thd->variables.read_buff_size;
    /* Update read_buffer_size for this partition */
    thd->variables.read_buff_size= estimate_read_buffer_size(old_buffer_size);
    m_file[part_id]->ha_start_bulk_insert(guess_bulk_insert_rows());
    bitmap_set_bit(&m_bulk_insert_started, part_id);
    thd->variables.read_buff_size= old_buffer_size;
  }
  m_bulk_inserted_rows++;
}

/*
  Estimate the read buffer size for each partition.
  SYNOPSIS
    ha_partition::estimate_read_buffer_size()
    original_size  read buffer size originally set for the server
  RETURN VALUE
    estimated buffer size.
  DESCRIPTION
    If the estimated number of rows to insert is less than 10 (but not 0)
    the new buffer size is same as original buffer size.
    In case of first partition of when partition function is monotonic 
    new buffer size is same as the original buffer size.
    For rest of the partition total buffer of 10*original_size is divided 
    equally if number of partition is more than 10 other wise each partition
    will be allowed to use original buffer size.
*/
long ha_partition::estimate_read_buffer_size(long original_size)
{
  /*
    If number of rows to insert is less than 10, but not 0,
    return original buffer size.
  */
  if (estimation_rows_to_insert && (estimation_rows_to_insert < 10))
    return (original_size);
  /*
    If first insert/partition and monotonic partition function,
    allow using buffer size originally set.
   */
  if (!m_bulk_inserted_rows &&
      m_part_func_monotonicity_info != NON_MONOTONIC &&
      m_tot_parts > 1)
    return original_size;
  /*
    Allow total buffer used in all partition to go up to 10*read_buffer_size.
    11*read_buffer_size in case of monotonic partition function.
  */

  if (m_tot_parts < 10)
      return original_size;
  return (original_size * 10 / m_tot_parts);
}

/*
  Try to predict the number of inserts into this partition.

  If less than 10 rows (including 0 which means Unknown)
    just give that as a guess
  If monotonic partitioning function was used
    guess that 50 % of the inserts goes to the first partition
  For all other cases, guess on equal distribution between the partitions
*/ 
ha_rows ha_partition::guess_bulk_insert_rows()
{
  DBUG_ENTER("guess_bulk_insert_rows");

  if (estimation_rows_to_insert < 10)
    DBUG_RETURN(estimation_rows_to_insert);

  /* If first insert/partition and monotonic partition function, guess 50%.  */
  if (!m_bulk_inserted_rows && 
      m_part_func_monotonicity_info != NON_MONOTONIC &&
      m_tot_parts > 1)
    DBUG_RETURN(estimation_rows_to_insert / 2);

  /* Else guess on equal distribution (+1 is to avoid returning 0/Unknown) */
  if (m_bulk_inserted_rows < estimation_rows_to_insert)
    DBUG_RETURN(((estimation_rows_to_insert - m_bulk_inserted_rows)
                / m_tot_parts) + 1);
  /* The estimation was wrong, must say 'Unknown' */
  DBUG_RETURN(0);
}


/*
  Finish a large batch of insert rows

  SYNOPSIS
    end_bulk_insert()

  RETURN VALUE
    >0                      Error code
    0                       Success

  Note: end_bulk_insert can be called without start_bulk_insert
        being called, see bug¤44108.

*/

int ha_partition::end_bulk_insert()
{
  int error= 0;
  uint i;
  DBUG_ENTER("ha_partition::end_bulk_insert");

  if (!bitmap_is_set(&m_bulk_insert_started, m_tot_parts))
    DBUG_RETURN(error);

  for (i= bitmap_get_first_set(&m_bulk_insert_started);
       i < m_tot_parts;
       i= bitmap_get_next_set(&m_bulk_insert_started, i))
  {
    int tmp;
    if ((tmp= m_file[i]->ha_end_bulk_insert()))
      error= tmp;
  }
  bitmap_clear_all(&m_bulk_insert_started);
  DBUG_RETURN(error);
}


/****************************************************************************
                MODULE full table scan
****************************************************************************/
/*
  Initialize engine for random reads

  SYNOPSIS
    ha_partition::rnd_init()
    scan	0  Initialize for random reads through rnd_pos()
		1  Initialize for random scan through rnd_next()

  RETURN VALUE
    >0          Error code
    0           Success

  DESCRIPTION 
    rnd_init() is called when the server wants the storage engine to do a
    table scan or when the server wants to access data through rnd_pos.

    When scan is used we will scan one handler partition at a time.
    When preparing for rnd_pos we will init all handler partitions.
    No extra cache handling is needed when scannning is not performed.

    Before initialising we will call rnd_end to ensure that we clean up from
    any previous incarnation of a table scan.
    Called from filesort.cc, records.cc, sql_handler.cc, sql_select.cc,
    sql_table.cc, and sql_update.cc.
*/

int ha_partition::rnd_init(bool scan)
{
  int error;
  uint i= 0;
  uint32 part_id;
  DBUG_ENTER("ha_partition::rnd_init");

  /*
    For operations that may need to change data, we may need to extend
    read_set.
  */
  if (get_lock_type() == F_WRLCK)
  {
    /*
      If write_set contains any of the fields used in partition and
      subpartition expression, we need to set all bits in read_set because
      the row may need to be inserted in a different [sub]partition. In
      other words update_row() can be converted into write_row(), which
      requires a complete record.
    */
    if (bitmap_is_overlapping(&m_part_info->full_part_field_set,
                              table->write_set))
      bitmap_set_all(table->read_set);
    else
    {
      /*
        Some handlers only read fields as specified by the bitmap for the
        read set. For partitioned handlers we always require that the
        fields of the partition functions are read such that we can
        calculate the partition id to place updated and deleted records.
      */
      bitmap_union(table->read_set, &m_part_info->full_part_field_set);
    }
  }

  /* Now we see what the index of our first important partition is */
  DBUG_PRINT("info", ("m_part_info->read_partitions: 0x%lx",
                      (long) m_part_info->read_partitions.bitmap));
  part_id= bitmap_get_first_set(&(m_part_info->read_partitions));
  DBUG_PRINT("info", ("m_part_spec.start_part %d", part_id));

  if (MY_BIT_NONE == part_id)
  {
    error= 0;
    goto err1;
  }

  /*
    We have a partition and we are scanning with rnd_next
    so we bump our cache
  */
  DBUG_PRINT("info", ("rnd_init on partition %d", part_id));
  if (scan)
  {
    /*
      rnd_end() is needed for partitioning to reset internal data if scan
      is already in use
    */
    rnd_end();
    late_extra_cache(part_id);
    if ((error= m_file[part_id]->ha_rnd_init(scan)))
      goto err;
  }
  else
  {
    for (i= part_id;
         i < m_tot_parts;
         i= bitmap_get_next_set(&m_part_info->read_partitions, i))
    {
      if ((error= m_file[i]->ha_rnd_init(scan)))
        goto err;
    }
  }
  m_scan_value= scan;
  m_part_spec.start_part= part_id;
  m_part_spec.end_part= m_tot_parts - 1;
  DBUG_PRINT("info", ("m_scan_value=%d", m_scan_value));
  DBUG_RETURN(0);

err:
  /* Call rnd_end for all previously inited partitions. */
  for (;
       part_id < i;
       part_id= bitmap_get_next_set(&m_part_info->read_partitions, part_id))
  {
    m_file[part_id]->ha_rnd_end();
  }
err1:
  m_scan_value= 2;
  m_part_spec.start_part= NO_CURRENT_PART_ID;
  DBUG_RETURN(error);
}


/*
  End of a table scan

  SYNOPSIS
    rnd_end()

  RETURN VALUE
    >0          Error code
    0           Success
*/

int ha_partition::rnd_end()
{
  DBUG_ENTER("ha_partition::rnd_end");
  switch (m_scan_value) {
  case 2:                                       // Error
    break;
  case 1:
    if (NO_CURRENT_PART_ID != m_part_spec.start_part)         // Table scan
    {
      late_extra_no_cache(m_part_spec.start_part);
      m_file[m_part_spec.start_part]->ha_rnd_end();
    }
    break;
  case 0:
    uint i;
    for (i= bitmap_get_first_set(&m_part_info->read_partitions);
         i < m_tot_parts;
         i= bitmap_get_next_set(&m_part_info->read_partitions, i))
    {
      m_file[i]->ha_rnd_end();
    }
    break;
  }
  m_scan_value= 2;
  m_part_spec.start_part= NO_CURRENT_PART_ID;
  DBUG_RETURN(0);
}

/*
  read next row during full table scan (scan in random row order)

  SYNOPSIS
    rnd_next()
    buf		buffer that should be filled with data

  RETURN VALUE
    >0          Error code
    0           Success

  DESCRIPTION
    This is called for each row of the table scan. When you run out of records
    you should return HA_ERR_END_OF_FILE.
    The Field structure for the table is the key to getting data into buf
    in a manner that will allow the server to understand it.

    Called from filesort.cc, records.cc, sql_handler.cc, sql_select.cc,
    sql_table.cc, and sql_update.cc.
*/

int ha_partition::rnd_next(uchar *buf)
{
  handler *file;
  int result= HA_ERR_END_OF_FILE;
  uint part_id= m_part_spec.start_part;
  DBUG_ENTER("ha_partition::rnd_next");

  if (NO_CURRENT_PART_ID == part_id)
  {
    /*
      The original set of partitions to scan was empty and thus we report
      the result here.
    */
    goto end;
  }
  
  DBUG_ASSERT(m_scan_value == 1);
  file= m_file[part_id];
  
  while (TRUE)
  {
    result= file->ha_rnd_next(buf);
    if (!result)
    {
      m_last_part= part_id;
      m_part_spec.start_part= part_id;
      table->status= 0;
      DBUG_RETURN(0);
    }

    /*
      if we get here, then the current partition ha_rnd_next returned failure
    */
    if (result == HA_ERR_RECORD_DELETED)
      continue;                               // Probably MyISAM

    if (result != HA_ERR_END_OF_FILE)
      goto end_dont_reset_start_part;         // Return error

    /* End current partition */
    late_extra_no_cache(part_id);
    DBUG_PRINT("info", ("rnd_end on partition %d", part_id));
    if ((result= file->ha_rnd_end()))
      break;
    
    /* Shift to next partition */
    part_id= bitmap_get_next_set(&m_part_info->read_partitions, part_id);
    if (part_id >= m_tot_parts)
    {
      result= HA_ERR_END_OF_FILE;
      break;
    }
    m_last_part= part_id;
    m_part_spec.start_part= part_id;
    file= m_file[part_id];
    DBUG_PRINT("info", ("rnd_init on partition %d", part_id));
    if ((result= file->ha_rnd_init(1)))
      break;
    late_extra_cache(part_id);
  }

end:
  m_part_spec.start_part= NO_CURRENT_PART_ID;
end_dont_reset_start_part:
  table->status= STATUS_NOT_FOUND;
  DBUG_RETURN(result);
}


/*
  Save position of current row

  SYNOPSIS
    position()
    record             Current record in MySQL Row Format

  RETURN VALUE
    NONE

  DESCRIPTION
    position() is called after each call to rnd_next() if the data needs
    to be ordered. You can do something like the following to store
    the position:
    ha_store_ptr(ref, ref_length, current_position);

    The server uses ref to store data. ref_length in the above case is
    the size needed to store current_position. ref is just a byte array
    that the server will maintain. If you are using offsets to mark rows, then
    current_position should be the offset. If it is a primary key like in
    BDB, then it needs to be a primary key.

    Called from filesort.cc, sql_select.cc, sql_delete.cc and sql_update.cc.
*/

void ha_partition::position(const uchar *record)
{
  handler *file= m_file[m_last_part];
  uint pad_length;
  DBUG_ASSERT(bitmap_is_set(&(m_part_info->read_partitions), m_last_part));
  DBUG_ENTER("ha_partition::position");

  file->position(record);
  int2store(ref, m_last_part);
  memcpy((ref + PARTITION_BYTES_IN_POS), file->ref, file->ref_length);
  pad_length= m_ref_length - PARTITION_BYTES_IN_POS - file->ref_length;
  if (pad_length)
    memset((ref + PARTITION_BYTES_IN_POS + file->ref_length), 0, pad_length);

  DBUG_VOID_RETURN;
}


/*
  Read row using position

  SYNOPSIS
    rnd_pos()
    out:buf                     Row read in MySQL Row Format
    position                    Position of read row

  RETURN VALUE
    >0                          Error code
    0                           Success

  DESCRIPTION
    This is like rnd_next, but you are given a position to use
    to determine the row. The position will be of the type that you stored in
    ref. You can use ha_get_ptr(pos,ref_length) to retrieve whatever key
    or position you saved when position() was called.
    Called from filesort.cc records.cc sql_insert.cc sql_select.cc
    sql_update.cc.
*/

int ha_partition::rnd_pos(uchar * buf, uchar *pos)
{
  uint part_id;
  handler *file;
  DBUG_ENTER("ha_partition::rnd_pos");

  part_id= uint2korr((const uchar *) pos);
  DBUG_ASSERT(part_id < m_tot_parts);
  file= m_file[part_id];
  DBUG_ASSERT(bitmap_is_set(&(m_part_info->read_partitions), part_id));
  m_last_part= part_id;
  DBUG_RETURN(file->ha_rnd_pos(buf, (pos + PARTITION_BYTES_IN_POS)));
}


/*
  Read row using position using given record to find

  SYNOPSIS
    rnd_pos_by_record()
    record             Current record in MySQL Row Format

  RETURN VALUE
    >0                 Error code
    0                  Success

  DESCRIPTION
    this works as position()+rnd_pos() functions, but does some extra work,
    calculating m_last_part - the partition to where the 'record'
    should go.

    called from replication (log_event.cc)
*/

int ha_partition::rnd_pos_by_record(uchar *record)
{
  DBUG_ENTER("ha_partition::rnd_pos_by_record");

  if (unlikely(get_part_for_delete(record, m_rec0, m_part_info, &m_last_part)))
    DBUG_RETURN(1);

  DBUG_RETURN(handler::rnd_pos_by_record(record));
}


/****************************************************************************
                MODULE index scan
****************************************************************************/
/*
  Positions an index cursor to the index specified in the handle. Fetches the
  row if available. If the key value is null, begin at the first key of the
  index.

  There are loads of optimisations possible here for the partition handler.
  The same optimisations can also be checked for full table scan although
  only through conditions and not from index ranges.
  Phase one optimisations:
    Check if the fields of the partition function are bound. If so only use
    the single partition it becomes bound to.
  Phase two optimisations:
    If it can be deducted through range or list partitioning that only a
    subset of the partitions are used, then only use those partitions.
*/


/**
  Setup the ordered record buffer and the priority queue.
*/

bool ha_partition::init_record_priority_queue()
{
  DBUG_ENTER("ha_partition::init_record_priority_queue");
  DBUG_ASSERT(!m_ordered_rec_buffer);
  /*
    Initialize the ordered record buffer.
  */
  if (!m_ordered_rec_buffer)
  {
<<<<<<< HEAD
    uint map_len, alloc_len;
    uint used_parts= bitmap_bits_set(&m_part_info->read_partitions);
=======
    uint alloc_len;
    uint used_parts= bitmap_bits_set(&m_part_info->used_partitions);
>>>>>>> ae8832bf
    /* Allocate record buffer for each used partition. */
    alloc_len= used_parts * (m_rec_length + PARTITION_BYTES_IN_POS);
    /* Allocate a key for temporary use when setting up the scan. */
    alloc_len+= table_share->max_key_length;

    if (!(m_ordered_rec_buffer= (uchar*)my_malloc(alloc_len, MYF(MY_WME))))
      DBUG_RETURN(true);

    /*
      We set-up one record per partition and each record has 2 bytes in
      front where the partition id is written. This is used by ordered
      index_read.
      We also set-up a reference to the first record for temporary use in
      setting up the scan.
    */
    char *ptr= (char*) m_ordered_rec_buffer;
    uint i;
    for (i= bitmap_get_first_set(&m_part_info->read_partitions);
         i < m_tot_parts;
         i= bitmap_get_next_set(&m_part_info->read_partitions, i))
    {
      int2store(ptr, i);
      ptr+= m_rec_length + PARTITION_BYTES_IN_POS;
    }
    m_start_key.key= (const uchar*)ptr;
    /* Initialize priority queue, initialized to reading forward. */
    if (init_queue(&m_queue, used_parts, (uint) PARTITION_BYTES_IN_POS,
                   0, key_rec_cmp, (void*)m_curr_key_info))
    {
      my_free(m_ordered_rec_buffer);
      m_ordered_rec_buffer= NULL;
      DBUG_RETURN(true);
    }
  }
  DBUG_RETURN(false);
}


/**
  Destroy the ordered record buffer and the priority queue.
*/

void ha_partition::destroy_record_priority_queue()
{
  DBUG_ENTER("ha_partition::destroy_record_priority_queue");
  if (m_ordered_rec_buffer)
  {
    delete_queue(&m_queue);
    my_free(m_ordered_rec_buffer);
    m_ordered_rec_buffer= NULL;
  }
  DBUG_VOID_RETURN;
}


/*
  Initialize handler before start of index scan

  SYNOPSIS
    index_init()
    inx                Index number
    sorted             Is rows to be returned in sorted order

  RETURN VALUE
    >0                 Error code
    0                  Success

  DESCRIPTION
    index_init is always called before starting index scans (except when
    starting through index_read_idx and using read_range variants).
*/

int ha_partition::index_init(uint inx, bool sorted)
{
  int error= 0;
  uint i;
  DBUG_ENTER("ha_partition::index_init");

  DBUG_PRINT("info", ("inx %u sorted %u", inx, sorted));
  active_index= inx;
  m_part_spec.start_part= NO_CURRENT_PART_ID;
  m_start_key.length= 0;
  m_ordered= sorted;
  m_curr_key_info[0]= table->key_info+inx;
  if (m_pkey_is_clustered && table->s->primary_key != MAX_KEY)
  {
    /*
      if PK is clustered, then the key cmp must use the pk to
      differentiate between equal key in given index.
    */
    DBUG_PRINT("info", ("Clustered pk, using pk as secondary cmp"));
    m_curr_key_info[1]= table->key_info+table->s->primary_key;
    m_curr_key_info[2]= NULL;
  }
  else
    m_curr_key_info[1]= NULL;

  if (init_record_priority_queue())
    DBUG_RETURN(HA_ERR_OUT_OF_MEM);

  /*
    Some handlers only read fields as specified by the bitmap for the
    read set. For partitioned handlers we always require that the
    fields of the partition functions are read such that we can
    calculate the partition id to place updated and deleted records.
    But this is required for operations that may need to change data only.
  */
  if (get_lock_type() == F_WRLCK)
    bitmap_union(table->read_set, &m_part_info->full_part_field_set);
  if (sorted)
  {
    /*
      An ordered scan is requested. We must make sure all fields of the 
      used index are in the read set, as partitioning requires them for
      sorting (see ha_partition::handle_ordered_index_scan).

      The SQL layer may request an ordered index scan without having index
      fields in the read set when
       - it needs to do an ordered scan over an index prefix.
       - it evaluates ORDER BY with SELECT COUNT(*) FROM t1.

      TODO: handle COUNT(*) queries via unordered scan.
    */
    KEY **key_info= m_curr_key_info;
    do
    {
      for (i= 0; i < (*key_info)->key_parts; i++)
        bitmap_set_bit(table->read_set,
                       (*key_info)->key_part[i].field->field_index);
    } while (*(++key_info));
  }
  for (i= bitmap_get_first_set(&m_part_info->read_partitions);
       i < m_tot_parts;
       i= bitmap_get_next_set(&m_part_info->read_partitions, i))
  {
    if ((error= m_file[i]->ha_index_init(inx, sorted)))
      goto err;

    DBUG_EXECUTE_IF("ha_partition_fail_index_init", {
      i++;
      error= HA_ERR_NO_PARTITION_FOUND;
      goto err;
    });
  }
err:
  if (error)
  {
    /* End the previously initialized indexes. */
    uint j;
    for (j= bitmap_get_first_set(&m_part_info->read_partitions);
         j < i;
         j= bitmap_get_next_set(&m_part_info->read_partitions, j))
    {
      (void) m_file[j]->ha_index_end();
    }
  }
  DBUG_RETURN(error);
}


/*
  End of index scan

  SYNOPSIS
    index_end()

  RETURN VALUE
    >0                 Error code
    0                  Success

  DESCRIPTION
    index_end is called at the end of an index scan to clean up any
    things needed to clean up.
*/

int ha_partition::index_end()
{
  int error= 0;
  uint i;
  DBUG_ENTER("ha_partition::index_end");

  active_index= MAX_KEY;
  m_part_spec.start_part= NO_CURRENT_PART_ID;
  for (i= bitmap_get_first_set(&m_part_info->read_partitions);
       i < m_tot_parts;
       i= bitmap_get_next_set(&m_part_info->read_partitions, i))
  {
    int tmp;
    if ((tmp= m_file[i]->ha_index_end()))
      error= tmp;
  }
  destroy_record_priority_queue();
  DBUG_RETURN(error);
}


/*
  Read one record in an index scan and start an index scan

  SYNOPSIS
    index_read_map()
    buf                    Read row in MySQL Row Format
    key                    Key parts in consecutive order
    keypart_map            Which part of key is used
    find_flag              What type of key condition is used

  RETURN VALUE
    >0                 Error code
    0                  Success

  DESCRIPTION
    index_read_map starts a new index scan using a start key. The MySQL Server
    will check the end key on its own. Thus to function properly the
    partitioned handler need to ensure that it delivers records in the sort
    order of the MySQL Server.
    index_read_map can be restarted without calling index_end on the previous
    index scan and without calling index_init. In this case the index_read_map
    is on the same index as the previous index_scan. This is particularly
    used in conjuntion with multi read ranges.
*/

int ha_partition::index_read_map(uchar *buf, const uchar *key,
                                 key_part_map keypart_map,
                                 enum ha_rkey_function find_flag)
{
  DBUG_ENTER("ha_partition::index_read_map");
  end_range= 0;
  m_index_scan_type= partition_index_read;
  m_start_key.key= key;
  m_start_key.keypart_map= keypart_map;
  m_start_key.flag= find_flag;
  DBUG_RETURN(common_index_read(buf, TRUE));
}


/*
  Common routine for a number of index_read variants

  SYNOPSIS
    ha_partition::common_index_read()
      buf             Buffer where the record should be returned
      have_start_key  TRUE <=> the left endpoint is available, i.e. 
                      we're in index_read call or in read_range_first
                      call and the range has left endpoint

                      FALSE <=> there is no left endpoint (we're in
                      read_range_first() call and the range has no left
                      endpoint)
 
  DESCRIPTION
    Start scanning the range (when invoked from read_range_first()) or doing 
    an index lookup (when invoked from index_read_XXX):
     - If possible, perform partition selection
     - Find the set of partitions we're going to use
     - Depending on whether we need ordering:
        NO:  Get the first record from first used partition (see 
             handle_unordered_scan_next_partition)
        YES: Fill the priority queue and get the record that is the first in
             the ordering

  RETURN
    0      OK 
    other  HA_ERR_END_OF_FILE or other error code.
*/

int ha_partition::common_index_read(uchar *buf, bool have_start_key)
{
  int error;
  uint UNINIT_VAR(key_len); /* used if have_start_key==TRUE */
  bool reverse_order= FALSE;
  DBUG_ENTER("ha_partition::common_index_read");

  DBUG_PRINT("info", ("m_ordered %u m_ordered_scan_ong %u have_start_key %u",
                      m_ordered, m_ordered_scan_ongoing, have_start_key));

  if (have_start_key)
  {
    m_start_key.length= key_len= calculate_key_len(table, active_index, 
                                                   m_start_key.key,
                                                   m_start_key.keypart_map);
    DBUG_ASSERT(key_len);
  }
  if ((error= partition_scan_set_up(buf, have_start_key)))
  {
    DBUG_RETURN(error);
  }

  if (have_start_key && 
      (m_start_key.flag == HA_READ_PREFIX_LAST ||
       m_start_key.flag == HA_READ_PREFIX_LAST_OR_PREV ||
       m_start_key.flag == HA_READ_BEFORE_KEY))
  {
    reverse_order= TRUE;
    m_ordered_scan_ongoing= TRUE;
  }
  DBUG_PRINT("info", ("m_ordered %u m_o_scan_ong %u have_start_key %u",
                      m_ordered, m_ordered_scan_ongoing, have_start_key));
  if (!m_ordered_scan_ongoing ||
      (have_start_key && m_start_key.flag == HA_READ_KEY_EXACT &&
       !m_pkey_is_clustered &&
       key_len >= m_curr_key_info[0]->key_length))
   {
    /*
      We use unordered index scan either when read_range is used and flag
      is set to not use ordered or when an exact key is used and in this
      case all records will be sorted equal and thus the sort order of the
      resulting records doesn't matter.
      We also use an unordered index scan when the number of partitions to
      scan is only one.
      The unordered index scan will use the partition set created.
      Need to set unordered scan ongoing since we can come here even when
      it isn't set.
    */
    DBUG_PRINT("info", ("doing unordered scan"));
    m_ordered_scan_ongoing= FALSE;
    error= handle_unordered_scan_next_partition(buf);
  }
  else
  {
    /*
      In all other cases we will use the ordered index scan. This will use
      the partition set created by the get_partition_set method.
    */
    error= handle_ordered_index_scan(buf, reverse_order);
  }
  DBUG_RETURN(error);
}


/*
  Start an index scan from leftmost record and return first record

  SYNOPSIS
    index_first()
    buf                 Read row in MySQL Row Format

  RETURN VALUE
    >0                  Error code
    0                   Success

  DESCRIPTION
    index_first() asks for the first key in the index.
    This is similar to index_read except that there is no start key since
    the scan starts from the leftmost entry and proceeds forward with
    index_next.

    Called from opt_range.cc, opt_sum.cc, sql_handler.cc,
    and sql_select.cc.
*/

int ha_partition::index_first(uchar * buf)
{
  DBUG_ENTER("ha_partition::index_first");

  end_range= 0;
  m_index_scan_type= partition_index_first;
  DBUG_RETURN(common_first_last(buf));
}


/*
  Start an index scan from rightmost record and return first record
  
  SYNOPSIS
    index_last()
    buf                 Read row in MySQL Row Format

  RETURN VALUE
    >0                  Error code
    0                   Success

  DESCRIPTION
    index_last() asks for the last key in the index.
    This is similar to index_read except that there is no start key since
    the scan starts from the rightmost entry and proceeds forward with
    index_prev.

    Called from opt_range.cc, opt_sum.cc, sql_handler.cc,
    and sql_select.cc.
*/

int ha_partition::index_last(uchar * buf)
{
  DBUG_ENTER("ha_partition::index_last");

  m_index_scan_type= partition_index_last;
  DBUG_RETURN(common_first_last(buf));
}

/*
  Common routine for index_first/index_last

  SYNOPSIS
    ha_partition::common_first_last()
  
  see index_first for rest
*/

int ha_partition::common_first_last(uchar *buf)
{
  int error;

  if ((error= partition_scan_set_up(buf, FALSE)))
    return error;
  if (!m_ordered_scan_ongoing &&
      m_index_scan_type != partition_index_last)
    return handle_unordered_scan_next_partition(buf);
  return handle_ordered_index_scan(buf, FALSE);
}


/*
  Read last using key

  SYNOPSIS
    index_read_last_map()
    buf                   Read row in MySQL Row Format
    key                   Key
    keypart_map           Which part of key is used

  RETURN VALUE
    >0                    Error code
    0                     Success

  DESCRIPTION
    This is used in join_read_last_key to optimise away an ORDER BY.
    Can only be used on indexes supporting HA_READ_ORDER
*/

int ha_partition::index_read_last_map(uchar *buf, const uchar *key,
                                      key_part_map keypart_map)
{
  DBUG_ENTER("ha_partition::index_read_last");

  m_ordered= TRUE;				// Safety measure
  end_range= 0;
  m_index_scan_type= partition_index_read_last;
  m_start_key.key= key;
  m_start_key.keypart_map= keypart_map;
  m_start_key.flag= HA_READ_PREFIX_LAST;
  DBUG_RETURN(common_index_read(buf, TRUE));
}


/*
  Optimization of the default implementation to take advantage of dynamic
  partition pruning.
*/
int ha_partition::index_read_idx_map(uchar *buf, uint index,
                                     const uchar *key,
                                     key_part_map keypart_map,
                                     enum ha_rkey_function find_flag)
{
  int error= HA_ERR_KEY_NOT_FOUND;
  DBUG_ENTER("ha_partition::index_read_idx_map");

  if (find_flag == HA_READ_KEY_EXACT)
  {
    uint part;
    m_start_key.key= key;
    m_start_key.keypart_map= keypart_map;
    m_start_key.flag= find_flag;
    m_start_key.length= calculate_key_len(table, index, m_start_key.key,
                                          m_start_key.keypart_map);

    get_partition_set(table, buf, index, &m_start_key, &m_part_spec);

    /* 
      We have either found exactly 1 partition
      (in which case start_part == end_part)
      or no matching partitions (start_part > end_part)
    */
    DBUG_ASSERT(m_part_spec.start_part >= m_part_spec.end_part);
    /* The start part is must be marked as used. */
    DBUG_ASSERT(m_part_spec.start_part > m_part_spec.end_part ||
                bitmap_is_set(&(m_part_info->read_partitions),
                              m_part_spec.start_part));

    for (part= m_part_spec.start_part;
         part <= m_part_spec.end_part;
         part= bitmap_get_next_set(&m_part_info->read_partitions, part))
    {
      error= m_file[part]->ha_index_read_idx_map(buf, index, key,
                                                 keypart_map, find_flag);
      if (error != HA_ERR_KEY_NOT_FOUND &&
          error != HA_ERR_END_OF_FILE)
        break;
    }
    if (part <= m_part_spec.end_part)
      m_last_part= part;
  }
  else
  {
    /*
      If not only used with READ_EXACT, we should investigate if possible
      to optimize for other find_flag's as well.
    */
    DBUG_ASSERT(0);
    /* fall back on the default implementation */
    error= handler::index_read_idx_map(buf, index, key, keypart_map, find_flag);
  }
  DBUG_RETURN(error);
}


/*
  Read next record in a forward index scan

  SYNOPSIS
    index_next()
    buf                   Read row in MySQL Row Format

  RETURN VALUE
    >0                    Error code
    0                     Success

  DESCRIPTION
    Used to read forward through the index.
*/

int ha_partition::index_next(uchar * buf)
{
  DBUG_ENTER("ha_partition::index_next");

  /*
    TODO(low priority):
    If we want partition to work with the HANDLER commands, we
    must be able to do index_last() -> index_prev() -> index_next()
  */
  DBUG_ASSERT(m_index_scan_type != partition_index_last);
  if (!m_ordered_scan_ongoing)
  {
    DBUG_RETURN(handle_unordered_next(buf, FALSE));
  }
  DBUG_RETURN(handle_ordered_next(buf, FALSE));
}


/*
  Read next record special

  SYNOPSIS
    index_next_same()
    buf                   Read row in MySQL Row Format
    key                   Key
    keylen                Length of key

  RETURN VALUE
    >0                    Error code
    0                     Success

  DESCRIPTION
    This routine is used to read the next but only if the key is the same
    as supplied in the call.
*/

int ha_partition::index_next_same(uchar *buf, const uchar *key, uint keylen)
{
  DBUG_ENTER("ha_partition::index_next_same");

  DBUG_ASSERT(keylen == m_start_key.length);
  DBUG_ASSERT(m_index_scan_type != partition_index_last);
  if (!m_ordered_scan_ongoing)
    DBUG_RETURN(handle_unordered_next(buf, TRUE));
  DBUG_RETURN(handle_ordered_next(buf, TRUE));
}


/*
  Read next record when performing index scan backwards

  SYNOPSIS
    index_prev()
    buf                   Read row in MySQL Row Format

  RETURN VALUE
    >0                    Error code
    0                     Success

  DESCRIPTION
    Used to read backwards through the index.
*/

int ha_partition::index_prev(uchar * buf)
{
  DBUG_ENTER("ha_partition::index_prev");

  /* TODO: read comment in index_next */
  DBUG_ASSERT(m_index_scan_type != partition_index_first);
  DBUG_RETURN(handle_ordered_prev(buf));
}


/*
  Start a read of one range with start and end key

  SYNOPSIS
    read_range_first()
    start_key           Specification of start key
    end_key             Specification of end key
    eq_range_arg        Is it equal range
    sorted              Should records be returned in sorted order

  RETURN VALUE
    >0                    Error code
    0                     Success

  DESCRIPTION
    We reimplement read_range_first since we don't want the compare_key
    check at the end. This is already performed in the partition handler.
    read_range_next is very much different due to that we need to scan
    all underlying handlers.
*/

int ha_partition::read_range_first(const key_range *start_key,
				   const key_range *end_key,
				   bool eq_range_arg, bool sorted)
{
  int error;
  DBUG_ENTER("ha_partition::read_range_first");

  m_ordered= sorted;
  eq_range= eq_range_arg;
  end_range= 0;
  if (end_key)
  {
    end_range= &save_end_range;
    save_end_range= *end_key;
    key_compare_result_on_equal=
      ((end_key->flag == HA_READ_BEFORE_KEY) ? 1 :
       (end_key->flag == HA_READ_AFTER_KEY) ? -1 : 0);
  }

  range_key_part= m_curr_key_info[0]->key_part;
  if (start_key)
    m_start_key= *start_key;
  else
    m_start_key.key= NULL;

  m_index_scan_type= partition_read_range;
  error= common_index_read(m_rec0, test(start_key));
  DBUG_RETURN(error);
}


/*
  Read next record in read of a range with start and end key

  SYNOPSIS
    read_range_next()

  RETURN VALUE
    >0                    Error code
    0                     Success
*/

int ha_partition::read_range_next()
{
  DBUG_ENTER("ha_partition::read_range_next");

  if (m_ordered_scan_ongoing)
  {
    DBUG_RETURN(handle_ordered_next(table->record[0], eq_range));
  }
  DBUG_RETURN(handle_unordered_next(table->record[0], eq_range));
}


/*
  Common routine to set up index scans

  SYNOPSIS
    ha_partition::partition_scan_set_up()
      buf            Buffer to later return record in (this function
                     needs it to calculcate partitioning function
                     values)

      idx_read_flag  TRUE <=> m_start_key has range start endpoint which 
                     probably can be used to determine the set of partitions
                     to scan.
                     FALSE <=> there is no start endpoint.

  DESCRIPTION
    Find out which partitions we'll need to read when scanning the specified
    range.

    If we need to scan only one partition, set m_ordered_scan_ongoing=FALSE
    as we will not need to do merge ordering.

  RETURN VALUE
    >0                    Error code
    0                     Success
*/

int ha_partition::partition_scan_set_up(uchar * buf, bool idx_read_flag)
{
  DBUG_ENTER("ha_partition::partition_scan_set_up");

  if (idx_read_flag)
    get_partition_set(table,buf,active_index,&m_start_key,&m_part_spec);
  else
  {
    m_part_spec.start_part= 0;
    m_part_spec.end_part= m_tot_parts - 1;
  }
  if (m_part_spec.start_part > m_part_spec.end_part)
  {
    /*
      We discovered a partition set but the set was empty so we report
      key not found.
    */
    DBUG_PRINT("info", ("scan with no partition to scan"));
    table->status= STATUS_NOT_FOUND;
    DBUG_RETURN(HA_ERR_END_OF_FILE);
  }
  if (m_part_spec.start_part == m_part_spec.end_part)
  {
    /*
      We discovered a single partition to scan, this never needs to be
      performed using the ordered index scan.
    */
    DBUG_PRINT("info", ("index scan using the single partition %d",
			m_part_spec.start_part));
    m_ordered_scan_ongoing= FALSE;
  }
  else
  {
    /*
      Set m_ordered_scan_ongoing according how the scan should be done
      Only exact partitions are discovered atm by get_partition_set.
      Verify this, also bitmap must have at least one bit set otherwise
      the result from this table is the empty set.
    */
    uint start_part= bitmap_get_first_set(&(m_part_info->read_partitions));
    if (start_part == MY_BIT_NONE)
    {
      DBUG_PRINT("info", ("scan with no partition to scan"));
      table->status= STATUS_NOT_FOUND;
      DBUG_RETURN(HA_ERR_END_OF_FILE);
    }
    if (start_part > m_part_spec.start_part)
      m_part_spec.start_part= start_part;
    DBUG_ASSERT(m_part_spec.start_part < m_tot_parts);
    m_ordered_scan_ongoing= m_ordered;
  }
  DBUG_ASSERT(m_part_spec.start_part < m_tot_parts &&
              m_part_spec.end_part < m_tot_parts);
  DBUG_RETURN(0);
}


/****************************************************************************
  Unordered Index Scan Routines
****************************************************************************/
/*
  Common routine to handle index_next with unordered results

  SYNOPSIS
    handle_unordered_next()
    out:buf                       Read row in MySQL Row Format
    next_same                     Called from index_next_same

  RETURN VALUE
    HA_ERR_END_OF_FILE            End of scan
    0                             Success
    other                         Error code

  DESCRIPTION
    These routines are used to scan partitions without considering order.
    This is performed in two situations.
    1) In read_multi_range this is the normal case
    2) When performing any type of index_read, index_first, index_last where
    all fields in the partition function is bound. In this case the index
    scan is performed on only one partition and thus it isn't necessary to
    perform any sort.
*/

int ha_partition::handle_unordered_next(uchar *buf, bool is_next_same)
{
  handler *file= m_file[m_part_spec.start_part];
  int error;
  DBUG_ENTER("ha_partition::handle_unordered_next");

  /*
    We should consider if this should be split into three functions as
    partition_read_range is_next_same are always local constants
  */

  if (m_index_scan_type == partition_read_range)
  {
    if (!(error= file->read_range_next()))
    {
      m_last_part= m_part_spec.start_part;
      DBUG_RETURN(0);
    }
  }
  else if (is_next_same)
  {
    if (!(error= file->ha_index_next_same(buf, m_start_key.key,
                                          m_start_key.length)))
    {
      m_last_part= m_part_spec.start_part;
      DBUG_RETURN(0);
    }
  }
  else 
  {
    if (!(error= file->ha_index_next(buf)))
    {
      m_last_part= m_part_spec.start_part;
      DBUG_RETURN(0);                           // Row was in range
    }
  }

  if (error == HA_ERR_END_OF_FILE)
  {
    m_part_spec.start_part++;                    // Start using next part
    error= handle_unordered_scan_next_partition(buf);
  }
  DBUG_RETURN(error);
}


/*
  Handle index_next when changing to new partition

  SYNOPSIS
    handle_unordered_scan_next_partition()
    buf                       Read row in MySQL Row Format

  RETURN VALUE
    HA_ERR_END_OF_FILE            End of scan
    0                             Success
    other                         Error code

  DESCRIPTION
    This routine is used to start the index scan on the next partition.
    Both initial start and after completing scan on one partition.
*/

int ha_partition::handle_unordered_scan_next_partition(uchar * buf)
{
  uint i= m_part_spec.start_part;
  DBUG_ENTER("ha_partition::handle_unordered_scan_next_partition");

  if (i)
    i= bitmap_get_next_set(&m_part_info->read_partitions, i - 1);
  else
    i= bitmap_get_first_set(&m_part_info->read_partitions);

  for (;
       i <= m_part_spec.end_part;
       i= bitmap_get_next_set(&m_part_info->read_partitions, i))
  {
    int error;
    handler *file= m_file[i];
    m_part_spec.start_part= i;
    switch (m_index_scan_type) {
    case partition_read_range:
      DBUG_PRINT("info", ("read_range_first on partition %d", i));
      error= file->read_range_first(m_start_key.key? &m_start_key: NULL,
                                    end_range, eq_range, FALSE);
      break;
    case partition_index_read:
      DBUG_PRINT("info", ("index_read on partition %d", i));
      error= file->ha_index_read_map(buf, m_start_key.key,
                                     m_start_key.keypart_map,
                                     m_start_key.flag);
      break;
    case partition_index_first:
      DBUG_PRINT("info", ("index_first on partition %d", i));
      error= file->ha_index_first(buf);
      break;
    case partition_index_first_unordered:
      /*
        We perform a scan without sorting and this means that we
        should not use the index_first since not all handlers
        support it and it is also unnecessary to restrict sort
        order.
      */
      DBUG_PRINT("info", ("read_range_first on partition %d", i));
      table->record[0]= buf;
      error= file->read_range_first(0, end_range, eq_range, 0);
      table->record[0]= m_rec0;
      break;
    default:
      DBUG_ASSERT(FALSE);
      DBUG_RETURN(1);
    }
    if (!error)
    {
      m_last_part= i;
      DBUG_RETURN(0);
    }
    if ((error != HA_ERR_END_OF_FILE) && (error != HA_ERR_KEY_NOT_FOUND))
      DBUG_RETURN(error);
    DBUG_PRINT("info", ("HA_ERR_END_OF_FILE on partition %d", i));
  }
  m_part_spec.start_part= NO_CURRENT_PART_ID;
  DBUG_RETURN(HA_ERR_END_OF_FILE);
}


/*
  Common routine to start index scan with ordered results

  SYNOPSIS
    handle_ordered_index_scan()
    out:buf                       Read row in MySQL Row Format

  RETURN VALUE
    HA_ERR_END_OF_FILE            End of scan
    0                             Success
    other                         Error code

  DESCRIPTION
    This part contains the logic to handle index scans that require ordered
    output. This includes all except those started by read_range_first with
    the flag ordered set to FALSE. Thus most direct index_read and all
    index_first and index_last.

    We implement ordering by keeping one record plus a key buffer for each
    partition. Every time a new entry is requested we will fetch a new
    entry from the partition that is currently not filled with an entry.
    Then the entry is put into its proper sort position.

    Returning a record is done by getting the top record, copying the
    record to the request buffer and setting the partition as empty on
    entries.
*/

int ha_partition::handle_ordered_index_scan(uchar *buf, bool reverse_order)
{
  uint i;
  uint j= 0;
  bool found= FALSE;
  uchar *part_rec_buf_ptr= m_ordered_rec_buffer;
  DBUG_ENTER("ha_partition::handle_ordered_index_scan");

  m_top_entry= NO_CURRENT_PART_ID;
  queue_remove_all(&m_queue);
  DBUG_ASSERT(bitmap_is_set(&m_part_info->read_partitions,
                            m_part_spec.start_part));

  DBUG_PRINT("info", ("m_part_spec.start_part %d", m_part_spec.start_part));
  for (i= m_part_spec.start_part;
       i <= m_part_spec.end_part;
       i= bitmap_get_next_set(&m_part_info->read_partitions, i))
  {
    uchar *rec_buf_ptr= part_rec_buf_ptr + PARTITION_BYTES_IN_POS;
    int error;
    handler *file= m_file[i];

    switch (m_index_scan_type) {
    case partition_index_read:
      error= file->ha_index_read_map(rec_buf_ptr,
                                     m_start_key.key,
                                     m_start_key.keypart_map,
                                     m_start_key.flag);
      break;
    case partition_index_first:
      error= file->ha_index_first(rec_buf_ptr);
      reverse_order= FALSE;
      break;
    case partition_index_last:
      error= file->ha_index_last(rec_buf_ptr);
      reverse_order= TRUE;
      break;
    case partition_index_read_last:
      error= file->index_read_last_map(rec_buf_ptr,
                                       m_start_key.key,
                                       m_start_key.keypart_map);
      reverse_order= TRUE;
      break;
    case partition_read_range:
    {
      /* 
        This can only read record to table->record[0], as it was set when
        the table was being opened. We have to memcpy data ourselves.
      */
      error= file->read_range_first(m_start_key.key? &m_start_key: NULL,
                                    end_range, eq_range, TRUE);
      memcpy(rec_buf_ptr, table->record[0], m_rec_length);
      reverse_order= FALSE;
      break;
    }
    default:
      DBUG_ASSERT(FALSE);
      DBUG_RETURN(HA_ERR_END_OF_FILE);
    }
    if (!error)
    {
      found= TRUE;
      /*
        Initialize queue without order first, simply insert
      */
      queue_element(&m_queue, j++)= part_rec_buf_ptr;
    }
    else if (error != HA_ERR_KEY_NOT_FOUND && error != HA_ERR_END_OF_FILE)
    {
      DBUG_RETURN(error);
    }
    part_rec_buf_ptr+= m_rec_length + PARTITION_BYTES_IN_POS;
  }
  if (found)
  {
    /*
      We found at least one partition with data, now sort all entries and
      after that read the first entry and copy it to the buffer to return in.
    */
    queue_set_max_at_top(&m_queue, reverse_order);
    queue_set_cmp_arg(&m_queue, (void*)m_curr_key_info);
    m_queue.elements= j;
    queue_fix(&m_queue);
    return_top_record(buf);
    table->status= 0;
    DBUG_PRINT("info", ("Record returned from partition %d", m_top_entry));
    DBUG_RETURN(0);
  }
  DBUG_RETURN(HA_ERR_END_OF_FILE);
}


/*
  Return the top record in sort order

  SYNOPSIS
    return_top_record()
    out:buf                  Row returned in MySQL Row Format

  RETURN VALUE
    NONE
*/

void ha_partition::return_top_record(uchar *buf)
{
  uint part_id;
  uchar *key_buffer= queue_top(&m_queue);
  uchar *rec_buffer= key_buffer + PARTITION_BYTES_IN_POS;

  part_id= uint2korr(key_buffer);
  memcpy(buf, rec_buffer, m_rec_length);
  m_last_part= part_id;
  m_top_entry= part_id;
}


/*
  Common routine to handle index_next with ordered results

  SYNOPSIS
    handle_ordered_next()
    out:buf                       Read row in MySQL Row Format
    next_same                     Called from index_next_same

  RETURN VALUE
    HA_ERR_END_OF_FILE            End of scan
    0                             Success
    other                         Error code
*/

int ha_partition::handle_ordered_next(uchar *buf, bool is_next_same)
{
  int error;
  uint part_id= m_top_entry;
  uchar *rec_buf= queue_top(&m_queue) + PARTITION_BYTES_IN_POS;
  handler *file= m_file[part_id];
  DBUG_ENTER("ha_partition::handle_ordered_next");
  
  if (m_index_scan_type == partition_read_range)
  {
    error= file->read_range_next();
    memcpy(rec_buf, table->record[0], m_rec_length);
  }
  else if (!is_next_same)
    error= file->ha_index_next(rec_buf);
  else
    error= file->ha_index_next_same(rec_buf, m_start_key.key,
                                    m_start_key.length);
  if (error)
  {
    if (error == HA_ERR_END_OF_FILE)
    {
      /* Return next buffered row */
      queue_remove(&m_queue, (uint) 0);
      if (m_queue.elements)
      {
         DBUG_PRINT("info", ("Record returned from partition %u (2)",
                     m_top_entry));
         return_top_record(buf);
         table->status= 0;
         error= 0;
      }
    }
    DBUG_RETURN(error);
  }
  queue_replaced(&m_queue);
  return_top_record(buf);
  DBUG_PRINT("info", ("Record returned from partition %u", m_top_entry));
  DBUG_RETURN(0);
}


/*
  Common routine to handle index_prev with ordered results

  SYNOPSIS
    handle_ordered_prev()
    out:buf                       Read row in MySQL Row Format

  RETURN VALUE
    HA_ERR_END_OF_FILE            End of scan
    0                             Success
    other                         Error code
*/

int ha_partition::handle_ordered_prev(uchar *buf)
{
  int error;
  uint part_id= m_top_entry;
  uchar *rec_buf= queue_top(&m_queue) + PARTITION_BYTES_IN_POS;
  handler *file= m_file[part_id];
  DBUG_ENTER("ha_partition::handle_ordered_prev");

  if ((error= file->ha_index_prev(rec_buf)))
  {
    if (error == HA_ERR_END_OF_FILE)
    {
      queue_remove(&m_queue, (uint) 0);
      if (m_queue.elements)
      {
	return_top_record(buf);
	DBUG_PRINT("info", ("Record returned from partition %d (2)",
			    m_top_entry));
        error= 0;
        table->status= 0;
      }
    }
    DBUG_RETURN(error);
  }
  queue_replaced(&m_queue);
  return_top_record(buf);
  DBUG_PRINT("info", ("Record returned from partition %d", m_top_entry));
  DBUG_RETURN(0);
}


/****************************************************************************
                MODULE information calls
****************************************************************************/

/*
  These are all first approximations of the extra, info, scan_time
  and read_time calls
*/

/**
  Helper function for sorting according to number of rows in descending order.
*/

int ha_partition::compare_number_of_records(ha_partition *me,
                                            const uint32 *a,
                                            const uint32 *b)
{
  handler **file= me->m_file;
  /* Note: sorting in descending order! */
  if (file[*a]->stats.records > file[*b]->stats.records)
    return -1;
  if (file[*a]->stats.records < file[*b]->stats.records)
    return 1;
  return 0;
}


/*
  General method to gather info from handler

  SYNOPSIS
    info()
    flag              Specifies what info is requested

  RETURN VALUE
    NONE

  DESCRIPTION
    ::info() is used to return information to the optimizer.
    Currently this table handler doesn't implement most of the fields
    really needed. SHOW also makes use of this data
    Another note, if your handler doesn't proved exact record count,
    you will probably want to have the following in your code:
    if (records < 2)
      records = 2;
    The reason is that the server will optimize for cases of only a single
    record. If in a table scan you don't know the number of records
    it will probably be better to set records to two so you can return
    as many records as you need.

    Along with records a few more variables you may wish to set are:
      records
      deleted
      data_file_length
      index_file_length
      delete_length
      check_time
    Take a look at the public variables in handler.h for more information.

    Called in:
      filesort.cc
      ha_heap.cc
      item_sum.cc
      opt_sum.cc
      sql_delete.cc
     sql_delete.cc
     sql_derived.cc
      sql_select.cc
      sql_select.cc
      sql_select.cc
      sql_select.cc
      sql_select.cc
      sql_show.cc
      sql_show.cc
      sql_show.cc
      sql_show.cc
      sql_table.cc
      sql_union.cc
      sql_update.cc

    Some flags that are not implemented
      HA_STATUS_POS:
        This parameter is never used from the MySQL Server. It is checked in a
        place in MyISAM so could potentially be used by MyISAM specific
        programs.
      HA_STATUS_NO_LOCK:
      This is declared and often used. It's only used by MyISAM.
      It means that MySQL doesn't need the absolute latest statistics
      information. This may save the handler from doing internal locks while
      retrieving statistics data.
*/

int ha_partition::info(uint flag)
{
  uint no_lock_flag= flag & HA_STATUS_NO_LOCK;
  uint extra_var_flag= flag & HA_STATUS_VARIABLE_EXTRA;
  DBUG_ENTER("ha_partition::info");

#ifndef DBUG_OFF
  if (bitmap_is_set_all(&(m_part_info->read_partitions)))
    DBUG_PRINT("info", ("All partitions are used"));
#endif /* DBUG_OFF */
  if (flag & HA_STATUS_AUTO)
  {
    bool auto_inc_is_first_in_idx= (table_share->next_number_keypart == 0);
    DBUG_PRINT("info", ("HA_STATUS_AUTO"));
    if (!table->found_next_number_field)
      stats.auto_increment_value= 0;
    else if (part_share->auto_inc_initialized)
    {
      lock_auto_increment();
      stats.auto_increment_value= part_share->next_auto_inc_val;
      unlock_auto_increment();
    }
    else
    {
      lock_auto_increment();
      /* to avoid two concurrent initializations, check again when locked */
      if (part_share->auto_inc_initialized)
        stats.auto_increment_value= part_share->next_auto_inc_val;
      else
      {
        /*
          The auto-inc mutex in the table_share is locked, so we do not need
          to have the handlers locked.
          HA_STATUS_NO_LOCK is not checked, since we cannot skip locking
          the mutex, because it is initialized.
        */
        handler *file, **file_array;
        ulonglong auto_increment_value= 0;
        file_array= m_file;
        DBUG_PRINT("info",
                   ("checking all partitions for auto_increment_value"));
        do
        {
          file= *file_array;
          file->info(HA_STATUS_AUTO | no_lock_flag);
          set_if_bigger(auto_increment_value,
                        file->stats.auto_increment_value);
        } while (*(++file_array));

        DBUG_ASSERT(auto_increment_value);
        stats.auto_increment_value= auto_increment_value;
        if (auto_inc_is_first_in_idx)
        {
          set_if_bigger(part_share->next_auto_inc_val,
                        auto_increment_value);
          part_share->auto_inc_initialized= true;
          DBUG_PRINT("info", ("initializing next_auto_inc_val to %lu",
                       (ulong) part_share->next_auto_inc_val));
        }
      }
      unlock_auto_increment();
    }
  }
  if (flag & HA_STATUS_VARIABLE)
  {
    uint i;
    DBUG_PRINT("info", ("HA_STATUS_VARIABLE"));
    /*
      Calculates statistical variables
      records:           Estimate of number records in table
      We report sum (always at least 2 if not empty)
      deleted:           Estimate of number holes in the table due to
      deletes
      We report sum
      data_file_length:  Length of data file, in principle bytes in table
      We report sum
      index_file_length: Length of index file, in principle bytes in
      indexes in the table
      We report sum
      delete_length: Length of free space easily used by new records in table
      We report sum
      mean_record_length:Mean record length in the table
      We calculate this
      check_time:        Time of last check (only applicable to MyISAM)
      We report last time of all underlying handlers
    */
    handler *file;
    stats.records= 0;
    stats.deleted= 0;
    stats.data_file_length= 0;
    stats.index_file_length= 0;
    stats.check_time= 0;
    stats.delete_length= 0;
    for (i= bitmap_get_first_set(&m_part_info->read_partitions);
         i < m_tot_parts;
         i= bitmap_get_next_set(&m_part_info->read_partitions, i))
    {
      file= m_file[i];
      file->info(HA_STATUS_VARIABLE | no_lock_flag | extra_var_flag);
      stats.records+= file->stats.records;
      stats.deleted+= file->stats.deleted;
      stats.data_file_length+= file->stats.data_file_length;
      stats.index_file_length+= file->stats.index_file_length;
      stats.delete_length+= file->stats.delete_length;
      if (file->stats.check_time > stats.check_time)
        stats.check_time= file->stats.check_time;
    }
    if (stats.records && stats.records < 2 &&
        !(m_file[0]->ha_table_flags() & HA_STATS_RECORDS_IS_EXACT))
      stats.records= 2;
    if (stats.records > 0)
      stats.mean_rec_length= (ulong) (stats.data_file_length / stats.records);
    else
      stats.mean_rec_length= 0;
  }
  if (flag & HA_STATUS_CONST)
  {
    DBUG_PRINT("info", ("HA_STATUS_CONST"));
    /*
      Recalculate loads of constant variables. MyISAM also sets things
      directly on the table share object.

      Check whether this should be fixed since handlers should not
      change things directly on the table object.

      Monty comment: This should NOT be changed!  It's the handlers
      responsibility to correct table->s->keys_xxxx information if keys
      have been disabled.

      The most important parameters set here is records per key on
      all indexes. block_size and primar key ref_length.

      For each index there is an array of rec_per_key.
      As an example if we have an index with three attributes a,b and c
      we will have an array of 3 rec_per_key.
      rec_per_key[0] is an estimate of number of records divided by
      number of unique values of the field a.
      rec_per_key[1] is an estimate of the number of records divided
      by the number of unique combinations of the fields a and b.
      rec_per_key[2] is an estimate of the number of records divided
      by the number of unique combinations of the fields a,b and c.

      Many handlers only set the value of rec_per_key when all fields
      are bound (rec_per_key[2] in the example above).

      If the handler doesn't support statistics, it should set all of the
      above to 0.

      We first scans through all partitions to get the one holding most rows.
      We will then allow the handler with the most rows to set
      the rec_per_key and use this as an estimate on the total table.

      max_data_file_length:     Maximum data file length
      We ignore it, is only used in
      SHOW TABLE STATUS
      max_index_file_length:    Maximum index file length
      We ignore it since it is never used
      block_size:               Block size used
      We set it to the value of the first handler
      ref_length:               We set this to the value calculated
      and stored in local object
      create_time:              Creation time of table

      So we calculate these constants by using the variables from the
      handler with most rows.
    */
    handler *file, **file_array;
    ulonglong max_records= 0;
    uint32 i= 0;
    uint32 handler_instance= 0;

    file_array= m_file;
    do
    {
      file= *file_array;
      /* Get variables if not already done */
      if (!(flag & HA_STATUS_VARIABLE) ||
          !bitmap_is_set(&(m_part_info->read_partitions),
                         (file_array - m_file)))
        file->info(HA_STATUS_VARIABLE | no_lock_flag | extra_var_flag);
      if (file->stats.records > max_records)
      {
        max_records= file->stats.records;
        handler_instance= i;
      }
      i++;
    } while (*(++file_array));
    /*
      Sort the array of part_ids by number of records in
      in descending order.
    */
    my_qsort2((void*) m_part_ids_sorted_by_num_of_records,
              m_tot_parts,
              sizeof(uint32),
              (qsort2_cmp) compare_number_of_records,
              this);

    file= m_file[handler_instance];
    file->info(HA_STATUS_CONST | no_lock_flag);
    stats.block_size= file->stats.block_size;
    stats.create_time= file->stats.create_time;
    ref_length= m_ref_length;
  }
  if (flag & HA_STATUS_ERRKEY)
  {
    handler *file= m_file[m_last_part];
    DBUG_PRINT("info", ("info: HA_STATUS_ERRKEY"));
    /*
      This flag is used to get index number of the unique index that
      reported duplicate key
      We will report the errkey on the last handler used and ignore the rest
      Note: all engines does not support HA_STATUS_ERRKEY, so set errkey.
    */
    file->errkey= errkey;
    file->info(HA_STATUS_ERRKEY | no_lock_flag);
    errkey= file->errkey;
  }
  if (flag & HA_STATUS_TIME)
  {
    handler *file, **file_array;
    DBUG_PRINT("info", ("info: HA_STATUS_TIME"));
    /*
      This flag is used to set the latest update time of the table.
      Used by SHOW commands
      We will report the maximum of these times
    */
    stats.update_time= 0;
    file_array= m_file;
    do
    {
      file= *file_array;
      file->info(HA_STATUS_TIME | no_lock_flag);
      if (file->stats.update_time > stats.update_time)
	stats.update_time= file->stats.update_time;
    } while (*(++file_array));
  }
  DBUG_RETURN(0);
}


void ha_partition::get_dynamic_partition_info(PARTITION_STATS *stat_info,
                                              uint part_id)
{
  handler *file= m_file[part_id];
  DBUG_ASSERT(bitmap_is_set(&(m_part_info->read_partitions), part_id));
  file->info(HA_STATUS_CONST | HA_STATUS_TIME | HA_STATUS_VARIABLE |
             HA_STATUS_VARIABLE_EXTRA | HA_STATUS_NO_LOCK);

  stat_info->records=              file->stats.records;
  stat_info->mean_rec_length=      file->stats.mean_rec_length;
  stat_info->data_file_length=     file->stats.data_file_length;
  stat_info->max_data_file_length= file->stats.max_data_file_length;
  stat_info->index_file_length=    file->stats.index_file_length;
  stat_info->delete_length=        file->stats.delete_length;
  stat_info->create_time=          file->stats.create_time;
  stat_info->update_time=          file->stats.update_time;
  stat_info->check_time=           file->stats.check_time;
  stat_info->check_sum= 0;
  if (file->ha_table_flags() & HA_HAS_CHECKSUM)
    stat_info->check_sum= file->checksum();
  return;
}


/**
  General function to prepare handler for certain behavior.

  @param[in]    operation       operation to execute

  @return       status
    @retval     0               success
    @retval     >0              error code

  @detail

  extra() is called whenever the server wishes to send a hint to
  the storage engine. The MyISAM engine implements the most hints.

  We divide the parameters into the following categories:
  1) Operations used by most handlers
  2) Operations used by some non-MyISAM handlers
  3) Operations used only by MyISAM
  4) Operations only used by temporary tables for query processing
  5) Operations only used by MyISAM internally
  6) Operations not used at all
  7) Operations only used by federated tables for query processing
  8) Operations only used by NDB
  9) Operations only used by MERGE

  The partition handler need to handle category 1), 2) and 3).

  1) Operations used by most handlers
  -----------------------------------
  HA_EXTRA_RESET:
    This option is used by most handlers and it resets the handler state
    to the same state as after an open call. This includes releasing
    any READ CACHE or WRITE CACHE or other internal buffer used.

    It is called from the reset method in the handler interface. There are
    three instances where this is called.
    1) After completing a INSERT ... SELECT ... query the handler for the
       table inserted into is reset
    2) It is called from close_thread_table which in turn is called from
       close_thread_tables except in the case where the tables are locked
       in which case ha_commit_stmt is called instead.
       It is only called from here if refresh_version hasn't changed and the
       table is not an old table when calling close_thread_table.
       close_thread_tables is called from many places as a general clean up
       function after completing a query.
    3) It is called when deleting the QUICK_RANGE_SELECT object if the
       QUICK_RANGE_SELECT object had its own handler object. It is called
       immediatley before close of this local handler object.
  HA_EXTRA_KEYREAD:
  HA_EXTRA_NO_KEYREAD:
    These parameters are used to provide an optimisation hint to the handler.
    If HA_EXTRA_KEYREAD is set it is enough to read the index fields, for
    many handlers this means that the index-only scans can be used and it
    is not necessary to use the real records to satisfy this part of the
    query. Index-only scans is a very important optimisation for disk-based
    indexes. For main-memory indexes most indexes contain a reference to the
    record and thus KEYREAD only says that it is enough to read key fields.
    HA_EXTRA_NO_KEYREAD disables this for the handler, also HA_EXTRA_RESET
    will disable this option.
    The handler will set HA_KEYREAD_ONLY in its table flags to indicate this
    feature is supported.
  HA_EXTRA_FLUSH:
    Indication to flush tables to disk, is supposed to be used to
    ensure disk based tables are flushed at end of query execution.
    Currently is never used.
  HA_EXTRA_PREPARE_FOR_RENAME:
    Informs the handler we are about to attempt a rename of the table.
    For handlers that have share open files (MyISAM key-file and
    Archive writer) they must close the files before rename is possible
    on Windows.
  HA_EXTRA_FORCE_REOPEN:
    Only used by MyISAM and Archive, called when altering table,
    closing tables to enforce a reopen of the table files.

  2) Operations used by some non-MyISAM handlers
  ----------------------------------------------
  HA_EXTRA_KEYREAD_PRESERVE_FIELDS:
    This is a strictly InnoDB feature that is more or less undocumented.
    When it is activated InnoDB copies field by field from its fetch
    cache instead of all fields in one memcpy. Have no idea what the
    purpose of this is.
    Cut from include/my_base.h:
    When using HA_EXTRA_KEYREAD, overwrite only key member fields and keep
    other fields intact. When this is off (by default) InnoDB will use memcpy
    to overwrite entire row.
  HA_EXTRA_IGNORE_DUP_KEY:
  HA_EXTRA_NO_IGNORE_DUP_KEY:
    Informs the handler to we will not stop the transaction if we get an
    duplicate key errors during insert/upate.
    Always called in pair, triggered by INSERT IGNORE and other similar
    SQL constructs.
    Not used by MyISAM.

  3) Operations used only by MyISAM
  ---------------------------------
  HA_EXTRA_NORMAL:
    Only used in MyISAM to reset quick mode, not implemented by any other
    handler. Quick mode is also reset in MyISAM by HA_EXTRA_RESET.

    It is called after completing a successful DELETE query if the QUICK
    option is set.

  HA_EXTRA_QUICK:
    When the user does DELETE QUICK FROM table where-clause; this extra
    option is called before the delete query is performed and
    HA_EXTRA_NORMAL is called after the delete query is completed.
    Temporary tables used internally in MySQL always set this option

    The meaning of quick mode is that when deleting in a B-tree no merging
    of leafs is performed. This is a common method and many large DBMS's
    actually only support this quick mode since it is very difficult to
    merge leaves in a tree used by many threads concurrently.

  HA_EXTRA_CACHE:
    This flag is usually set with extra_opt along with a cache size.
    The size of this buffer is set by the user variable
    record_buffer_size. The value of this cache size is the amount of
    data read from disk in each fetch when performing a table scan.
    This means that before scanning a table it is normal to call
    extra with HA_EXTRA_CACHE and when the scan is completed to call
    HA_EXTRA_NO_CACHE to release the cache memory.

    Some special care is taken when using this extra parameter since there
    could be a write ongoing on the table in the same statement. In this
    one has to take special care since there might be a WRITE CACHE as
    well. HA_EXTRA_CACHE specifies using a READ CACHE and using
    READ CACHE and WRITE CACHE at the same time is not possible.

    Only MyISAM currently use this option.

    It is set when doing full table scans using rr_sequential and
    reset when completing such a scan with end_read_record
    (resetting means calling extra with HA_EXTRA_NO_CACHE).

    It is set in filesort.cc for MyISAM internal tables and it is set in
    a multi-update where HA_EXTRA_CACHE is called on a temporary result
    table and after that ha_rnd_init(0) on table to be updated
    and immediately after that HA_EXTRA_NO_CACHE on table to be updated.

    Apart from that it is always used from init_read_record but not when
    used from UPDATE statements. It is not used from DELETE statements
    with ORDER BY and LIMIT but it is used in normal scan loop in DELETE
    statements. The reason here is that DELETE's in MyISAM doesn't move
    existings data rows.

    It is also set in copy_data_between_tables when scanning the old table
    to copy over to the new table.
    And it is set in join_init_read_record where quick objects are used
    to perform a scan on the table. In this case the full table scan can
    even be performed multiple times as part of the nested loop join.

    For purposes of the partition handler it is obviously necessary to have
    special treatment of this extra call. If we would simply pass this
    extra call down to each handler we would allocate
    cache size * no of partitions amount of memory and this is not
    necessary since we will only scan one partition at a time when doing
    full table scans.

    Thus we treat it by first checking whether we have MyISAM handlers in
    the table, if not we simply ignore the call and if we have we will
    record the call but will not call any underlying handler yet. Then
    when performing the sequential scan we will check this recorded value
    and call extra_opt whenever we start scanning a new partition.

  HA_EXTRA_NO_CACHE:
    When performing a UNION SELECT HA_EXTRA_NO_CACHE is called from the
    flush method in the select_union class.
    It is used to some extent when insert delayed inserts.
    See HA_EXTRA_RESET_STATE for use in conjunction with delete_all_rows().

    It should be ok to call HA_EXTRA_NO_CACHE on all underlying handlers
    if they are MyISAM handlers. Other handlers we can ignore the call
    for. If no cache is in use they will quickly return after finding
    this out. And we also ensure that all caches are disabled and no one
    is left by mistake.
    In the future this call will probably be deleted and we will instead call
    ::reset();

  HA_EXTRA_WRITE_CACHE:
    See above, called from various places. It is mostly used when we
    do INSERT ... SELECT
    No special handling to save cache space is developed currently.

  HA_EXTRA_PREPARE_FOR_UPDATE:
    This is called as part of a multi-table update. When the table to be
    updated is also scanned then this informs MyISAM handler to drop any
    caches if dynamic records are used (fixed size records do not care
    about this call). We pass this along to the first partition to scan, and
    flag that it is to be called after HA_EXTRA_CACHE when moving to the next
    partition to scan.

  HA_EXTRA_PREPARE_FOR_DROP:
    Only used by MyISAM, called in preparation for a DROP TABLE.
    It's used mostly by Windows that cannot handle dropping an open file.
    On other platforms it has the same effect as HA_EXTRA_FORCE_REOPEN.

  HA_EXTRA_READCHECK:
  HA_EXTRA_NO_READCHECK:
    Only one call to HA_EXTRA_NO_READCHECK from ha_open where it says that
    this is not needed in SQL. The reason for this call is that MyISAM sets
    the READ_CHECK_USED in the open call so the call is needed for MyISAM
    to reset this feature.
    The idea with this parameter was to inform of doing/not doing a read
    check before applying an update. Since SQL always performs a read before
    applying the update No Read Check is needed in MyISAM as well.

    This is a cut from Docs/myisam.txt
     Sometimes you might want to force an update without checking whether
     another user has changed the record since you last read it. This is
     somewhat dangerous, so it should ideally not be used. That can be
     accomplished by wrapping the mi_update() call in two calls to mi_extra(),
     using these functions:
     HA_EXTRA_NO_READCHECK=5                 No readcheck on update
     HA_EXTRA_READCHECK=6                    Use readcheck (def)


  4) Operations only used by temporary tables for query processing
  ----------------------------------------------------------------
  HA_EXTRA_RESET_STATE:
    Same as reset() except that buffers are not released. If there is
    a READ CACHE it is reinit'ed. A cache is reinit'ed to restart reading
    or to change type of cache between READ CACHE and WRITE CACHE.

    This extra function is always called immediately before calling
    delete_all_rows on the handler for temporary tables.
    There are cases however when HA_EXTRA_RESET_STATE isn't called in
    a similar case for a temporary table in sql_union.cc and in two other
    cases HA_EXTRA_NO_CACHE is called before and HA_EXTRA_WRITE_CACHE
    called afterwards.
    The case with HA_EXTRA_NO_CACHE and HA_EXTRA_WRITE_CACHE means
    disable caching, delete all rows and enable WRITE CACHE. This is
    used for temporary tables containing distinct sums and a
    functional group.

    The only case that delete_all_rows is called on non-temporary tables
    is in sql_delete.cc when DELETE FROM table; is called by a user.
    In this case no special extra calls are performed before or after this
    call.

    The partition handler should not need to bother about this one. It
    should never be called.

  HA_EXTRA_NO_ROWS:
    Don't insert rows indication to HEAP and MyISAM, only used by temporary
    tables used in query processing.
    Not handled by partition handler.

  5) Operations only used by MyISAM internally
  --------------------------------------------
  HA_EXTRA_REINIT_CACHE:
    This call reinitializes the READ CACHE described above if there is one
    and otherwise the call is ignored.

    We can thus safely call it on all underlying handlers if they are
    MyISAM handlers. It is however never called so we don't handle it at all.
  HA_EXTRA_FLUSH_CACHE:
    Flush WRITE CACHE in MyISAM. It is only from one place in the code.
    This is in sql_insert.cc where it is called if the table_flags doesn't
    contain HA_DUPLICATE_POS. The only handler having the HA_DUPLICATE_POS
    set is the MyISAM handler and so the only handler not receiving this
    call is MyISAM.
    Thus in effect this call is called but never used. Could be removed
    from sql_insert.cc
  HA_EXTRA_NO_USER_CHANGE:
    Only used by MyISAM, never called.
    Simulates lock_type as locked.
  HA_EXTRA_WAIT_LOCK:
  HA_EXTRA_WAIT_NOLOCK:
    Only used by MyISAM, called from MyISAM handler but never from server
    code on top of the handler.
    Sets lock_wait on/off
  HA_EXTRA_NO_KEYS:
    Only used MyISAM, only used internally in MyISAM handler, never called
    from server level.
  HA_EXTRA_KEYREAD_CHANGE_POS:
  HA_EXTRA_REMEMBER_POS:
  HA_EXTRA_RESTORE_POS:
  HA_EXTRA_PRELOAD_BUFFER_SIZE:
  HA_EXTRA_CHANGE_KEY_TO_DUP:
  HA_EXTRA_CHANGE_KEY_TO_UNIQUE:
    Only used by MyISAM, never called.

  6) Operations not used at all
  -----------------------------
  HA_EXTRA_KEY_CACHE:
  HA_EXTRA_NO_KEY_CACHE:
    This parameters are no longer used and could be removed.

  7) Operations only used by federated tables for query processing
  ----------------------------------------------------------------
  HA_EXTRA_INSERT_WITH_UPDATE:
    Inform handler that an "INSERT...ON DUPLICATE KEY UPDATE" will be
    executed. This condition is unset by HA_EXTRA_NO_IGNORE_DUP_KEY.

  8) Operations only used by NDB
  ------------------------------
  HA_EXTRA_DELETE_CANNOT_BATCH:
  HA_EXTRA_UPDATE_CANNOT_BATCH:
    Inform handler that delete_row()/update_row() cannot batch deletes/updates
    and should perform them immediately. This may be needed when table has 
    AFTER DELETE/UPDATE triggers which access to subject table.
    These flags are reset by the handler::extra(HA_EXTRA_RESET) call.

  9) Operations only used by MERGE
  ------------------------------
  HA_EXTRA_ADD_CHILDREN_LIST:
  HA_EXTRA_ATTACH_CHILDREN:
  HA_EXTRA_IS_ATTACHED_CHILDREN:
  HA_EXTRA_DETACH_CHILDREN:
    Special actions for MERGE tables. Ignore.
*/

int ha_partition::extra(enum ha_extra_function operation)
{
  DBUG_ENTER("ha_partition:extra");
  DBUG_PRINT("info", ("operation: %d", (int) operation));

  switch (operation) {
    /* Category 1), used by most handlers */
  case HA_EXTRA_KEYREAD:
  case HA_EXTRA_NO_KEYREAD:
  case HA_EXTRA_FLUSH:
    DBUG_RETURN(loop_extra(operation));
  case HA_EXTRA_PREPARE_FOR_RENAME:
  case HA_EXTRA_FORCE_REOPEN:
    DBUG_RETURN(loop_extra_alter(operation));
    break;

    /* Category 2), used by non-MyISAM handlers */
  case HA_EXTRA_IGNORE_DUP_KEY:
  case HA_EXTRA_NO_IGNORE_DUP_KEY:
  case HA_EXTRA_KEYREAD_PRESERVE_FIELDS:
  {
    if (!m_myisam)
      DBUG_RETURN(loop_extra(operation));
    break;
  }

  /* Category 3), used by MyISAM handlers */
  case HA_EXTRA_PREPARE_FOR_UPDATE:
    /*
      Needs to be run on the first partition in the range now, and 
      later in late_extra_cache, when switching to a new partition to scan.
    */
    m_extra_prepare_for_update= TRUE;
    if (m_part_spec.start_part != NO_CURRENT_PART_ID)
    {
      if (!m_extra_cache)
        m_extra_cache_part_id= m_part_spec.start_part;
      DBUG_ASSERT(m_extra_cache_part_id == m_part_spec.start_part);
      (void) m_file[m_part_spec.start_part]->extra(HA_EXTRA_PREPARE_FOR_UPDATE);
    }
    break;
  case HA_EXTRA_NORMAL:
  case HA_EXTRA_QUICK:
  case HA_EXTRA_PREPARE_FOR_DROP:
  case HA_EXTRA_FLUSH_CACHE:
  {
    if (m_myisam)
      DBUG_RETURN(loop_extra(operation));
    break;
  }
  case HA_EXTRA_NO_READCHECK:
  {
    /*
      This is only done as a part of ha_open, which is also used in
      ha_partition::open, so no need to do anything.
    */
    break;
  }
  case HA_EXTRA_CACHE:
  {
    prepare_extra_cache(0);
    break;
  }
  case HA_EXTRA_NO_CACHE:
  {
    int ret= 0;
    if (m_extra_cache_part_id != NO_CURRENT_PART_ID)
      ret= m_file[m_extra_cache_part_id]->extra(HA_EXTRA_NO_CACHE);
    m_extra_cache= FALSE;
    m_extra_cache_size= 0;
    m_extra_prepare_for_update= FALSE;
    m_extra_cache_part_id= NO_CURRENT_PART_ID;
    DBUG_RETURN(ret);
  }
  case HA_EXTRA_WRITE_CACHE:
  {
    m_extra_cache= FALSE;
    m_extra_cache_size= 0;
    m_extra_prepare_for_update= FALSE;
    m_extra_cache_part_id= NO_CURRENT_PART_ID;
    DBUG_RETURN(loop_extra(operation));
  }
  case HA_EXTRA_IGNORE_NO_KEY:
  case HA_EXTRA_NO_IGNORE_NO_KEY:
  {
    /*
      Ignore as these are specific to NDB for handling
      idempotency
     */
    break;
  }
  case HA_EXTRA_WRITE_CAN_REPLACE:
  case HA_EXTRA_WRITE_CANNOT_REPLACE:
  {
    /*
      Informs handler that write_row() can replace rows which conflict
      with row being inserted by PK/unique key without reporting error
      to the SQL-layer.

      This optimization is not safe for partitioned table in general case
      since we may have to put new version of row into partition which is
      different from partition in which old version resides (for example
      when we partition by non-PK column or by some column which is not
      part of unique key which were violated).
      And since NDB which is the only engine at the moment that supports
      this optimization handles partitioning on its own we simple disable
      it here. (BTW for NDB this optimization is safe since it supports
      only KEY partitioning and won't use this optimization for tables
      which have additional unique constraints).
    */
    break;
  }
    /* Category 7), used by federated handlers */
  case HA_EXTRA_INSERT_WITH_UPDATE:
    DBUG_RETURN(loop_extra(operation));
    /* Category 8) Operations only used by NDB */
  case HA_EXTRA_DELETE_CANNOT_BATCH:
  case HA_EXTRA_UPDATE_CANNOT_BATCH:
  {
    /* Currently only NDB use the *_CANNOT_BATCH */
    break;
  }
    /* Category 9) Operations only used by MERGE */
  case HA_EXTRA_ADD_CHILDREN_LIST:
  case HA_EXTRA_ATTACH_CHILDREN:
  case HA_EXTRA_IS_ATTACHED_CHILDREN:
  case HA_EXTRA_DETACH_CHILDREN:
  {
    /* Special actions for MERGE tables. Ignore. */
    break;
  }
  /*
    http://dev.mysql.com/doc/refman/5.1/en/partitioning-limitations.html
    says we no longer support logging to partitioned tables, so we fail
    here.
  */
  case HA_EXTRA_MARK_AS_LOG_TABLE:
    DBUG_RETURN(ER_UNSUPORTED_LOG_ENGINE);
  default:
  {
    /* Temporary crash to discover what is wrong */
    DBUG_ASSERT(0);
    break;
  }
  }
  DBUG_RETURN(0);
}


/**
  Special extra call to reset extra parameters

  @return Operation status.
    @retval >0 Error code
    @retval 0  Success

  @note Called at end of each statement to reset buffers.
  To avoid excessive calls, the m_partitions_to_reset bitmap keep records
  of which partitions that have been used in extra(), external_lock() or
  start_stmt() and is needed to be called.
*/

int ha_partition::reset(void)
{
  int result= 0;
  int tmp;
  uint i;
  DBUG_ENTER("ha_partition::reset");

  for (i= bitmap_get_first_set(&m_partitions_to_reset);
       i < m_tot_parts;
       i= bitmap_get_next_set(&m_partitions_to_reset, i))
  {
    if ((tmp= m_file[i]->ha_reset()))
      result= tmp;
  }
  bitmap_clear_all(&m_partitions_to_reset);
  DBUG_RETURN(result);
}

/*
  Special extra method for HA_EXTRA_CACHE with cachesize as extra parameter

  SYNOPSIS
    extra_opt()
    operation                      Must be HA_EXTRA_CACHE
    cachesize                      Size of cache in full table scan

  RETURN VALUE
    >0                   Error code
    0                    Success
*/

int ha_partition::extra_opt(enum ha_extra_function operation, ulong cachesize)
{
  DBUG_ENTER("ha_partition::extra_opt()");

  DBUG_ASSERT(HA_EXTRA_CACHE == operation);
  prepare_extra_cache(cachesize);
  DBUG_RETURN(0);
}


/*
  Call extra on handler with HA_EXTRA_CACHE and cachesize

  SYNOPSIS
    prepare_extra_cache()
    cachesize                Size of cache for full table scan

  RETURN VALUE
    NONE
*/

void ha_partition::prepare_extra_cache(uint cachesize)
{
  DBUG_ENTER("ha_partition::prepare_extra_cache()");
  DBUG_PRINT("info", ("cachesize %u", cachesize));

  m_extra_cache= TRUE;
  m_extra_cache_size= cachesize;
  if (m_part_spec.start_part != NO_CURRENT_PART_ID)
  {
    DBUG_ASSERT(bitmap_is_set(&m_partitions_to_reset,
                              m_part_spec.start_part));
    bitmap_set_bit(&m_partitions_to_reset, m_part_spec.start_part);
    late_extra_cache(m_part_spec.start_part);
  }
  DBUG_VOID_RETURN;
}


/**
  Prepares our new and reorged handlers for rename or delete.

  @param operation Operation to forward

  @return Operation status
    @retval 0  Success
    @retval !0 Error
*/

int ha_partition::loop_extra_alter(enum ha_extra_function operation)
{
  int result= 0, tmp;
  handler **file;
  DBUG_ENTER("ha_partition::loop_extra_alter()");
  DBUG_ASSERT(operation == HA_EXTRA_PREPARE_FOR_RENAME ||
              operation == HA_EXTRA_FORCE_REOPEN);

  if (m_new_file != NULL)
  {
    for (file= m_new_file; *file; file++)
      if ((tmp= (*file)->extra(operation)))
        result= tmp;
  }
  if (m_reorged_file != NULL)
  {
    for (file= m_reorged_file; *file; file++)
      if ((tmp= (*file)->extra(operation)))
        result= tmp;
  }
  if ((tmp= loop_extra(operation)))
    result= tmp;
  DBUG_RETURN(result);
}

/*
  Call extra on all partitions

  SYNOPSIS
    loop_extra()
    operation             extra operation type

  RETURN VALUE
    >0                    Error code
    0                     Success
*/

int ha_partition::loop_extra(enum ha_extra_function operation)
{
  int result= 0, tmp;
  uint i;
  DBUG_ENTER("ha_partition::loop_extra()");
  
  for (i= bitmap_get_first_set(&m_part_info->lock_partitions);
       i < m_tot_parts;
       i= bitmap_get_next_set(&m_part_info->lock_partitions, i))
  {
    if ((tmp= m_file[i]->extra(operation)))
      result= tmp;
  }
  /* Add all used partitions to be called in reset(). */
  bitmap_union(&m_partitions_to_reset, &m_part_info->lock_partitions);
  DBUG_RETURN(result);
}


/*
  Call extra(HA_EXTRA_CACHE) on next partition_id

  SYNOPSIS
    late_extra_cache()
    partition_id               Partition id to call extra on

  RETURN VALUE
    NONE
*/

void ha_partition::late_extra_cache(uint partition_id)
{
  handler *file;
  DBUG_ENTER("ha_partition::late_extra_cache");
  DBUG_PRINT("info", ("extra_cache %u prepare %u partid %u size %u",
                      m_extra_cache, m_extra_prepare_for_update,
                      partition_id, m_extra_cache_size));

  if (!m_extra_cache && !m_extra_prepare_for_update)
    DBUG_VOID_RETURN;
  file= m_file[partition_id];
  if (m_extra_cache)
  {
    if (m_extra_cache_size == 0)
      (void) file->extra(HA_EXTRA_CACHE);
    else
      (void) file->extra_opt(HA_EXTRA_CACHE, m_extra_cache_size);
  }
  if (m_extra_prepare_for_update)
  {
    (void) file->extra(HA_EXTRA_PREPARE_FOR_UPDATE);
  }
  m_extra_cache_part_id= partition_id;
  DBUG_VOID_RETURN;
}


/*
  Call extra(HA_EXTRA_NO_CACHE) on next partition_id

  SYNOPSIS
    late_extra_no_cache()
    partition_id               Partition id to call extra on

  RETURN VALUE
    NONE
*/

void ha_partition::late_extra_no_cache(uint partition_id)
{
  handler *file;
  DBUG_ENTER("ha_partition::late_extra_no_cache");

  if (!m_extra_cache && !m_extra_prepare_for_update)
    DBUG_VOID_RETURN;
  file= m_file[partition_id];
  (void) file->extra(HA_EXTRA_NO_CACHE);
  DBUG_ASSERT(partition_id == m_extra_cache_part_id);
  m_extra_cache_part_id= NO_CURRENT_PART_ID;
  DBUG_VOID_RETURN;
}


/****************************************************************************
                MODULE optimiser support
****************************************************************************/

/**
  Get keys to use for scanning.

  @return key_map of keys usable for scanning

  @note No need to use read_partitions here, since it does not depend on
  which partitions is used, only which storage engine used.
*/

const key_map *ha_partition::keys_to_use_for_scanning()
{
  DBUG_ENTER("ha_partition::keys_to_use_for_scanning");
  DBUG_RETURN(m_file[0]->keys_to_use_for_scanning());
}


/**
  Minimum number of rows to base optimizer estimate on.
*/

ha_rows ha_partition::min_rows_for_estimate()
{
  uint i, max_used_partitions, tot_used_partitions;
  DBUG_ENTER("ha_partition::min_rows_for_estimate");

  tot_used_partitions= bitmap_bits_set(&m_part_info->read_partitions);

  /*
    All partitions might have been left as unused during partition pruning
    due to, for example, an impossible WHERE condition. Nonetheless, the
    optimizer might still attempt to perform (e.g. range) analysis where an
    estimate of the the number of rows is calculated using records_in_range.
    Hence, to handle this and other possible cases, use zero as the minimum
    number of rows to base the estimate on if no partition is being used.
  */
  if (!tot_used_partitions)
    DBUG_RETURN(0);

  /*
    Allow O(log2(tot_partitions)) increase in number of used partitions.
    This gives O(tot_rows/log2(tot_partitions)) rows to base the estimate on.
    I.e when the total number of partitions doubles, allow one more
    partition to be checked.
  */
  i= 2;
  max_used_partitions= 1;
  while (i < m_tot_parts)
  {
    max_used_partitions++;
    i= i << 1;
  }
  if (max_used_partitions > tot_used_partitions)
    max_used_partitions= tot_used_partitions;

  /* stats.records is already updated by the info(HA_STATUS_VARIABLE) call. */
  DBUG_PRINT("info", ("max_used_partitions: %u tot_rows: %lu",
                      max_used_partitions,
                      (ulong) stats.records));
  DBUG_PRINT("info", ("tot_used_partitions: %u min_rows_to_check: %lu",
                      tot_used_partitions,
                      (ulong) stats.records * max_used_partitions
                              / tot_used_partitions));
  DBUG_RETURN(stats.records * max_used_partitions / tot_used_partitions);
}


/**
  Get the biggest used partition.

  Starting at the N:th biggest partition and skips all non used
  partitions, returning the biggest used partition found

  @param[in,out] part_index  Skip the *part_index biggest partitions

  @return The biggest used partition with index not lower than *part_index.
    @retval NO_CURRENT_PART_ID     No more partition used.
    @retval != NO_CURRENT_PART_ID  partition id of biggest used partition with
                                   index >= *part_index supplied. Note that
                                   *part_index will be updated to the next
                                   partition index to use.
*/

uint ha_partition::get_biggest_used_partition(uint *part_index)
{
  uint part_id;
  while ((*part_index) < m_tot_parts)
  {
    part_id= m_part_ids_sorted_by_num_of_records[(*part_index)++];
    if (bitmap_is_set(&m_part_info->read_partitions, part_id))
      return part_id;
  }
  return NO_CURRENT_PART_ID;
}


/*
  Return time for a scan of the table

  SYNOPSIS
    scan_time()

  RETURN VALUE
    time for scan
*/

double ha_partition::scan_time()
{
  double scan_time= 0;
  handler **file;
  DBUG_ENTER("ha_partition::scan_time");

  for (file= m_file; *file; file++)
    if (bitmap_is_set(&(m_part_info->read_partitions), (file - m_file)))
      scan_time+= (*file)->scan_time();
  DBUG_RETURN(scan_time);
}


/**
  Find number of records in a range.
  @param inx      Index number
  @param min_key  Start of range
  @param max_key  End of range

  @return Number of rows in range.

  Given a starting key, and an ending key estimate the number of rows that
  will exist between the two. max_key may be empty which in case determine
  if start_key matches any rows.
*/

ha_rows ha_partition::records_in_range(uint inx, key_range *min_key,
				       key_range *max_key)
{
  ha_rows min_rows_to_check, rows, estimated_rows=0, checked_rows= 0;
  uint partition_index= 0, part_id;
  DBUG_ENTER("ha_partition::records_in_range");

  min_rows_to_check= min_rows_for_estimate();

  while ((part_id= get_biggest_used_partition(&partition_index))
         != NO_CURRENT_PART_ID)
  {
    rows= m_file[part_id]->records_in_range(inx, min_key, max_key);
      
    DBUG_PRINT("info", ("part %u match %lu rows of %lu", part_id, (ulong) rows,
                        (ulong) m_file[part_id]->stats.records));

    if (rows == HA_POS_ERROR)
      DBUG_RETURN(HA_POS_ERROR);
    estimated_rows+= rows;
    checked_rows+= m_file[part_id]->stats.records;
    /*
      Returning 0 means no rows can be found, so we must continue
      this loop as long as we have estimated_rows == 0.
      Also many engines return 1 to indicate that there may exist
      a matching row, we do not normalize this by dividing by number of
      used partitions, but leave it to be returned as a sum, which will
      reflect that we will need to scan each partition's index.

      Note that this statistics may not always be correct, so we must
      continue even if the current partition has 0 rows, since we might have
      deleted rows from the current partition, or inserted to the next
      partition.
    */
    if (estimated_rows && checked_rows &&
        checked_rows >= min_rows_to_check)
    {
      DBUG_PRINT("info",
                 ("records_in_range(inx %u): %lu (%lu * %lu / %lu)",
                  inx,
                  (ulong) (estimated_rows * stats.records / checked_rows),
                  (ulong) estimated_rows,
                  (ulong) stats.records,
                  (ulong) checked_rows));
      DBUG_RETURN(estimated_rows * stats.records / checked_rows);
    }
  }
  DBUG_PRINT("info", ("records_in_range(inx %u): %lu",
                      inx,
                      (ulong) estimated_rows));
  DBUG_RETURN(estimated_rows);
}


/**
  Estimate upper bound of number of rows.

  @return Number of rows.
*/

ha_rows ha_partition::estimate_rows_upper_bound()
{
  ha_rows rows, tot_rows= 0;
  handler **file= m_file;
  DBUG_ENTER("ha_partition::estimate_rows_upper_bound");

  do
  {
    if (bitmap_is_set(&(m_part_info->read_partitions), (file - m_file)))
    {
      rows= (*file)->estimate_rows_upper_bound();
      if (rows == HA_POS_ERROR)
        DBUG_RETURN(HA_POS_ERROR);
      tot_rows+= rows;
    }
  } while (*(++file));
  DBUG_RETURN(tot_rows);
}


/*
  Get time to read

  SYNOPSIS
    read_time()
    index                Index number used
    ranges               Number of ranges
    rows                 Number of rows

  RETURN VALUE
    time for read

  DESCRIPTION
    This will be optimised later to include whether or not the index can
    be used with partitioning. To achieve we need to add another parameter
    that specifies how many of the index fields that are bound in the ranges.
    Possibly added as a new call to handlers.
*/

double ha_partition::read_time(uint index, uint ranges, ha_rows rows)
{
  DBUG_ENTER("ha_partition::read_time");

  DBUG_RETURN(m_file[0]->read_time(index, ranges, rows));
}


/**
  Number of rows in table. see handler.h

  @return Number of records in the table (after pruning!)
*/

ha_rows ha_partition::records()
{
  ha_rows rows, tot_rows= 0;
  uint i;
  DBUG_ENTER("ha_partition::records");

  for (i= bitmap_get_first_set(&m_part_info->read_partitions);
       i < m_tot_parts;
       i= bitmap_get_next_set(&m_part_info->read_partitions, i))
  {
    rows= m_file[i]->records();
    if (rows == HA_POS_ERROR)
      DBUG_RETURN(HA_POS_ERROR);
    tot_rows+= rows;
  }
  DBUG_RETURN(tot_rows);
}


/*
  Is it ok to switch to a new engine for this table

  SYNOPSIS
    can_switch_engine()

  RETURN VALUE
    TRUE                  Ok
    FALSE                 Not ok

  DESCRIPTION
    Used to ensure that tables with foreign key constraints are not moved
    to engines without foreign key support.
*/

bool ha_partition::can_switch_engines()
{
  handler **file;
  DBUG_ENTER("ha_partition::can_switch_engines");
 
  file= m_file;
  do
  {
    if (!(*file)->can_switch_engines())
      DBUG_RETURN(FALSE);
  } while (*(++file));
  DBUG_RETURN(TRUE);
}


/*
  Is table cache supported

  SYNOPSIS
    table_cache_type()

*/

uint8 ha_partition::table_cache_type()
{
  DBUG_ENTER("ha_partition::table_cache_type");

  DBUG_RETURN(m_file[0]->table_cache_type());
}


/**
  Calculate hash value for KEY partitioning using an array of fields.

  @param field_array   An array of the fields in KEY partitioning

  @return hash_value calculated

  @note Uses the hash function on the character set of the field.
  Integer and floating point fields use the binary character set by default.
*/

uint32 ha_partition::calculate_key_hash_value(Field **field_array)
{
  ulong nr1= 1;
  ulong nr2= 4;

  do
  {
    Field *field= *field_array;
    field->hash(&nr1, &nr2);
  } while (*(++field_array));
  return (uint32) nr1;
}


/****************************************************************************
                MODULE print messages
****************************************************************************/

const char *ha_partition::index_type(uint inx)
{
  uint first_used_partition;
  DBUG_ENTER("ha_partition::index_type");

  first_used_partition= bitmap_get_first_set(&(m_part_info->read_partitions));

  if (first_used_partition == MY_BIT_NONE)
  {
    DBUG_ASSERT(0);                             // How can this happen?
    DBUG_RETURN(handler::index_type(inx));
  }

  DBUG_RETURN(m_file[first_used_partition]->index_type(inx));
}


enum row_type ha_partition::get_row_type() const
{
  uint i;
  enum row_type type;
  DBUG_ENTER("ha_partition::get_row_type");

  i= bitmap_get_first_set(&m_part_info->read_partitions);
  DBUG_ASSERT(i < m_tot_parts);
  if (i >= m_tot_parts)
    DBUG_RETURN(ROW_TYPE_NOT_USED);

  type= m_file[i]->get_row_type();
  DBUG_PRINT("info", ("partition %u, row_type: %d", i, type));

  for (i= bitmap_get_next_set(&m_part_info->lock_partitions, i);
       i < m_tot_parts;
       i= bitmap_get_next_set(&m_part_info->lock_partitions, i))
  {
    enum row_type part_type= m_file[i]->get_row_type();
    DBUG_PRINT("info", ("partition %u, row_type: %d", i, type));
    if (part_type != type)
      DBUG_RETURN(ROW_TYPE_NOT_USED);
  }

  DBUG_RETURN(type);
}


void ha_partition::print_error(int error, myf errflag)
{
  THD *thd= ha_thd();
  DBUG_ENTER("ha_partition::print_error");

  /* Should probably look for my own errors first */
  DBUG_PRINT("enter", ("error: %d", error));

  if ((error == HA_ERR_NO_PARTITION_FOUND) &&
      ! (thd->lex->alter_info.flags & Alter_info::ALTER_TRUNCATE_PARTITION))
    m_part_info->print_no_partition_found(table);
  else
  {
    /* In case m_file has not been initialized, like in bug#42438 */
    if (m_file)
    {
      if (m_last_part >= m_tot_parts)
      {
        DBUG_ASSERT(0);
        m_last_part= 0;
      }
      m_file[m_last_part]->print_error(error, errflag);
    }
    else
      handler::print_error(error, errflag);
  }
  DBUG_VOID_RETURN;
}


bool ha_partition::get_error_message(int error, String *buf)
{
  DBUG_ENTER("ha_partition::get_error_message");

  /* Should probably look for my own errors first */

  /* In case m_file has not been initialized, like in bug#42438 */
  if (m_file)
    DBUG_RETURN(m_file[m_last_part]->get_error_message(error, buf));
  DBUG_RETURN(handler::get_error_message(error, buf));

}


/****************************************************************************
                MODULE in-place ALTER
****************************************************************************/
/**
  Get table flags.
*/

handler::Table_flags ha_partition::table_flags() const
{
  uint first_used_partition= 0;
  DBUG_ENTER("ha_partition::table_flags");
  if (m_handler_status < handler_initialized ||
      m_handler_status >= handler_closed)
    DBUG_RETURN(PARTITION_ENABLED_TABLE_FLAGS);

  if (get_lock_type() != F_UNLCK)
  {
    /*
      The flags are cached after external_lock, and may depend on isolation
      level. So we should use a locked partition to get the correct flags.
    */
    first_used_partition= bitmap_get_first_set(&m_part_info->lock_partitions);
    if (first_used_partition == MY_BIT_NONE)
      first_used_partition= 0;
  }
  DBUG_RETURN((m_file[first_used_partition]->ha_table_flags() &
                 ~(PARTITION_DISABLED_TABLE_FLAGS)) |
                 (PARTITION_ENABLED_TABLE_FLAGS));
}


/**
  alter_table_flags must be on handler/table level, not on hton level
  due to the ha_partition hton does not know what the underlying hton is.
*/
uint ha_partition::alter_table_flags(uint flags)
{
  uint flags_to_return;
  DBUG_ENTER("ha_partition::alter_table_flags");

  flags_to_return= ht->alter_table_flags(flags);
  flags_to_return|= m_file[0]->alter_table_flags(flags);

  DBUG_RETURN(flags_to_return);
}


/**
  check if copy of data is needed in alter table.
*/
bool ha_partition::check_if_incompatible_data(HA_CREATE_INFO *create_info,
                                              uint table_changes)
{
  handler **file;
  bool ret= COMPATIBLE_DATA_YES;

  /*
    The check for any partitioning related changes have already been done
    in mysql_alter_table (by fix_partition_func), so it is only up to
    the underlying handlers.
  */
  for (file= m_file; *file; file++)
    if ((ret=  (*file)->check_if_incompatible_data(create_info,
                                                   table_changes)) !=
        COMPATIBLE_DATA_YES)
      break;
  return ret;
}


/**
  Support of in-place alter table.
*/

/**
  Helper class for in-place alter, see handler.h
*/

class ha_partition_inplace_ctx : public inplace_alter_handler_ctx
{
public:
  inplace_alter_handler_ctx **handler_ctx_array;
  bool rollback_done;
private:
  uint m_tot_parts;

public:
  ha_partition_inplace_ctx(THD *thd, uint tot_parts)
    : inplace_alter_handler_ctx(),
      handler_ctx_array(NULL),
      rollback_done(false),
      m_tot_parts(tot_parts)
  {}

  ~ha_partition_inplace_ctx()
  {
    if (handler_ctx_array)
    {
      for (uint index= 0; index < m_tot_parts; index++)
        delete handler_ctx_array[index];
    }
  }
};


enum_alter_inplace_result
ha_partition::check_if_supported_inplace_alter(TABLE *altered_table,
                                               Alter_inplace_info *ha_alter_info)
{
  uint index= 0;
  enum_alter_inplace_result result= HA_ALTER_INPLACE_NO_LOCK;
  ha_partition_inplace_ctx *part_inplace_ctx;
  THD *thd= ha_thd();

  DBUG_ENTER("ha_partition::check_if_supported_inplace_alter");

  part_inplace_ctx=
    new (thd->mem_root) ha_partition_inplace_ctx(thd, m_tot_parts);
  if (!part_inplace_ctx)
    DBUG_RETURN(HA_ALTER_ERROR);

  part_inplace_ctx->handler_ctx_array= (inplace_alter_handler_ctx **)
    thd->alloc(sizeof(inplace_alter_handler_ctx *) * m_tot_parts);
  if (!part_inplace_ctx->handler_ctx_array)
    DBUG_RETURN(HA_ALTER_ERROR);

  for (index= 0; index < m_tot_parts; index++)
    part_inplace_ctx->handler_ctx_array[index]= NULL;

  for (index= 0; index < m_tot_parts; index++)
  {
    enum_alter_inplace_result p_result=
      m_file[index]->check_if_supported_inplace_alter(altered_table,
                                                      ha_alter_info);
    part_inplace_ctx->handler_ctx_array[index]= ha_alter_info->handler_ctx;

    if (p_result < result)
      result= p_result;
    if (result == HA_ALTER_ERROR)
      break;
  }
  ha_alter_info->handler_ctx= part_inplace_ctx;

  DBUG_RETURN(result);
}


bool ha_partition::prepare_inplace_alter_table(TABLE *altered_table,
                                               Alter_inplace_info *ha_alter_info)
{
  uint index= 0;
  bool error= false;
  ha_partition_inplace_ctx *part_inplace_ctx;

  DBUG_ENTER("ha_partition::prepare_inplace_alter_table");

  part_inplace_ctx=
    static_cast<class ha_partition_inplace_ctx*>(ha_alter_info->handler_ctx);

  for (index= 0; index < m_tot_parts && !error; index++)
  {
    ha_alter_info->handler_ctx= part_inplace_ctx->handler_ctx_array[index];
    if (m_file[index]->ha_prepare_inplace_alter_table(altered_table,
                                                      ha_alter_info))
      error= true;
    part_inplace_ctx->handler_ctx_array[index]= ha_alter_info->handler_ctx;
  }
  ha_alter_info->handler_ctx= part_inplace_ctx;

  DBUG_RETURN(error);
}


bool ha_partition::inplace_alter_table(TABLE *altered_table,
                                       Alter_inplace_info *ha_alter_info)
{
  uint index= 0;
  bool error= false;
  ha_partition_inplace_ctx *part_inplace_ctx;

  DBUG_ENTER("ha_partition::inplace_alter_table");

  part_inplace_ctx=
    static_cast<class ha_partition_inplace_ctx*>(ha_alter_info->handler_ctx);

  for (index= 0; index < m_tot_parts && !error; index++)
  {
    ha_alter_info->handler_ctx= part_inplace_ctx->handler_ctx_array[index];
    if (m_file[index]->ha_inplace_alter_table(altered_table,
                                              ha_alter_info))
      error= true;
    part_inplace_ctx->handler_ctx_array[index]= ha_alter_info->handler_ctx;
  }
  ha_alter_info->handler_ctx= part_inplace_ctx;

  DBUG_RETURN(error);
}


/*
  Note that this function will try rollback failed ADD INDEX by
  executing DROP INDEX for the indexes that were committed (if any)
  before the error occured. This means that the underlying storage
  engine must be able to drop index in-place with X-lock held.
  (As X-lock will be held here if new indexes are to be committed)
*/
bool ha_partition::commit_inplace_alter_table(TABLE *altered_table,
                                              Alter_inplace_info *ha_alter_info,
                                              bool commit)
{
  uint index= 0;
  ha_partition_inplace_ctx *part_inplace_ctx;

  DBUG_ENTER("ha_partition::commit_inplace_alter_table");

  part_inplace_ctx=
    static_cast<class ha_partition_inplace_ctx*>(ha_alter_info->handler_ctx);

  if (!commit && part_inplace_ctx->rollback_done)
    DBUG_RETURN(false); // We have already rolled back changes.

  for (index= 0; index < m_tot_parts; index++)
  {
    ha_alter_info->handler_ctx= part_inplace_ctx->handler_ctx_array[index];
    if (m_file[index]->ha_commit_inplace_alter_table(altered_table,
                                                     ha_alter_info, commit))
    {
      part_inplace_ctx->handler_ctx_array[index]= ha_alter_info->handler_ctx;
      goto err;
    }
    part_inplace_ctx->handler_ctx_array[index]= ha_alter_info->handler_ctx;
    DBUG_EXECUTE_IF("ha_partition_fail_final_add_index", {
      /* Simulate failure by rollback of the second partition */
      if (m_tot_parts > 1)
      {
        index++;
        ha_alter_info->handler_ctx= part_inplace_ctx->handler_ctx_array[index];
        m_file[index]->ha_commit_inplace_alter_table(altered_table,
                                                     ha_alter_info, false);
        part_inplace_ctx->handler_ctx_array[index]= ha_alter_info->handler_ctx;
        goto err;
      }
    });
  }
  ha_alter_info->handler_ctx= part_inplace_ctx;

  DBUG_RETURN(false);

err:
  ha_alter_info->handler_ctx= part_inplace_ctx;
  /*
    Reverting committed changes is (for now) only possible for ADD INDEX
    For other changes we will just try to rollback changes.
  */
  if (index > 0 &&
      ha_alter_info->handler_flags & (Alter_inplace_info::ADD_INDEX |
                                      Alter_inplace_info::ADD_UNIQUE_INDEX |
                                      Alter_inplace_info::ADD_PK_INDEX))
  {
    Alter_inplace_info drop_info(ha_alter_info->create_info,
                                 ha_alter_info->alter_info,
                                 NULL, 0,
                                 ha_alter_info->modified_part_info,
                                 ha_alter_info->ignore);

    if (ha_alter_info->handler_flags & Alter_inplace_info::ADD_INDEX)
      drop_info.handler_flags|= Alter_inplace_info::DROP_INDEX;
    if (ha_alter_info->handler_flags & Alter_inplace_info::ADD_UNIQUE_INDEX)
      drop_info.handler_flags|= Alter_inplace_info::DROP_UNIQUE_INDEX;
    if (ha_alter_info->handler_flags & Alter_inplace_info::ADD_PK_INDEX)
      drop_info.handler_flags|= Alter_inplace_info::DROP_PK_INDEX;
    drop_info.index_drop_count= ha_alter_info->index_add_count;
    drop_info.index_drop_buffer=
      (KEY**) ha_thd()->alloc(sizeof(KEY*) * drop_info.index_drop_count);
    if (!drop_info.index_drop_buffer)
    {
      sql_print_error("Failed with error handling of adding index:\n"
                      "committing index failed, and when trying to revert "
                      "already committed partitions we failed allocating\n"
                      "memory for the index for table '%s'",
                      table_share->table_name.str);
      DBUG_RETURN(true);
    }
    for (uint i= 0; i < drop_info.index_drop_count; i++)
      drop_info.index_drop_buffer[i]=
        &ha_alter_info->key_info_buffer[ha_alter_info->index_add_buffer[i]];

    // Drop index for each partition where we already committed new index.
    for (uint i= 0; i < index; i++)
    {
      bool error= m_file[i]->ha_prepare_inplace_alter_table(altered_table,
                                                            &drop_info);
      error|= m_file[i]->ha_inplace_alter_table(altered_table, &drop_info);
      error|= m_file[i]->ha_commit_inplace_alter_table(altered_table,
                                                       &drop_info, true);
      if (error)
        sql_print_error("Failed with error handling of adding index:\n"
                        "committing index failed, and when trying to revert "
                        "already committed partitions we failed removing\n"
                        "the index for table '%s' partition nr %d",
                        table_share->table_name.str, i);
    }

    // Rollback uncommitted changes.
    for (uint i= index+1; i < m_tot_parts; i++)
    {
      ha_alter_info->handler_ctx= part_inplace_ctx->handler_ctx_array[i];
      if (m_file[i]->ha_commit_inplace_alter_table(altered_table,
                                                   ha_alter_info, false))
      {
        /* How could this happen? */
        sql_print_error("Failed with error handling of adding index:\n"
                        "Rollback of add_index failed for table\n"
                        "'%s' partition nr %d",
                        table_share->table_name.str, i);
      }
      part_inplace_ctx->handler_ctx_array[i]= ha_alter_info->handler_ctx;
    }

    // We have now reverted/rolled back changes. Set flag to prevent
    // it from being done again.
    part_inplace_ctx->rollback_done= true;

    print_error(HA_ERR_NO_PARTITION_FOUND, MYF(0));
  }

  ha_alter_info->handler_ctx= part_inplace_ctx;

  DBUG_RETURN(true);
}


void ha_partition::notify_table_changed()
{
  handler **file;

  DBUG_ENTER("ha_partition::notify_table_changed");

  for (file= m_file; *file; file++)
    (*file)->ha_notify_table_changed();

  DBUG_VOID_RETURN;
}


/*
  If frm_error() is called then we will use this to to find out what file
  extensions exist for the storage engine. This is also used by the default
  rename_table and delete_table method in handler.cc.
*/

static const char *ha_partition_ext[]=
{
  ha_par_ext, NullS
};

const char **ha_partition::bas_ext() const
{ return ha_partition_ext; }


uint ha_partition::min_of_the_max_uint(
                       uint (handler::*operator_func)(void) const) const
{
  handler **file;
  uint min_of_the_max= ((*m_file)->*operator_func)();

  for (file= m_file+1; *file; file++)
  {
    uint tmp= ((*file)->*operator_func)();
    set_if_smaller(min_of_the_max, tmp);
  }
  return min_of_the_max;
}


uint ha_partition::max_supported_key_parts() const
{
  return min_of_the_max_uint(&handler::max_supported_key_parts);
}


uint ha_partition::max_supported_key_length() const
{
  return min_of_the_max_uint(&handler::max_supported_key_length);
}


uint ha_partition::max_supported_key_part_length() const
{
  return min_of_the_max_uint(&handler::max_supported_key_part_length);
}


uint ha_partition::max_supported_record_length() const
{
  return min_of_the_max_uint(&handler::max_supported_record_length);
}


uint ha_partition::max_supported_keys() const
{
  return min_of_the_max_uint(&handler::max_supported_keys);
}


uint ha_partition::extra_rec_buf_length() const
{
  handler **file;
  uint max= (*m_file)->extra_rec_buf_length();

  for (file= m_file, file++; *file; file++)
    if (max < (*file)->extra_rec_buf_length())
      max= (*file)->extra_rec_buf_length();
  return max;
}


uint ha_partition::min_record_length(uint options) const
{
  handler **file;
  uint max= (*m_file)->min_record_length(options);

  for (file= m_file, file++; *file; file++)
    if (max < (*file)->min_record_length(options))
      max= (*file)->min_record_length(options);
  return max;
}


/****************************************************************************
                MODULE compare records
****************************************************************************/
/*
  Compare two positions

  SYNOPSIS
    cmp_ref()
    ref1                   First position
    ref2                   Second position

  RETURN VALUE
    <0                     ref1 < ref2
    0                      Equal
    >0                     ref1 > ref2

  DESCRIPTION
    We get two references and need to check if those records are the same.
    If they belong to different partitions we decide that they are not
    the same record. Otherwise we use the particular handler to decide if
    they are the same. Sort in partition id order if not equal.
*/

int ha_partition::cmp_ref(const uchar *ref1, const uchar *ref2)
{
  uint part_id;
  my_ptrdiff_t diff1, diff2;
  handler *file;
  DBUG_ENTER("ha_partition::cmp_ref");

  if ((ref1[0] == ref2[0]) && (ref1[1] == ref2[1]))
  {
    part_id= uint2korr(ref1);
    file= m_file[part_id];
    DBUG_ASSERT(part_id < m_tot_parts);
    DBUG_RETURN(file->cmp_ref((ref1 + PARTITION_BYTES_IN_POS),
			      (ref2 + PARTITION_BYTES_IN_POS)));
  }
  diff1= ref2[1] - ref1[1];
  diff2= ref2[0] - ref1[0];
  if (diff1 > 0)
  {
    DBUG_RETURN(-1);
  }
  if (diff1 < 0)
  {
    DBUG_RETURN(+1);
  }
  if (diff2 > 0)
  {
    DBUG_RETURN(-1);
  }
  DBUG_RETURN(+1);
}


/****************************************************************************
                MODULE auto increment
****************************************************************************/


int ha_partition::reset_auto_increment(ulonglong value)
{
  handler **file= m_file;
  int res;
  DBUG_ENTER("ha_partition::reset_auto_increment");
  lock_auto_increment();
  part_share->auto_inc_initialized= false;
  part_share->next_auto_inc_val= 0;
  do
  {
    if ((res= (*file)->ha_reset_auto_increment(value)) != 0)
      break;
  } while (*(++file));
  unlock_auto_increment();
  DBUG_RETURN(res);
}


/**
  This method is called by update_auto_increment which in turn is called
  by the individual handlers as part of write_row. We use the
  part_share->next_auto_inc_val, or search all
  partitions for the highest auto_increment_value if not initialized or
  if auto_increment field is a secondary part of a key, we must search
  every partition when holding a mutex to be sure of correctness.
*/

void ha_partition::get_auto_increment(ulonglong offset, ulonglong increment,
                                      ulonglong nb_desired_values,
                                      ulonglong *first_value,
                                      ulonglong *nb_reserved_values)
{
  DBUG_ENTER("ha_partition::get_auto_increment");
  DBUG_PRINT("info", ("offset: %lu inc: %lu desired_values: %lu "
                      "first_value: %lu", (ulong) offset, (ulong) increment,
                      (ulong) nb_desired_values, (ulong) *first_value));
  DBUG_ASSERT(increment && nb_desired_values);
  *first_value= 0;
  if (table->s->next_number_keypart)
  {
    /*
      next_number_keypart is != 0 if the auto_increment column is a secondary
      column in the index (it is allowed in MyISAM)
    */
    DBUG_PRINT("info", ("next_number_keypart != 0"));
    ulonglong nb_reserved_values_part;
    ulonglong first_value_part, max_first_value;
    handler **file= m_file;
    first_value_part= max_first_value= *first_value;
    /* Must lock and find highest value among all partitions. */
    lock_auto_increment();
    do
    {
      /* Only nb_desired_values = 1 makes sense */
      (*file)->get_auto_increment(offset, increment, 1,
                                 &first_value_part, &nb_reserved_values_part);
      if (first_value_part == ULONGLONG_MAX) // error in one partition
      {
        *first_value= first_value_part;
        /* log that the error was between table/partition handler */
        sql_print_error("Partition failed to reserve auto_increment value");
        unlock_auto_increment();
        DBUG_VOID_RETURN;
      }
      DBUG_PRINT("info", ("first_value_part: %lu", (ulong) first_value_part));
      set_if_bigger(max_first_value, first_value_part);
    } while (*(++file));
    *first_value= max_first_value;
    *nb_reserved_values= 1;
    unlock_auto_increment();
  }
  else
  {
    THD *thd= ha_thd();
    /*
      This is initialized in the beginning of the first write_row call.
    */
    DBUG_ASSERT(part_share->auto_inc_initialized);
    /*
      Get a lock for handling the auto_increment in part_share
      for avoiding two concurrent statements getting the same number.
    */ 

    lock_auto_increment();

    /*
      In a multi-row insert statement like INSERT SELECT and LOAD DATA
      where the number of candidate rows to insert is not known in advance
      we must hold a lock/mutex for the whole statement if we have statement
      based replication. Because the statement-based binary log contains
      only the first generated value used by the statement, and slaves assumes
      all other generated values used by this statement were consecutive to
      this first one, we must exclusively lock the generator until the statement
      is done.
    */
    if (!auto_increment_safe_stmt_log_lock &&
        thd->lex->sql_command != SQLCOM_INSERT &&
        mysql_bin_log.is_open() &&
        !thd->is_current_stmt_binlog_format_row() &&
        (thd->variables.option_bits & OPTION_BIN_LOG))
    {
      DBUG_PRINT("info", ("locking auto_increment_safe_stmt_log_lock"));
      auto_increment_safe_stmt_log_lock= TRUE;
    }

    /* this gets corrected (for offset/increment) in update_auto_increment */
    *first_value= part_share->next_auto_inc_val;
    part_share->next_auto_inc_val+= nb_desired_values * increment;

    unlock_auto_increment();
    DBUG_PRINT("info", ("*first_value: %lu", (ulong) *first_value));
    *nb_reserved_values= nb_desired_values;
  }
  DBUG_VOID_RETURN;
}

void ha_partition::release_auto_increment()
{
  DBUG_ENTER("ha_partition::release_auto_increment");

  if (table->s->next_number_keypart)
  {
    uint i;
    for (i= bitmap_get_first_set(&m_part_info->lock_partitions);
         i < m_tot_parts;
         i= bitmap_get_next_set(&m_part_info->lock_partitions, i))
    {
      m_file[i]->ha_release_auto_increment();
    }
  }
  else if (next_insert_id)
  {
    ulonglong next_auto_inc_val;
    lock_auto_increment();
    next_auto_inc_val= part_share->next_auto_inc_val;
    /*
      If the current auto_increment values is lower than the reserved
      value, and the reserved value was reserved by this thread,
      we can lower the reserved value.
    */
    if (next_insert_id < next_auto_inc_val &&
        auto_inc_interval_for_cur_row.maximum() >= next_auto_inc_val)
    {
      THD *thd= ha_thd();
      /*
        Check that we do not lower the value because of a failed insert
        with SET INSERT_ID, i.e. forced/non generated values.
      */
      if (thd->auto_inc_intervals_forced.maximum() < next_insert_id)
        part_share->next_auto_inc_val= next_insert_id;
    }
    DBUG_PRINT("info", ("part_share->next_auto_inc_val: %lu",
                        (ulong) part_share->next_auto_inc_val));

    /* Unlock the multi row statement lock taken in get_auto_increment */
    if (auto_increment_safe_stmt_log_lock)
    {
      auto_increment_safe_stmt_log_lock= FALSE;
      DBUG_PRINT("info", ("unlocking auto_increment_safe_stmt_log_lock"));
    }

    unlock_auto_increment();
  }
  DBUG_VOID_RETURN;
}

/****************************************************************************
                MODULE initialize handler for HANDLER call
****************************************************************************/

void ha_partition::init_table_handle_for_HANDLER()
{
  return;
}


/**
  Return the checksum of the table (all partitions)
*/

uint ha_partition::checksum() const
{
  ha_checksum sum= 0;

  DBUG_ENTER("ha_partition::checksum");
  if ((table_flags() & HA_HAS_CHECKSUM))
  {
    handler **file= m_file;
    do
    {
      sum+= (*file)->checksum();
    } while (*(++file));
  }
  DBUG_RETURN(sum);
}


/****************************************************************************
                MODULE enable/disable indexes
****************************************************************************/

/*
  Disable indexes for a while
  SYNOPSIS
    disable_indexes()
    mode                      Mode
  RETURN VALUES
    0                         Success
    != 0                      Error
*/

int ha_partition::disable_indexes(uint mode)
{
  handler **file;
  int error= 0;

  DBUG_ASSERT(bitmap_is_set_all(&(m_part_info->lock_partitions)));
  for (file= m_file; *file; file++)
  {
    if ((error= (*file)->ha_disable_indexes(mode)))
      break;
  }
  return error;
}


/*
  Enable indexes again
  SYNOPSIS
    enable_indexes()
    mode                      Mode
  RETURN VALUES
    0                         Success
    != 0                      Error
*/

int ha_partition::enable_indexes(uint mode)
{
  handler **file;
  int error= 0;

  DBUG_ASSERT(bitmap_is_set_all(&(m_part_info->lock_partitions)));
  for (file= m_file; *file; file++)
  {
    if ((error= (*file)->ha_enable_indexes(mode)))
      break;
  }
  return error;
}


/*
  Check if indexes are disabled
  SYNOPSIS
    indexes_are_disabled()

  RETURN VALUES
    0                      Indexes are enabled
    != 0                   Indexes are disabled
*/

int ha_partition::indexes_are_disabled(void)
{
  handler **file;
  int error= 0;

  DBUG_ASSERT(bitmap_is_set_all(&(m_part_info->lock_partitions)));
  for (file= m_file; *file; file++)
  {
    if ((error= (*file)->indexes_are_disabled()))
      break;
  }
  return error;
}


struct st_mysql_storage_engine partition_storage_engine=
{ MYSQL_HANDLERTON_INTERFACE_VERSION };

mysql_declare_plugin(partition)
{
  MYSQL_STORAGE_ENGINE_PLUGIN,
  &partition_storage_engine,
  "partition",
  "Mikael Ronstrom, MySQL AB",
  "Partition Storage Engine Helper",
  PLUGIN_LICENSE_GPL,
  partition_initialize, /* Plugin Init */
  NULL, /* Plugin Deinit */
  0x0100, /* 1.0 */
  NULL,                       /* status variables                */
  NULL,                       /* system variables                */
  NULL,                       /* config options                  */
  0,                          /* flags                           */
}
mysql_declare_plugin_end;

#endif<|MERGE_RESOLUTION|>--- conflicted
+++ resolved
@@ -4757,13 +4757,8 @@
   */
   if (!m_ordered_rec_buffer)
   {
-<<<<<<< HEAD
-    uint map_len, alloc_len;
+    uint alloc_len;
     uint used_parts= bitmap_bits_set(&m_part_info->read_partitions);
-=======
-    uint alloc_len;
-    uint used_parts= bitmap_bits_set(&m_part_info->used_partitions);
->>>>>>> ae8832bf
     /* Allocate record buffer for each used partition. */
     alloc_len= used_parts * (m_rec_length + PARTITION_BYTES_IN_POS);
     /* Allocate a key for temporary use when setting up the scan. */
