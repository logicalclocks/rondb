/* Copyright (c) 2007, 2010, Oracle and/or its affiliates. All rights reserved.

   This program is free software; you can redistribute it and/or modify
   it under the terms of the GNU General Public License as published by
   the Free Software Foundation; version 2 of the License.

   This program is distributed in the hope that it will be useful,
   but WITHOUT ANY WARRANTY; without even the implied warranty of
   MERCHANTABILITY or FITNESS FOR A PARTICULAR PURPOSE.  See the
   GNU General Public License for more details.

   You should have received a copy of the GNU General Public License
   along with this program; if not, write to the Free Software Foundation,
   51 Franklin Street, Suite 500, Boston, MA 02110-1335 USA */

#include "sql_priv.h"
#include "unireg.h"
#include "rpl_rli.h"
#include "rpl_record.h"
#include "rpl_slave.h"                  // Need to pull in slave_print_msg
#include "rpl_utility.h"
#include "rpl_rli.h"

/**
   Pack a record of data for a table into a format suitable for
   transfer via the binary log.

   The format for a row in transfer with N fields is the following:

   ceil(N/8) null bytes:
       One null bit for every column *regardless of whether it can be
       null or not*. This simplifies the decoding. Observe that the
       number of null bits is equal to the number of set bits in the
       @c cols bitmap. The number of null bytes is the smallest number
       of bytes necessary to store the null bits.

       Padding bits are 1.

   N packets:
       Each field is stored in packed format.


   @param table    Table describing the format of the record

   @param cols     Bitmap with a set bit for each column that should
                   be stored in the row

   @param row_data Pointer to memory where row will be written

   @param record   Pointer to record that should be packed. It is
                   assumed that the pointer refers to either @c
                   record[0] or @c record[1], but no such check is
                   made since the code does not rely on that.

   @return The number of bytes written at @c row_data.
 */
#if !defined(MYSQL_CLIENT)
size_t
pack_row(TABLE *table, MY_BITMAP const* cols,
         uchar *row_data, const uchar *record)
{
  Field **p_field= table->field, *field;
  int const null_byte_count= (bitmap_bits_set(cols) + 7) / 8;
  uchar *pack_ptr = row_data + null_byte_count;
  uchar *null_ptr = row_data;
  my_ptrdiff_t const rec_offset= record - table->record[0];
  my_ptrdiff_t const def_offset= table->s->default_values - table->record[0];

  DBUG_ENTER("pack_row");

  /*
    We write the null bits and the packed records using one pass
    through all the fields. The null bytes are written little-endian,
    i.e., the first fields are in the first byte.
   */
  unsigned int null_bits= (1U << 8) - 1;
  // Mask to mask out the correct but among the null bits
  unsigned int null_mask= 1U;
  for ( ; (field= *p_field) ; p_field++)
  {
    DBUG_PRINT("debug", ("null_mask=%d; null_ptr=%p; row_data=%p; null_byte_count=%d",
                         null_mask, null_ptr, row_data, null_byte_count));
    if (bitmap_is_set(cols, p_field - table->field))
    {
      my_ptrdiff_t offset;
      if (field->is_null(rec_offset))
      {
        offset= def_offset;
        null_bits |= null_mask;
      }
      else
      {
        offset= rec_offset;
        null_bits &= ~null_mask;

        /*
          We only store the data of the field if it is non-null

          For big-endian machines, we have to make sure that the
          length is stored in little-endian format, since this is the
          format used for the binlog.
        */
#ifndef DBUG_OFF
        const uchar *old_pack_ptr= pack_ptr;
#endif
        pack_ptr= field->pack(pack_ptr, field->ptr + offset,
                              field->max_data_length(), TRUE);
        DBUG_PRINT("debug", ("field: %s; real_type: %d, pack_ptr: 0x%lx;"
                             " pack_ptr':0x%lx; bytes: %d",
                             field->field_name, field->real_type(),
                             (ulong) old_pack_ptr, (ulong) pack_ptr,
                             (int) (pack_ptr - old_pack_ptr)));
      }

      null_mask <<= 1;
      if ((null_mask & 0xFF) == 0)
      {
        DBUG_ASSERT(null_ptr < row_data + null_byte_count);
        null_mask = 1U;
        *null_ptr++ = null_bits;
        null_bits= (1U << 8) - 1;
      }
    }
  }

  /*
    Write the last (partial) byte, if there is one
  */
  if ((null_mask & 0xFF) > 1)
  {
    DBUG_ASSERT(null_ptr < row_data + null_byte_count);
    *null_ptr++ = null_bits;
  }

  /*
    The null pointer should now point to the first byte of the
    packed data. If it doesn't, something is very wrong.
  */
  DBUG_ASSERT(null_ptr == row_data + null_byte_count);
  DBUG_DUMP("row_data", row_data, pack_ptr - row_data);
  DBUG_RETURN(static_cast<size_t>(pack_ptr - row_data));
}
#endif


/**
   Unpack a row into @c table->record[0].

   The function will always unpack into the @c table->record[0]
   record.  This is because there are too many dependencies on where
   the various member functions of Field and subclasses expect to
   write.

   The row is assumed to only consist of the fields for which the
   corresponding bit in bitset @c cols is set; the other parts of the
   record are left alone.

   At most @c colcnt columns are read: if the table is larger than
   that, the remaining fields are not filled in.

   @note The relay log information can be NULL, which means that no
   checking or comparison with the source table is done, simply
   because it is not used.  This feature is used by MySQL Backup to
   unpack a row from from the backup image, but can be used for other
   purposes as well.

   @param rli     Relay log info, which can be NULL
   @param table   Table to unpack into
   @param colcnt  Number of columns to read from record
   @param row_data
                  Packed row data
   @param cols    Pointer to bitset describing columns to fill in
   @param row_end Pointer to variable that will hold the value of the
                  one-after-end position for the row
   @param master_reclength
                  Pointer to variable that will be set to the length of the
                  record on the master side

   @retval 0 No error

   @retval HA_ERR_GENERIC
   A generic, internal, error caused the unpacking to fail.
 */
#if !defined(MYSQL_CLIENT) && defined(HAVE_REPLICATION)
int
unpack_row(Relay_log_info const *rli,
           TABLE *table, uint const colcnt,
           uchar const *const row_data, MY_BITMAP const *cols,
           uchar const **const row_end, ulong *const master_reclength,
           const bool abort_on_warning, const bool first_row)
{
  DBUG_ENTER("unpack_row");
  DBUG_ASSERT(row_data);
  DBUG_ASSERT(table);
  size_t const master_null_byte_count= (bitmap_bits_set(cols) + 7) / 8;
  int error= 0;

  uchar const *null_ptr= row_data;
  uchar const *pack_ptr= row_data + master_null_byte_count;

  Field **const begin_ptr = table->field;
  Field **field_ptr;
  Field **const end_ptr= begin_ptr + colcnt;

  DBUG_ASSERT(null_ptr < row_data + master_null_byte_count);

  // Mask to mask out the correct bit among the null bits
  unsigned int null_mask= 1U;
  // The "current" null bits
  unsigned int null_bits= *null_ptr++;
  uint i= 0;
  table_def *tabledef= NULL;
  TABLE *conv_table= NULL;
  bool table_found= rli && rli->get_table_data(table, &tabledef, &conv_table);
  DBUG_PRINT("debug", ("Table data: table_found: %d, tabldef: %p, conv_table: %p",
                       table_found, tabledef, conv_table));
  DBUG_ASSERT(table_found);

  /*
    If rli is NULL it means that there is no source table and that the
    row shall just be unpacked without doing any checks. This feature
    is used by MySQL Backup, but can be used for other purposes as
    well.
   */
  if (rli && !table_found)
    DBUG_RETURN(HA_ERR_GENERIC);

  for (field_ptr= begin_ptr ; field_ptr < end_ptr && *field_ptr ; ++field_ptr)
  {
    /*
      If there is a conversion table, we pick up the field pointer to
      the conversion table.  If the conversion table or the field
      pointer is NULL, no conversions are necessary.
     */
    Field *conv_field=
      conv_table ? conv_table->field[field_ptr - begin_ptr] : NULL;
    Field *const f=
      conv_field ? conv_field : *field_ptr;
    DBUG_PRINT("debug", ("Conversion %srequired for field '%s' (#%ld)",
                         conv_field ? "" : "not ",
<<<<<<< HEAD
                         (*field_ptr)->field_name, (long)(field_ptr - begin_ptr)));
=======
                         (*field_ptr)->field_name,
                         (long) (field_ptr - begin_ptr)));
>>>>>>> 2aa7463b
    DBUG_ASSERT(f != NULL);

    /*
      No need to bother about columns that does not exist: they have
      gotten default values when being emptied above.
     */
    if (bitmap_is_set(cols, field_ptr -  begin_ptr))
    {
      if ((null_mask & 0xFF) == 0)
      {
        DBUG_ASSERT(null_ptr < row_data + master_null_byte_count);
        null_mask= 1U;
        null_bits= *null_ptr++;
      }

      DBUG_ASSERT(null_mask & 0xFF); // One of the 8 LSB should be set

      /* Field...::unpack() cannot return 0 */
      DBUG_ASSERT(pack_ptr != NULL);

      if (null_bits & null_mask)
      {
        if (f->maybe_null())
        {
          DBUG_PRINT("debug", ("Was NULL; null mask: 0x%x; null bits: 0x%x",
                               null_mask, null_bits));
          /** 
            Calling reset just in case one is unpacking on top a 
            record with data. 

            This could probably go into set_null() but doing so, 
            (i) triggers assertion in other parts of the code at 
            the moment; (ii) it would make us reset the field,
            always when setting null, which right now doesn't seem 
            needed anywhere else except here.

            TODO: maybe in the future we should consider moving 
                  the reset to make it part of set_null. But then
                  the assertions triggered need to be 
                  addressed/revisited.
           */
          f->reset();
          f->set_null();
        }
        else
        {
          MYSQL_ERROR::enum_warning_level error_type=
            MYSQL_ERROR::WARN_LEVEL_NOTE;
          if (abort_on_warning && (table->file->has_transactions() ||
                                   first_row))
          {
            error = HA_ERR_ROWS_EVENT_APPLY;
            error_type= MYSQL_ERROR::WARN_LEVEL_ERROR;
          }
          else
          {
            f->set_default();
            error_type= MYSQL_ERROR::WARN_LEVEL_WARN;
          }
          push_warning_printf(current_thd, error_type,
                              ER_BAD_NULL_ERROR,
                              ER(ER_BAD_NULL_ERROR),
                              f->field_name);
        }
      }
      else
      {
        f->set_notnull();

        /*
          We only unpack the field if it was non-null.
          Use the master's size information if available else call
          normal unpack operation.
        */
        uint16 const metadata= tabledef->field_metadata(i);
#ifndef DBUG_OFF
        uchar const *const old_pack_ptr= pack_ptr;
#endif
        pack_ptr= f->unpack(f->ptr, pack_ptr, metadata, TRUE);
	DBUG_PRINT("debug", ("field: %s; metadata: 0x%x;"
                             " pack_ptr: 0x%lx; pack_ptr': 0x%lx; bytes: %d",
                             f->field_name, metadata,
                             (ulong) old_pack_ptr, (ulong) pack_ptr,
                             (int) (pack_ptr - old_pack_ptr)));
      }

      /*
        If conv_field is set, then we are doing a conversion. In this
        case, we have unpacked the master data to the conversion
        table, so we need to copy the value stored in the conversion
        table into the final table and do the conversion at the same time.
      */
      if (conv_field)
      {
        Copy_field copy;
#ifndef DBUG_OFF
        char source_buf[MAX_FIELD_WIDTH];
        char value_buf[MAX_FIELD_WIDTH];
        String source_type(source_buf, sizeof(source_buf), system_charset_info);
        String value_string(value_buf, sizeof(value_buf), system_charset_info);
        conv_field->sql_type(source_type);
        conv_field->val_str(&value_string);
        DBUG_PRINT("debug", ("Copying field '%s' of type '%s' with value '%s'",
                             (*field_ptr)->field_name,
                             source_type.c_ptr_safe(), value_string.c_ptr_safe()));
#endif
        copy.set(*field_ptr, f, TRUE);
        (*copy.do_copy)(&copy);
#ifndef DBUG_OFF
        char target_buf[MAX_FIELD_WIDTH];
        String target_type(target_buf, sizeof(target_buf), system_charset_info);
        (*field_ptr)->sql_type(target_type);
        (*field_ptr)->val_str(&value_string);
        DBUG_PRINT("debug", ("Value of field '%s' of type '%s' is now '%s'",
                             (*field_ptr)->field_name,
                             target_type.c_ptr_safe(), value_string.c_ptr_safe()));
#endif
      }

      null_mask <<= 1;
    }
    i++;
  }

  /*
    throw away master's extra fields
  */
  uint max_cols= min(tabledef->size(), cols->n_bits);
  for (; i < max_cols; i++)
  {
    if (bitmap_is_set(cols, i))
    {
      if ((null_mask & 0xFF) == 0)
      {
        DBUG_ASSERT(null_ptr < row_data + master_null_byte_count);
        null_mask= 1U;
        null_bits= *null_ptr++;
      }
      DBUG_ASSERT(null_mask & 0xFF); // One of the 8 LSB should be set

      if (!((null_bits & null_mask) && tabledef->maybe_null(i)))
        pack_ptr+= tabledef->calc_field_size(i, (uchar *) pack_ptr);
      null_mask <<= 1;
    }
  }

  /*
    We should now have read all the null bytes, otherwise something is
    really wrong.
   */
  DBUG_ASSERT(null_ptr == row_data + master_null_byte_count);

  DBUG_DUMP("row_data", row_data, pack_ptr - row_data);

  *row_end = pack_ptr;
  if (master_reclength)
  {
    if (*field_ptr)
      *master_reclength = (*field_ptr)->ptr - table->record[0];
    else
      *master_reclength = table->s->reclength;
  }
  
  DBUG_RETURN(error);
}

/**
  Fills @c table->record[0] with default values.

  First @c restore_record() is called to restore the default values for
  record concerning the given table. Then, if @c check is true, 
  a check is performed to see if fields are have default value or can 
  be NULL. Otherwise error is reported.
 
  @param table  Table whose record[0] buffer is prepared. 
  @param skip   Number of columns for which default/nullable check 
                should be skipped.
  @param check  Specifies if lack of default error needs checking.
  @param abort_on_warning
                Controls how to react on lack of a field's default.
                The parameter mimics the master side one for
                @c check_that_all_fields_are_given_values.
                
  @returns 0 on success or a handler level error code
 */ 
int prepare_record(TABLE *const table, 
                   const uint skip, const bool check,
                   const bool abort_on_warning, const bool first_row)
{
  DBUG_ENTER("prepare_record");

  int error= 0;
  restore_record(table, s->default_values);

  /*
     This skip should be revisited in 6.0, because in 6.0 RBR one 
     can have holes in the row (as the grain of the writeset is 
     the column and not the entire row).
   */
  if (skip >= table->s->fields || !check)
    DBUG_RETURN(0);

  /*
    For fields the extra fields on the slave, we check if they have a default.
    The check follows the same rules as the INSERT query without specifying an
    explicit value for a field not having the explicit default 
    (@c check_that_all_fields_are_given_values()).
  */
  for (Field **field_ptr= table->field+skip; *field_ptr; ++field_ptr)
  {
    Field *const f= *field_ptr;
    if ((f->flags &  NO_DEFAULT_VALUE_FLAG) &&
        (f->real_type() != MYSQL_TYPE_ENUM))
    {

      MYSQL_ERROR::enum_warning_level error_type=
        MYSQL_ERROR::WARN_LEVEL_NOTE;
      if (abort_on_warning && (table->file->has_transactions() ||
                               first_row))
      {
        error= HA_ERR_ROWS_EVENT_APPLY;
        error_type= MYSQL_ERROR::WARN_LEVEL_ERROR;
      }
      else
      {
        f->set_default();
        error_type= MYSQL_ERROR::WARN_LEVEL_WARN;
      }
      push_warning_printf(current_thd, error_type,
                          ER_NO_DEFAULT_FOR_FIELD,
                          ER(ER_NO_DEFAULT_FOR_FIELD),
                          f->field_name);
    }
  }

  DBUG_RETURN(error);
}

#endif // HAVE_REPLICATION<|MERGE_RESOLUTION|>--- conflicted
+++ resolved
@@ -238,12 +238,8 @@
       conv_field ? conv_field : *field_ptr;
     DBUG_PRINT("debug", ("Conversion %srequired for field '%s' (#%ld)",
                          conv_field ? "" : "not ",
-<<<<<<< HEAD
-                         (*field_ptr)->field_name, (long)(field_ptr - begin_ptr)));
-=======
                          (*field_ptr)->field_name,
                          (long) (field_ptr - begin_ptr)));
->>>>>>> 2aa7463b
     DBUG_ASSERT(f != NULL);
 
     /*
