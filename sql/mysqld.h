/* Copyright (c) 2010, 2014, Oracle and/or its affiliates. All rights reserved.

   This program is free software; you can redistribute it and/or modify
   it under the terms of the GNU General Public License as published by
   the Free Software Foundation; version 2 of the License.

   This program is distributed in the hope that it will be useful,
   but WITHOUT ANY WARRANTY; without even the implied warranty of
   MERCHANTABILITY or FITNESS FOR A PARTICULAR PURPOSE.  See the
   GNU General Public License for more details.

   You should have received a copy of the GNU General Public License
   along with this program; if not, write to the Free Software
   Foundation, Inc., 51 Franklin St, Fifth Floor, Boston, MA  02110-1301  USA */

#ifndef MYSQLD_INCLUDED
#define MYSQLD_INCLUDED

#include "my_global.h" /* MYSQL_PLUGIN_IMPORT, FN_REFLEN, FN_EXTLEN */
#include "sql_bitmap.h"                         /* Bitmap */
#include "my_decimal.h"                         /* my_decimal */
#include "mysql_com.h"                     /* SERVER_VERSION_LENGTH */
#include "my_atomic.h"                     /* my_atomic_add64 */
#include "pfs_file_provider.h"
#include "mysql/psi/mysql_file.h"          /* MYSQL_FILE */
#include "sql_list.h"                      /* I_List */
#include "sql_cmd.h"                       /* SQLCOM_END */

class THD;
struct handlerton;
class Time_zone;


typedef struct st_mysql_const_lex_string LEX_CSTRING;
typedef struct st_mysql_show_var SHOW_VAR;
typedef struct st_mysql_socket MYSQL_SOCKET;

/*
  This forward declaration is used from C files where the real
  definition is included before.  Since C does not allow repeated
  typedef declarations, even when identical, the definition may not be
  repeated.
*/
#ifndef CHARSET_INFO_DEFINED
typedef struct charset_info_st CHARSET_INFO;
#endif  /* CHARSET_INFO_DEFINED */

#if MAX_INDEXES <= 64
typedef Bitmap<64>  key_map;          /* Used for finding keys */
#elif MAX_INDEXES > 255
#error "MAX_INDEXES values greater than 255 is not supported."
#else
typedef Bitmap<((MAX_INDEXES+7)/8*8)> key_map; /* Used for finding keys */
#endif

	/* Bits from testflag */
#define TEST_PRINT_CACHED_TABLES 1
#define TEST_NO_KEY_GROUP	 2
#define TEST_MIT_THREAD		4
/*
  TEST_BLOCKING is made obsolete and is not used any
  where in the code base and is retained here so that
  the other bit flag values are not changed.
*/
#define OBSOLETE_TEST_BLOCKING	8
#define TEST_KEEP_TMP_TABLES	16
#define TEST_READCHECK		64	/**< Force use of readcheck */
#define TEST_NO_EXTRA		128
#define TEST_CORE_ON_SIGNAL	256	/**< Give core if signal */
#define TEST_NO_STACKTRACE	512
#define TEST_SIGINT	        1024    /**< Allow sigint on threads */
#define TEST_SYNCHRONIZATION    2048    /**< get server to do sleep in
                                           some places */
#define TEST_DO_QUICK_LEAK_CHECK 4096   /**< Do Valgrind leak check for
                                           each command. */

#define SPECIAL_NO_NEW_FUNC	2		/* Skip new functions */
#define SPECIAL_SKIP_SHOW_DB    4               /* Don't allow 'show db' */
#define SPECIAL_ENGLISH        32		/* English error messages */
#define SPECIAL_NO_RESOLVE     64		/* Don't use gethostname */
#define SPECIAL_NO_HOST_CACHE	512		/* Don't cache hosts */
#define SPECIAL_SHORT_LOG_FORMAT 1024

/* Function prototypes */
#ifndef EMBEDDED_LIBRARY
void kill_mysql(void);
#endif
void refresh_status(THD *thd);
bool is_secure_file_path(char *path);
int handle_early_options();
void adjust_related_options(ulong *requested_open_files);
ulong sql_rnd_with_mutex();

// These are needed for unit testing.
void set_remaining_args(int argc, char **argv);
int init_common_variables();
void my_init_signals();
bool gtid_server_init();
void gtid_server_cleanup();

extern "C" MYSQL_PLUGIN_IMPORT CHARSET_INFO *system_charset_info;
extern MYSQL_PLUGIN_IMPORT CHARSET_INFO *files_charset_info ;
extern MYSQL_PLUGIN_IMPORT CHARSET_INFO *national_charset_info;
extern MYSQL_PLUGIN_IMPORT CHARSET_INFO *table_alias_charset;

/**
  Character set of the buildin error messages loaded from errmsg.sys.
*/
extern CHARSET_INFO *error_message_charset_info;

extern CHARSET_INFO *character_set_filesystem;

extern MY_BITMAP temp_pool;
extern bool opt_large_files, server_id_supplied;
extern bool opt_update_log, opt_bin_log, opt_error_log;
extern my_bool opt_log_slave_updates;
extern bool opt_general_log, opt_slow_log, opt_general_log_raw;
extern my_bool opt_backup_history_log;
extern my_bool opt_backup_progress_log;
extern ulonglong log_output_options;
extern ulong log_backup_output_options;
extern my_bool opt_log_queries_not_using_indexes;
extern ulong opt_log_throttle_queries_not_using_indexes;
extern bool opt_disable_networking, opt_skip_show_db;
extern bool opt_skip_name_resolve;
extern bool opt_ignore_builtin_innodb;
extern my_bool opt_character_set_client_handshake;
extern MYSQL_PLUGIN_IMPORT bool volatile abort_loop;
extern my_bool opt_bootstrap;
extern my_bool opt_safe_user_create;
extern my_bool opt_safe_show_db, opt_local_infile, opt_myisam_use_mmap;
extern my_bool opt_slave_compressed_protocol, use_temp_pool;
extern ulong slave_exec_mode_options;
extern ulonglong slave_type_conversions_options;
extern my_bool read_only, opt_readonly;
extern my_bool lower_case_file_system;
extern ulonglong slave_rows_search_algorithms_options;

#ifdef HAVE_REPLICATION
extern my_bool opt_slave_preserve_commit_order;
#endif

#ifndef DBUG_OFF
extern uint slave_rows_last_search_algorithm_used;
#endif
extern ulong mts_parallel_option;
extern my_bool opt_enable_named_pipe, opt_sync_frm, opt_allow_suspicious_udfs;
extern my_bool opt_secure_auth;
extern char* opt_secure_file_priv;
extern char* opt_secure_backup_file_priv;
extern size_t opt_secure_backup_file_priv_len;
extern my_bool opt_log_slow_admin_statements, opt_log_slow_slave_statements;
extern my_bool sp_automatic_privileges, opt_noacl;
extern my_bool opt_old_style_user_limits, trust_function_creators;
extern uint opt_crash_binlog_innodb;
extern char *shared_memory_base_name, *mysqld_unix_port;
extern my_bool opt_enable_shared_memory;
extern char *default_tz_name;
extern Time_zone *default_tz;
extern char *default_storage_engine;
extern char *default_tmp_storage_engine;
extern ulong internal_tmp_disk_storage_engine;
extern bool opt_endinfo, using_udf_functions;
extern my_bool locked_in_memory;
extern bool opt_using_transactions;
extern ulong max_long_data_size;
extern ulong current_pid;
extern ulong expire_logs_days;
extern my_bool relay_log_recovery;
extern uint sync_binlog_period, sync_relaylog_period, 
            sync_relayloginfo_period, sync_masterinfo_period,
            opt_mts_checkpoint_period, opt_mts_checkpoint_group;
extern ulong opt_tc_log_size, tc_log_max_pages_used, tc_log_page_size;
extern ulong tc_log_page_waits;
extern my_bool relay_log_purge, opt_innodb_safe_binlog, opt_innodb;
extern my_bool relay_log_recovery;
extern my_bool offline_mode;
extern uint test_flags,select_errors,ha_open_options;
extern uint protocol_version, mysqld_port, dropping_tables;
extern ulong delay_key_write_options;
extern ulong opt_log_timestamps;
extern const char *timestamp_type_names[];
extern char *opt_general_logname, *opt_slow_logname, *opt_bin_logname,
            *opt_relay_logname;
extern char *opt_backup_history_logname, *opt_backup_progress_logname,
            *opt_backup_settings_name;
extern const char *log_output_str;
extern const char *log_backup_output_str;
extern char *mysql_home_ptr, *pidfile_name_ptr;
extern char *default_auth_plugin;
extern uint default_password_lifetime;
extern char *my_bind_addr_str;
extern char glob_hostname[FN_REFLEN], mysql_home[FN_REFLEN];
extern char pidfile_name[FN_REFLEN], system_time_zone[30], *opt_init_file;
extern char default_logfile_name[FN_REFLEN];
extern char log_error_file[FN_REFLEN], *opt_tc_log_file;
/*Move UUID_LENGTH from item_strfunc.h*/
#define UUID_LENGTH (8+1+4+1+4+1+4+1+12)
extern char server_uuid[UUID_LENGTH+1];
extern const char *server_uuid_ptr;
extern const double log_10[309];
extern ulonglong keybuff_size;
extern ulonglong thd_startup_options;
extern ulong binlog_cache_use, binlog_cache_disk_use;
extern ulong binlog_stmt_cache_use, binlog_stmt_cache_disk_use;
extern ulong aborted_threads;
extern ulong delayed_insert_timeout;
extern ulong delayed_insert_limit, delayed_queue_size;
extern ulong delayed_insert_threads, delayed_insert_writes;
extern ulong delayed_rows_in_use,delayed_insert_errors;
extern int32 slave_open_temp_tables;
extern ulong query_cache_size, query_cache_min_res_unit;
extern ulong slow_launch_time;
extern ulong table_cache_size, table_def_size;
extern ulong table_cache_size_per_instance, table_cache_instances;
extern MYSQL_PLUGIN_IMPORT ulong max_connections;
extern ulong max_connect_errors, connect_timeout;
extern my_bool opt_slave_allow_batching;
extern my_bool allow_slave_start;
extern LEX_CSTRING reason_slave_blocked;
extern ulong slave_trans_retries;
extern uint  slave_net_timeout;
extern ulong opt_mts_slave_parallel_workers;
extern ulonglong opt_mts_pending_jobs_size_max;
extern uint max_user_connections;
extern ulong rpl_stop_slave_timeout;
extern my_bool log_bin_use_v1_row_events;
extern ulong what_to_log,flush_time;
extern ulong max_prepared_stmt_count, prepared_stmt_count;
extern ulong open_files_limit;
extern ulong binlog_cache_size, binlog_stmt_cache_size;
extern ulonglong max_binlog_cache_size, max_binlog_stmt_cache_size;
extern int32 opt_binlog_max_flush_queue_time;
extern ulong opt_binlog_group_commit_sync_delay;
extern ulong opt_binlog_group_commit_sync_no_delay_count;
extern ulong max_binlog_size, max_relay_log_size;
extern ulong slave_max_allowed_packet;
extern ulong opt_binlog_rows_event_max_size;
extern ulong binlog_checksum_options;
extern const char *binlog_checksum_type_names[];
extern my_bool opt_master_verify_checksum;
extern my_bool opt_slave_sql_verify_checksum;
extern my_bool enforce_gtid_consistency;
extern uint executed_gtids_compression_period;
extern my_bool simplified_binlog_gtid_recovery;
extern ulong binlog_error_action;
enum enum_binlog_error_action
{
  /// Ignore the error and let server continue without binlogging
  IGNORE_ERROR= 0,
  /// Abort the server
  ABORT_SERVER= 1
};
extern const char *binlog_error_action_list[];
enum enum_gtid_mode
{
  /// Support only anonymous groups, not GTIDs.
  GTID_MODE_OFF= 0,
  /// Support both GTIDs and anonymous groups; generate anonymous groups.
  GTID_MODE_UPGRADE_STEP_1= 1,
  /// Support both GTIDs and anonymous groups; generate GTIDs.
  GTID_MODE_UPGRADE_STEP_2= 2,
  /// Support only GTIDs, not anonymous groups.
  GTID_MODE_ON= 3
};
extern ulong gtid_mode;
extern const char *gtid_mode_names[];
extern TYPELIB gtid_mode_typelib;

extern ulong stored_program_cache_size;
extern ulong back_log;
extern char language[FN_REFLEN];
extern "C" MYSQL_PLUGIN_IMPORT ulong server_id;
extern time_t server_start_time, flush_status_time;
extern char *opt_mysql_tmpdir, mysql_charsets_dir[];
extern size_t mysql_unpacked_real_data_home_len;
extern MYSQL_PLUGIN_IMPORT MY_TMPDIR mysql_tmpdir_list;
extern const char *first_keyword, *binary_keyword;
extern MYSQL_PLUGIN_IMPORT const char  *my_localhost;
extern MYSQL_PLUGIN_IMPORT const char **errmesg;			/* Error messages */
extern const char *myisam_recover_options_str;
extern const char *in_left_expr_name, *in_additional_cond, *in_having_cond;
extern SHOW_VAR status_vars[];
extern struct system_variables max_system_variables;
extern struct system_status_var global_status_var;
extern struct rand_struct sql_rand;
extern const char *opt_date_time_formats[];
extern handlerton *partition_hton;
extern handlerton *myisam_hton;
extern handlerton *heap_hton;
extern handlerton *innodb_hton;
extern uint opt_server_id_bits;
extern ulong opt_server_id_mask;
#ifdef WITH_NDBCLUSTER_STORAGE_ENGINE
/* engine specific hook, to be made generic */
extern int(*ndb_wait_setup_func)(ulong);
extern ulong opt_ndb_wait_setup;
#endif
extern const char *load_default_groups[];
extern struct my_option my_long_options[];
extern struct my_option my_long_early_options[];
extern bool mysqld_server_started;
extern "C" MYSQL_PLUGIN_IMPORT int orig_argc;
extern "C" MYSQL_PLUGIN_IMPORT char **orig_argv;
extern pthread_attr_t connection_attrib;
extern my_bool old_mode;
extern LEX_STRING opt_init_connect, opt_init_slave;
extern char err_shared_dir[];
extern my_decimal decimal_zero;
#ifndef EMBEDDED_LIBRARY
extern ulong connection_errors_internal;
extern ulong connection_errors_peer_addr;
#endif
extern ulong log_warnings;
extern bool  opt_log_syslog_enable;
extern char *opt_log_syslog_tag;
#ifndef _WIN32
extern bool  opt_log_syslog_include_pid;
extern char *opt_log_syslog_facility;
#endif
/** The size of the host_cache. */
extern uint host_cache_size;
extern ulong log_error_verbosity;
extern LEX_CSTRING sql_statement_names[(uint) SQLCOM_END + 1];

/*
  THR_MALLOC is a key which will be used to set/get MEM_ROOT** for a thread,
  using my_set_thread_local()/my_get_thread_local().
*/
extern thread_local_key_t THR_MALLOC;
extern bool THR_MALLOC_initialized;

static inline MEM_ROOT ** my_pthread_get_THR_MALLOC()
{
  DBUG_ASSERT(THR_MALLOC_initialized);
  return (MEM_ROOT**) my_get_thread_local(THR_MALLOC);
}

static inline int my_pthread_set_THR_MALLOC(MEM_ROOT ** hdl)
{
  DBUG_ASSERT(THR_MALLOC_initialized);
  return my_set_thread_local(THR_MALLOC, hdl);
}

/*
  THR_THD is a key which will be used to set/get THD* for a thread,
  using my_set_thread_local()/my_get_thread_local().
*/
extern MYSQL_PLUGIN_IMPORT thread_local_key_t THR_THD;
extern bool THR_THD_initialized;

static inline THD * my_pthread_get_THR_THD()
{
  DBUG_ASSERT(THR_THD_initialized);
  return (THD*)my_get_thread_local(THR_THD);
}

static inline int my_pthread_set_THR_THD(THD *thd)
{
  DBUG_ASSERT(THR_THD_initialized);
  return my_set_thread_local(THR_THD, thd);
}

extern bool load_perfschema_engine;

#ifdef HAVE_PSI_INTERFACE

C_MODE_START

extern PSI_mutex_key key_LOCK_tc;

#ifdef HAVE_OPENSSL
extern PSI_mutex_key key_LOCK_des_key_file;
#endif

extern PSI_mutex_key key_BINLOG_LOCK_commit;
extern PSI_mutex_key key_BINLOG_LOCK_commit_queue;
extern PSI_mutex_key key_BINLOG_LOCK_done;
extern PSI_mutex_key key_BINLOG_LOCK_flush_queue;
extern PSI_mutex_key key_BINLOG_LOCK_index;
extern PSI_mutex_key key_BINLOG_LOCK_log;
extern PSI_mutex_key key_BINLOG_LOCK_binlog_end_pos;
extern PSI_mutex_key key_BINLOG_LOCK_sync;
extern PSI_mutex_key key_BINLOG_LOCK_sync_queue;
extern PSI_mutex_key key_BINLOG_LOCK_xids;
extern PSI_mutex_key
  key_hash_filo_lock, key_LOCK_msr_map,
  key_LOCK_crypt, key_LOCK_error_log,
  key_LOCK_gdl, key_LOCK_global_system_variables,
  key_LOCK_lock_db, key_LOCK_logger, key_LOCK_manager,
  key_LOCK_prepared_stmt_count,
  key_LOCK_server_started, key_LOCK_status,
  key_LOCK_sql_slave_skip_counter,
  key_LOCK_slave_net_timeout,
  key_LOCK_seq_num,
  key_LOCK_table_share, key_LOCK_thd_data,
  key_LOCK_user_conn, key_LOCK_uuid_generator, key_LOG_LOCK_log,
  key_master_info_data_lock, key_master_info_run_lock,
  key_master_info_sleep_lock, key_master_info_thd_lock,
  key_mutex_slave_reporting_capability_err_lock, key_relay_log_info_data_lock,
  key_relay_log_info_sleep_lock, key_relay_log_info_thd_lock,
  key_relay_log_info_log_space_lock, key_relay_log_info_run_lock,
  key_mutex_slave_parallel_pend_jobs, key_mutex_mts_temp_tables_lock,
  key_mutex_slave_parallel_worker,
  key_structure_guard_mutex, key_TABLE_SHARE_LOCK_ha_data,
  key_LOCK_error_messages,
  key_LOCK_log_throttle_qni, key_LOCK_query_plan, key_LOCK_thd_query,
  key_LOCK_cost_const;
extern PSI_mutex_key key_RELAYLOG_LOCK_commit;
extern PSI_mutex_key key_RELAYLOG_LOCK_commit_queue;
extern PSI_mutex_key key_RELAYLOG_LOCK_done;
extern PSI_mutex_key key_RELAYLOG_LOCK_flush_queue;
extern PSI_mutex_key key_RELAYLOG_LOCK_index;
extern PSI_mutex_key key_RELAYLOG_LOCK_log;
extern PSI_mutex_key key_RELAYLOG_LOCK_sync;
extern PSI_mutex_key key_RELAYLOG_LOCK_sync_queue;
extern PSI_mutex_key key_RELAYLOG_LOCK_xids;
extern PSI_mutex_key key_LOCK_sql_rand;
extern PSI_mutex_key key_gtid_ensure_index_mutex;
extern PSI_mutex_key key_mts_temp_table_LOCK;
extern PSI_mutex_key key_LOCK_compress_gtid_table;
extern PSI_mutex_key key_mts_gaq_LOCK;
#ifdef HAVE_MY_TIMER
extern PSI_mutex_key key_thd_timer_mutex;
#endif
extern PSI_mutex_key key_LOCK_offline_mode;
extern PSI_mutex_key key_LOCK_default_password_lifetime;

#ifdef HAVE_REPLICATION
extern PSI_mutex_key key_commit_order_manager_mutex;
extern PSI_mutex_key key_mutex_slave_worker_hash;
#endif

extern PSI_rwlock_key key_rwlock_LOCK_grant, key_rwlock_LOCK_logger,
  key_rwlock_LOCK_sys_init_connect, key_rwlock_LOCK_sys_init_slave,
  key_rwlock_LOCK_system_variables_hash, key_rwlock_query_cache_query_lock,
  key_rwlock_global_sid_lock;

extern PSI_cond_key key_PAGE_cond, key_COND_active, key_COND_pool;
extern PSI_cond_key key_BINLOG_update_cond,
  key_COND_cache_status_changed, key_COND_manager,
  key_COND_server_started,
  key_item_func_sleep_cond, key_master_info_data_cond,
  key_master_info_start_cond, key_master_info_stop_cond,
  key_master_info_sleep_cond,
  key_relay_log_info_data_cond, key_relay_log_info_log_space_cond,
  key_relay_log_info_start_cond, key_relay_log_info_stop_cond,
  key_relay_log_info_sleep_cond, key_cond_slave_parallel_pend_jobs,
  key_cond_slave_parallel_worker, key_cond_mts_gaq,
  key_TABLE_SHARE_cond, key_user_level_lock_cond;
extern PSI_cond_key key_BINLOG_COND_done;
extern PSI_cond_key key_RELAYLOG_COND_done;
extern PSI_cond_key key_RELAYLOG_update_cond;
extern PSI_cond_key key_BINLOG_prep_xids_cond;
extern PSI_cond_key key_RELAYLOG_prep_xids_cond;
extern PSI_cond_key key_gtid_ensure_index_cond;
extern PSI_cond_key key_COND_compress_gtid_table;

#ifdef HAVE_REPLICATION
extern PSI_cond_key key_cond_slave_worker_hash;
extern PSI_cond_key key_commit_order_manager_cond;
#endif
extern PSI_thread_key key_thread_bootstrap,
  key_thread_handle_manager, key_thread_main,
  key_thread_one_connection, key_thread_signal_hand,
  key_thread_compress_gtid_table;

#ifdef HAVE_MY_TIMER
extern PSI_thread_key key_thread_timer_notifier;
#endif

extern PSI_file_key key_file_map;
extern PSI_file_key key_file_binlog, key_file_binlog_index, key_file_casetest,
  key_file_dbopt, key_file_des_key_file, key_file_ERRMSG, key_select_to_file,
  key_file_fileparser, key_file_frm, key_file_global_ddl_log, key_file_load,
  key_file_loadfile, key_file_log_event_data, key_file_log_event_info,
  key_file_master_info, key_file_misc, key_file_partition,
  key_file_pid, key_file_relay_log_info, key_file_send_file, key_file_tclog,
  key_file_trg, key_file_trn, key_file_init;
extern PSI_file_key key_file_general_log, key_file_slow_log;
extern PSI_file_key key_file_relaylog, key_file_relaylog_index;
extern PSI_socket_key key_socket_tcpip, key_socket_unix, key_socket_client_connection;

void init_server_psi_keys();

C_MODE_END

#endif /* HAVE_PSI_INTERFACE */

C_MODE_START

extern PSI_memory_key key_memory_buffered_logs;
extern PSI_memory_key key_memory_locked_table_list;
extern PSI_memory_key key_memory_locked_thread_list;
extern PSI_memory_key key_memory_thd_transactions;
extern PSI_memory_key key_memory_delegate;
extern PSI_memory_key key_memory_acl_mem;
extern PSI_memory_key key_memory_acl_memex;
extern PSI_memory_key key_memory_thd_main_mem_root;
extern PSI_memory_key key_memory_help;
extern PSI_memory_key key_memory_frm;
extern PSI_memory_key key_memory_table_share;
extern PSI_memory_key key_memory_gdl;
extern PSI_memory_key key_memory_table_triggers_list;
extern PSI_memory_key key_memory_prepared_statement_main_mem_root;
extern PSI_memory_key key_memory_protocol_rset_root;
extern PSI_memory_key key_memory_warning_info_warn_root;
extern PSI_memory_key key_memory_sp_head_main_root;
extern PSI_memory_key key_memory_sp_head_execute_root;
extern PSI_memory_key key_memory_sp_head_call_root;
extern PSI_memory_key key_memory_table_mapping_root;
extern PSI_memory_key key_memory_quick_range_select_root;
extern PSI_memory_key key_memory_quick_index_merge_root;
extern PSI_memory_key key_memory_quick_ror_intersect_select_root;
extern PSI_memory_key key_memory_quick_ror_union_select_root;
extern PSI_memory_key key_memory_quick_group_min_max_select_root;
extern PSI_memory_key key_memory_test_quick_select_exec;
extern PSI_memory_key key_memory_prune_partitions_exec;
extern PSI_memory_key key_memory_binlog_recover_exec;
extern PSI_memory_key key_memory_blob_mem_storage;

extern PSI_memory_key key_memory_Sys_var_charptr_value;
extern PSI_memory_key key_memory_THD_db;
extern PSI_memory_key key_memory_user_var_entry;
extern PSI_memory_key key_memory_user_var_entry_value;
extern PSI_memory_key key_memory_Slave_job_group_group_relay_log_name;
extern PSI_memory_key key_memory_Relay_log_info_group_relay_log_name;
extern PSI_memory_key key_memory_binlog_cache_mngr;
extern PSI_memory_key key_memory_Row_data_memory_memory;
extern PSI_memory_key key_memory_errmsgs;
extern PSI_memory_key key_memory_Event_queue_element_for_exec_names;
extern PSI_memory_key key_memory_Event_scheduler_scheduler_param;
extern PSI_memory_key key_memory_Gcalc_dyn_list_block;
extern PSI_memory_key key_memory_Gis_read_stream_err_msg;
extern PSI_memory_key key_memory_Geometry_objects_data;
extern PSI_memory_key key_memory_host_cache_hostname;
extern PSI_memory_key key_memory_User_level_lock;
extern PSI_memory_key key_memory_Filesort_info_record_pointers;
extern PSI_memory_key key_memory_Sort_param_tmp_buffer;
extern PSI_memory_key key_memory_Filesort_info_merge;
extern PSI_memory_key key_memory_Filesort_buffer_sort_keys;
extern PSI_memory_key key_memory_handler_errmsgs;
extern PSI_memory_key key_memory_handlerton;
extern PSI_memory_key key_memory_XID;
extern PSI_memory_key key_memory_partition_file;
extern PSI_memory_key key_memory_partition_engine_array;
extern PSI_memory_key key_memory_ha_partition_PART_NAME_DEF;
extern PSI_memory_key key_memory_ha_partition_part_ids;
extern PSI_memory_key key_memory_ha_partition_ordered_rec_buffer;
extern PSI_memory_key key_memory_KEY_CACHE;
extern PSI_memory_key key_memory_MYSQL_LOCK;
extern PSI_memory_key key_memory_MYSQL_LOG_name;
extern PSI_memory_key key_memory_TC_LOG_MMAP_pages;
extern PSI_memory_key key_memory_my_str_malloc;
extern PSI_memory_key key_memory_MYSQL_BIN_LOG_basename;
extern PSI_memory_key key_memory_MYSQL_BIN_LOG_index;
extern PSI_memory_key key_memory_MYSQL_RELAY_LOG_basename;
extern PSI_memory_key key_memory_MYSQL_RELAY_LOG_index;
extern PSI_memory_key key_memory_rpl_filter;
extern PSI_memory_key key_memory_Security_context;
extern PSI_memory_key key_memory_NET_buff;
extern PSI_memory_key key_memory_NET_compress_packet;
extern PSI_memory_key key_memory_my_bitmap_map;
extern PSI_memory_key key_memory_QUICK_RANGE_SELECT_mrr_buf_desc;
extern PSI_memory_key key_memory_TABLE_RULE_ENT;
extern PSI_memory_key key_memory_Mutex_cond_array_Mutex_cond;
extern PSI_memory_key key_memory_Owned_gtids_sidno_to_hash;
extern PSI_memory_key key_memory_Sid_map_Node;
extern PSI_memory_key key_memory_bison_stack;
extern PSI_memory_key key_memory_TABLE_sort_io_cache;
extern PSI_memory_key key_memory_DATE_TIME_FORMAT;
extern PSI_memory_key key_memory_DDL_LOG_MEMORY_ENTRY;
extern PSI_memory_key key_memory_ST_SCHEMA_TABLE;
extern PSI_memory_key key_memory_ignored_db;
extern PSI_memory_key key_memory_SLAVE_INFO;
extern PSI_memory_key key_memory_log_event;
extern PSI_memory_key key_memory_log_event_old;
extern PSI_memory_key key_memory_HASH_ROW_ENTRY;
extern PSI_memory_key key_memory_table_def_memory;
extern PSI_memory_key key_memory_MPVIO_EXT_auth_info;
extern PSI_memory_key key_memory_LOG_POS_COORD;
extern PSI_memory_key key_memory_XID_STATE;
extern PSI_memory_key key_memory_Rpl_info_file_buffer;
extern PSI_memory_key key_memory_Rpl_info_table;
extern PSI_memory_key key_memory_binlog_pos;
extern PSI_memory_key key_memory_db_worker_hash_entry;
extern PSI_memory_key key_memory_rpl_slave_command_buffer;
extern PSI_memory_key key_memory_binlog_ver_1_event;
extern PSI_memory_key key_memory_rpl_slave_check_temp_dir;
extern PSI_memory_key key_memory_TABLE;
extern PSI_memory_key key_memory_binlog_statement_buffer;
extern PSI_memory_key key_memory_user_conn;
extern PSI_memory_key key_memory_dboptions_hash;
extern PSI_memory_key key_memory_hash_index_key_buffer;
extern PSI_memory_key key_memory_THD_handler_tables_hash;
extern PSI_memory_key key_memory_JOIN_CACHE;
extern PSI_memory_key key_memory_READ_INFO;
extern PSI_memory_key key_memory_mysql_manager;
extern PSI_memory_key key_memory_partition_syntax_buffer;
extern PSI_memory_key key_memory_global_system_variables;
extern PSI_memory_key key_memory_THD_variables;
extern PSI_memory_key key_memory_PROFILE;
extern PSI_memory_key key_memory_LOG_name;
extern PSI_memory_key key_memory_string_iterator;
extern PSI_memory_key key_memory_frm_extra_segment_buff;
extern PSI_memory_key key_memory_frm_form_pos;
extern PSI_memory_key key_memory_frm_string;
extern PSI_memory_key key_memory_Unique_sort_buffer;
extern PSI_memory_key key_memory_Unique_merge_buffer;
extern PSI_memory_key key_memory_shared_memory_name;
extern PSI_memory_key key_memory_opt_bin_logname;
extern PSI_memory_key key_memory_Query_cache;
extern PSI_memory_key key_memory_READ_RECORD_cache;
extern PSI_memory_key key_memory_Quick_ranges;
extern PSI_memory_key key_memory_File_query_log_name;
extern PSI_memory_key key_memory_Table_trigger_dispatcher;
extern PSI_memory_key key_memory_show_slave_status_io_gtid_set;
#ifdef HAVE_MY_TIMER
extern PSI_memory_key key_memory_thd_timer;
#endif
extern PSI_memory_key key_memory_THD_Session_tracker;
extern PSI_memory_key key_memory_THD_Session_sysvar_resource_manager;

C_MODE_END

/*
  MAINTAINER: Please keep this list in order, to limit merge collisions.
  Hint: grep PSI_stage_info | sort -u
*/
extern PSI_stage_info stage_after_create;
extern PSI_stage_info stage_allocating_local_table;
extern PSI_stage_info stage_alter_inplace_prepare;
extern PSI_stage_info stage_alter_inplace;
extern PSI_stage_info stage_alter_inplace_commit;
extern PSI_stage_info stage_changing_master;
extern PSI_stage_info stage_checking_master_version;
extern PSI_stage_info stage_checking_permissions;
extern PSI_stage_info stage_checking_privileges_on_cached_query;
extern PSI_stage_info stage_checking_query_cache_for_query;
extern PSI_stage_info stage_cleaning_up;
extern PSI_stage_info stage_closing_tables;
extern PSI_stage_info stage_connecting_to_master;
extern PSI_stage_info stage_converting_heap_to_ondisk;
extern PSI_stage_info stage_copying_to_group_table;
extern PSI_stage_info stage_copying_to_tmp_table;
extern PSI_stage_info stage_copy_to_tmp_table;
extern PSI_stage_info stage_creating_sort_index;
extern PSI_stage_info stage_creating_table;
extern PSI_stage_info stage_creating_tmp_table;
extern PSI_stage_info stage_deleting_from_main_table;
extern PSI_stage_info stage_deleting_from_reference_tables;
extern PSI_stage_info stage_discard_or_import_tablespace;
extern PSI_stage_info stage_end;
extern PSI_stage_info stage_executing;
extern PSI_stage_info stage_execution_of_init_command;
extern PSI_stage_info stage_explaining;
extern PSI_stage_info stage_finished_reading_one_binlog_switching_to_next_binlog;
extern PSI_stage_info stage_flushing_relay_log_and_master_info_repository;
extern PSI_stage_info stage_flushing_relay_log_info_file;
extern PSI_stage_info stage_freeing_items;
extern PSI_stage_info stage_fulltext_initialization;
extern PSI_stage_info stage_got_handler_lock;
extern PSI_stage_info stage_got_old_table;
extern PSI_stage_info stage_init;
extern PSI_stage_info stage_insert;
extern PSI_stage_info stage_invalidating_query_cache_entries_table;
extern PSI_stage_info stage_invalidating_query_cache_entries_table_list;
extern PSI_stage_info stage_killing_slave;
extern PSI_stage_info stage_logging_slow_query;
extern PSI_stage_info stage_making_temp_file_append_before_load_data;
extern PSI_stage_info stage_making_temp_file_create_before_load_data;
extern PSI_stage_info stage_manage_keys;
extern PSI_stage_info stage_master_has_sent_all_binlog_to_slave;
extern PSI_stage_info stage_opening_tables;
extern PSI_stage_info stage_optimizing;
extern PSI_stage_info stage_preparing;
extern PSI_stage_info stage_purging_old_relay_logs;
extern PSI_stage_info stage_query_end;
extern PSI_stage_info stage_queueing_master_event_to_the_relay_log;
extern PSI_stage_info stage_reading_event_from_the_relay_log;
extern PSI_stage_info stage_registering_slave_on_master;
extern PSI_stage_info stage_removing_duplicates;
extern PSI_stage_info stage_removing_tmp_table;
extern PSI_stage_info stage_rename;
extern PSI_stage_info stage_rename_result_table;
extern PSI_stage_info stage_requesting_binlog_dump;
extern PSI_stage_info stage_reschedule;
extern PSI_stage_info stage_searching_rows_for_update;
extern PSI_stage_info stage_sending_binlog_event_to_slave;
extern PSI_stage_info stage_sending_cached_result_to_client;
extern PSI_stage_info stage_sending_data;
extern PSI_stage_info stage_setup;
extern PSI_stage_info stage_slave_has_read_all_relay_log;
extern PSI_stage_info stage_sorting_for_group;
extern PSI_stage_info stage_sorting_for_order;
extern PSI_stage_info stage_sorting_result;
extern PSI_stage_info stage_sql_thd_waiting_until_delay;
extern PSI_stage_info stage_statistics;
extern PSI_stage_info stage_storing_result_in_query_cache;
extern PSI_stage_info stage_storing_row_into_queue;
extern PSI_stage_info stage_system_lock;
extern PSI_stage_info stage_update;
extern PSI_stage_info stage_updating;
extern PSI_stage_info stage_updating_main_table;
extern PSI_stage_info stage_updating_reference_tables;
extern PSI_stage_info stage_upgrading_lock;
extern PSI_stage_info stage_user_sleep;
extern PSI_stage_info stage_verifying_table;
extern PSI_stage_info stage_waiting_for_gtid_to_be_written_to_binary_log;
extern PSI_stage_info stage_waiting_for_handler_insert;
extern PSI_stage_info stage_waiting_for_handler_lock;
extern PSI_stage_info stage_waiting_for_handler_open;
extern PSI_stage_info stage_waiting_for_insert;
extern PSI_stage_info stage_waiting_for_master_to_send_event;
extern PSI_stage_info stage_waiting_for_master_update;
extern PSI_stage_info stage_waiting_for_relay_log_space;
extern PSI_stage_info stage_waiting_for_slave_mutex_on_exit;
extern PSI_stage_info stage_waiting_for_slave_thread_to_start;
extern PSI_stage_info stage_waiting_for_query_cache_lock;
extern PSI_stage_info stage_waiting_for_table_flush;
extern PSI_stage_info stage_waiting_for_the_next_event_in_relay_log;
extern PSI_stage_info stage_waiting_for_the_slave_thread_to_advance_position;
extern PSI_stage_info stage_waiting_to_finalize_termination;
extern PSI_stage_info stage_slave_waiting_worker_to_release_partition;
extern PSI_stage_info stage_slave_waiting_worker_to_free_events;
extern PSI_stage_info stage_slave_waiting_worker_queue;
extern PSI_stage_info stage_slave_waiting_event_from_coordinator;
extern PSI_stage_info stage_slave_waiting_workers_to_exit;
extern PSI_stage_info stage_slave_waiting_for_workers_to_finish;
extern PSI_stage_info stage_compressing_gtid_table;
extern PSI_stage_info stage_suspending;
#ifdef HAVE_REPLICATION
extern PSI_stage_info stage_worker_waiting_for_its_turn_to_commit;
extern PSI_stage_info stage_worker_waiting_for_commit_parent;
#endif
extern PSI_stage_info stage_starting;
#ifdef HAVE_PSI_STATEMENT_INTERFACE
/**
  Statement instrumentation keys (sql).
  The last entry, at [SQLCOM_END], is for parsing errors.
*/
extern PSI_statement_info sql_statement_info[(uint) SQLCOM_END + 1];

/**
  Statement instrumentation keys (com).
  The last entry, at [COM_END], is for packet errors.
*/
extern PSI_statement_info com_statement_info[(uint) COM_END + 1];

/**
  Statement instrumentation key for replication.
*/
extern PSI_statement_info stmt_info_rpl;

void init_sql_statement_info();
void init_com_statement_info();
#endif /* HAVE_PSI_STATEMENT_INTERFACE */

#ifndef _WIN32
extern pthread_t signal_thread;
#endif

#ifdef HAVE_OPENSSL
extern struct st_VioSSLFd * ssl_acceptor_fd;
#endif /* HAVE_OPENSSL */

/*
  The following variables were under INNODB_COMPABILITY_HOOKS
 */
extern my_bool opt_large_pages;
extern uint opt_large_page_size;
extern char lc_messages_dir[FN_REFLEN];
extern char *lc_messages_dir_ptr, *log_error_file_ptr;
extern MYSQL_PLUGIN_IMPORT char reg_ext[FN_EXTLEN];
extern MYSQL_PLUGIN_IMPORT uint reg_ext_length;
extern MYSQL_PLUGIN_IMPORT uint lower_case_table_names;
extern MYSQL_PLUGIN_IMPORT bool mysqld_embedded;
extern ulong specialflag;
extern size_t mysql_data_home_len;
extern size_t mysql_real_data_home_len;
extern const char *mysql_real_data_home_ptr;
extern MYSQL_PLUGIN_IMPORT char  *mysql_data_home;
extern "C" MYSQL_PLUGIN_IMPORT char server_version[SERVER_VERSION_LENGTH];
extern MYSQL_PLUGIN_IMPORT char mysql_real_data_home[];
extern char mysql_unpacked_real_data_home[];
extern MYSQL_PLUGIN_IMPORT struct system_variables global_system_variables;
extern char default_logfile_name[FN_REFLEN];

#define mysql_tmpdir (my_tmpdir(&mysql_tmpdir_list))

extern MYSQL_PLUGIN_IMPORT const key_map key_map_empty;
extern MYSQL_PLUGIN_IMPORT key_map key_map_full;          /* Should be threaded as const */

/*
  Server mutex locks and condition variables.
 */
extern mysql_mutex_t
       LOCK_item_func_sleep, LOCK_status,
       LOCK_error_log, LOCK_uuid_generator,
       LOCK_crypt, LOCK_timezone,
       LOCK_slave_list, LOCK_msr_map, LOCK_manager,
       LOCK_global_system_variables, LOCK_user_conn, LOCK_log_throttle_qni,
       LOCK_prepared_stmt_count, LOCK_error_messages,
       LOCK_sql_slave_skip_counter, LOCK_slave_net_timeout,
<<<<<<< HEAD
       LOCK_offline_mode, LOCK_seq_num_map;
=======
       LOCK_offline_mode, LOCK_default_password_lifetime;
>>>>>>> 04348111
#ifdef HAVE_OPENSSL
extern mysql_mutex_t LOCK_des_key_file;
#endif
extern mysql_mutex_t LOCK_server_started;
extern mysql_cond_t COND_server_started;
extern mysql_mutex_t LOCK_compress_gtid_table;
extern mysql_cond_t COND_compress_gtid_table;
extern mysql_rwlock_t LOCK_grant, LOCK_sys_init_connect, LOCK_sys_init_slave;
extern mysql_rwlock_t LOCK_system_variables_hash;
extern mysql_cond_t COND_manager;
extern int32 thread_running;

extern char *opt_ssl_ca, *opt_ssl_capath, *opt_ssl_cert, *opt_ssl_cipher,
            *opt_ssl_key, *opt_ssl_crl, *opt_ssl_crlpath;

/**
  only options that need special treatment in get_one_option() deserve
  to be listed below
*/
enum options_mysqld
{
  OPT_to_set_the_start_number=256,
  OPT_BIND_ADDRESS,
  OPT_BINLOG_CHECKSUM,
  OPT_BINLOG_DO_DB,
  OPT_BINLOG_FORMAT,
  OPT_BINLOG_IGNORE_DB,
  OPT_BIN_LOG,
  OPT_BOOTSTRAP,
  OPT_CONSOLE,
  OPT_DEBUG_SYNC_TIMEOUT,
  OPT_DELAY_KEY_WRITE_ALL,
  OPT_ISAM_LOG,
  OPT_IGNORE_DB_DIRECTORY,
  OPT_KEY_BUFFER_SIZE,
  OPT_KEY_CACHE_AGE_THRESHOLD,
  OPT_KEY_CACHE_BLOCK_SIZE,
  OPT_KEY_CACHE_DIVISION_LIMIT,
  OPT_LC_MESSAGES_DIRECTORY,
  OPT_LOWER_CASE_TABLE_NAMES,
  OPT_MASTER_RETRY_COUNT,
  OPT_MASTER_VERIFY_CHECKSUM,
  OPT_POOL_OF_THREADS,
  OPT_REPLICATE_DO_DB,
  OPT_REPLICATE_DO_TABLE,
  OPT_REPLICATE_IGNORE_DB,
  OPT_REPLICATE_IGNORE_TABLE,
  OPT_REPLICATE_REWRITE_DB,
  OPT_REPLICATE_WILD_DO_TABLE,
  OPT_REPLICATE_WILD_IGNORE_TABLE,
  OPT_SERVER_ID,
  OPT_SKIP_HOST_CACHE,
  OPT_SKIP_LOCK,
  OPT_SKIP_NEW,
  OPT_SKIP_RESOLVE,
  OPT_SKIP_STACK_TRACE,
  OPT_SKIP_SYMLINKS,
  OPT_SLAVE_SQL_VERIFY_CHECKSUM,
  OPT_SSL_CA,
  OPT_SSL_CAPATH,
  OPT_SSL_CERT,
  OPT_SSL_CIPHER,
  OPT_SSL_KEY,
  OPT_UPDATE_LOG,
  OPT_WANT_CORE,
  OPT_LOG_ERROR,
  OPT_MAX_LONG_DATA_SIZE,
  OPT_PLUGIN_LOAD,
  OPT_PLUGIN_LOAD_ADD,
  OPT_SSL_CRL,
  OPT_SSL_CRLPATH,
  OPT_PFS_INSTRUMENT,
  OPT_DEFAULT_AUTH,
  OPT_SECURE_AUTH,
  OPT_THREAD_CACHE_SIZE,
  OPT_HOST_CACHE_SIZE,
  OPT_TABLE_DEFINITION_CACHE,
  OPT_MDL_CACHE_SIZE,
  OPT_MDL_HASH_INSTANCES,
  OPT_SKIP_INNODB
};


/**
   Query type constants (usable as bitmap flags).
*/
enum enum_query_type
{
  /// Nothing specific, ordinary SQL query.
  QT_ORDINARY= 0,
  /// In utf8.
  QT_TO_SYSTEM_CHARSET= (1 << 0),
  /// Without character set introducers.
  QT_WITHOUT_INTRODUCERS= (1 << 1),
  /// When printing a SELECT, add its number (select_lex->number)
  QT_SHOW_SELECT_NUMBER= (1 << 2),
  /// Don't print a database if it's equal to the connection's database
  QT_NO_DEFAULT_DB= (1 << 3),
  /// When printing a derived table, don't print its expression, only alias
  QT_DERIVED_TABLE_ONLY_ALIAS= (1 << 4),
  /// Print in charset of Item::print() argument (typically thd->charset()).
  QT_TO_ARGUMENT_CHARSET= (1 << 5),
  /// Print identifiers in compact format, omitting schema names.
  QT_COMPACT_FORMAT= (1 << 6)
};

/* query_id */
typedef int64 query_id_t;
extern query_id_t global_query_id;

/* increment query_id and return it.  */
inline __attribute__((warn_unused_result)) query_id_t next_query_id()
{
  query_id_t id= my_atomic_add64(&global_query_id, 1);
  return (id+1);
}

/*
  TODO: Replace this with an inline function.
 */
#ifndef EMBEDDED_LIBRARY
extern "C" void unireg_abort(int exit_code) __attribute__((noreturn));
#else
extern "C" void unireg_clear(int exit_code);
#define unireg_abort(exit_code) do { unireg_clear(exit_code); DBUG_RETURN(exit_code); } while(0)
#endif

#if defined(MYSQL_DYNAMIC_PLUGIN) && defined(_WIN32)
extern "C" THD *_current_thd_noinline();
#define _current_thd() _current_thd_noinline()
#else
static inline THD *_current_thd(void)
{
  return my_pthread_get_THR_THD();
}
#endif
#define current_thd _current_thd()

#define ER_DEFAULT(X) my_default_lc_messages->errmsgs->errmsgs[(X) - ER_ERROR_FIRST]
#define ER_THD(thd,X) ((thd)->variables.lc_messages->errmsgs->errmsgs[(X) - \
                       ER_ERROR_FIRST])
#define ER(X)         ER_THD(current_thd,X)

#endif /* MYSQLD_INCLUDED */<|MERGE_RESOLUTION|>--- conflicted
+++ resolved
@@ -802,11 +802,7 @@
        LOCK_global_system_variables, LOCK_user_conn, LOCK_log_throttle_qni,
        LOCK_prepared_stmt_count, LOCK_error_messages,
        LOCK_sql_slave_skip_counter, LOCK_slave_net_timeout,
-<<<<<<< HEAD
-       LOCK_offline_mode, LOCK_seq_num_map;
-=======
-       LOCK_offline_mode, LOCK_default_password_lifetime;
->>>>>>> 04348111
+       LOCK_offline_mode, LOCK_seq_num_map, LOCK_default_password_lifetime;
 #ifdef HAVE_OPENSSL
 extern mysql_mutex_t LOCK_des_key_file;
 #endif
