--- conflicted
+++ resolved
@@ -662,18 +662,12 @@
     Init tables and fields to be usable from items
     tables do not contain VIEWs => we can pass 0 as conds
   */
-<<<<<<< HEAD
+  thd->lex->select_lex.context.table_list=
+    thd->lex->select_lex.context.first_name_resolution_table= &tables[0];
   if (setup_tables(thd, &thd->lex->select_lex.context,
                    &thd->lex->select_lex.top_join_list,
                    tables, &leaves, FALSE))
     goto error;
-=======
-  thd->lex->select_lex.context.table_list= 
-    thd->lex->select_lex.context.first_name_resolution_table= &tables[0];
-  setup_tables(thd, &thd->lex->select_lex.context,
-               &thd->lex->select_lex.top_join_list,
-               tables, 0, &leaves, FALSE);
->>>>>>> d9831e91
   memcpy((char*) used_fields, (char*) init_used_fields, sizeof(used_fields));
   if (init_fields(thd, tables, used_fields, array_elements(used_fields)))
     goto error;
