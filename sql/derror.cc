/* Copyright (c) 2000, 2011, Oracle and/or its affiliates. All rights reserved.

   This program is free software; you can redistribute it and/or modify
   it under the terms of the GNU General Public License as published by
   the Free Software Foundation; version 2 of the License.

   This program is distributed in the hope that it will be useful,
   but WITHOUT ANY WARRANTY; without even the implied warranty of
   MERCHANTABILITY or FITNESS FOR A PARTICULAR PURPOSE.  See the
   GNU General Public License for more details.

   You should have received a copy of the GNU General Public License
   along with this program; if not, write to the Free Software Foundation,
   51 Franklin Street, Suite 500, Boston, MA 02110-1335 USA */


/**
  @file

  @brief
  Read language depeneded messagefile
*/

#include "sql_priv.h"
#include "unireg.h"
#include "derror.h"
#include "mysys_err.h"
#include "mysqld.h"                             // lc_messages_dir
#include "derror.h"                             // read_texts
#include "sql_class.h"                          // THD

static void init_myfunc_errs(void);


C_MODE_START
static const char **get_server_errmsgs()
{
  if (!current_thd)
    return DEFAULT_ERRMSGS;
  return CURRENT_THD_ERRMSGS;
}
C_MODE_END

/**
  Read messages from errorfile.

  This function can be called multiple times to reload the messages.
  If it fails to load the messages, it will fail softly by initializing
  the errmesg pointer to an array of empty strings or by keeping the
  old array if it exists.

  @retval
    FALSE       OK
  @retval
    TRUE        Error
*/

bool init_errmessage(void)
{
  const char **errmsgs, **ptr;
  DBUG_ENTER("init_errmessage");

  /*
    Get a pointer to the old error messages pointer array.
    read_texts() tries to free it.
  */
  errmsgs= my_error_unregister(ER_ERROR_FIRST, ER_ERROR_LAST);

  /* Read messages from file. */
  if (read_texts(ERRMSG_FILE, my_default_lc_messages->errmsgs->language,
                 errmsgs, ER_ERROR_LAST - ER_ERROR_FIRST + 1) &&
      !errmsgs)
  {
    if (!(errmsgs= (const char**) my_malloc((ER_ERROR_LAST-ER_ERROR_FIRST+1)*
                                            sizeof(char*), MYF(0))))
      DBUG_RETURN(TRUE);
    for (ptr= errmsgs; ptr < errmsgs + ER_ERROR_LAST - ER_ERROR_FIRST; ptr++)
	  *ptr= "";
  }

  /* Register messages for use with my_error(). */
  if (my_error_register(get_server_errmsgs, ER_ERROR_FIRST, ER_ERROR_LAST))
  {
    my_free(errmsgs);
    DBUG_RETURN(TRUE);
  }

  DEFAULT_ERRMSGS= errmsgs;             /* Init global variable */
  init_myfunc_errs();			/* Init myfunc messages */
  DBUG_RETURN(FALSE);
}


/**
  Read text from packed textfile in language-directory.

  @param  file_name      Name of packed text file.
  @param  language       Language of error text file.
  @param  errmsgs        Will contain all the error text messages.
                         [This is a OUT argument]
                         This buffer contains 2 sections.
                         Section1: Offsets to error message text.
                         Section2: Holds all error messages.

  @param  error_messages Total number of error messages.

  @retval false          On success
  @retval true           On failure

  @note If we can't read messagefile then it's panic- we can't continue.
*/

bool read_texts(const char *file_name, const char *language,
                const char **&errmsgs, uint error_messages)
{
  uint i;
  uint no_of_errmsgs;
  size_t length;
  File file;
  char name[FN_REFLEN];
  char lang_path[FN_REFLEN];
  uchar *start_of_errmsgs= NULL;
  uchar *pos= NULL;
  uchar head[32];
  DBUG_ENTER("read_texts");

  convert_dirname(lang_path, language, NullS);
  (void) my_load_path(lang_path, lang_path, lc_messages_dir);
  if ((file= mysql_file_open(key_file_ERRMSG,
                             fn_format(name, file_name, lang_path, "", 4),
                             O_RDONLY | O_SHARE | O_BINARY,
                             MYF(0))) < 0)
  {
    /*
      Trying pre-5.4 sematics of the --language parameter.
      It included the language-specific part, e.g.:

      --language=/path/to/english/
    */
    if ((file= mysql_file_open(key_file_ERRMSG,
                               fn_format(name, file_name,
                                         lc_messages_dir, "", 4),
                               O_RDONLY | O_SHARE | O_BINARY,
                               MYF(0))) < 0)
    {
      sql_print_error("Can't find messagefile '%s'", name);
      DBUG_RETURN(true);
    }
    sql_print_error("An old style --language value with language \
                    specific part detected: %s", lc_messages_dir);
    sql_print_error("Use --lc-messages-dir without language \
                    specific part instead.");
  }

  // Read the header from the file
  if (mysql_file_read(file, (uchar*) head, 32, MYF(MY_NABP)))
    goto read_err;
  if (head[0] != (uchar) 254 || head[1] != (uchar) 254 ||
<<<<<<< HEAD
      head[2] != 3 || head[3] != 1)
    goto err; /* purecov: inspected */
  textcount=head[4];

  error_message_charset_info= system_charset_info;
  length=uint4korr(head+6); count=uint4korr(head+10);
=======
      head[2] != 3 || head[3] != 1 || head[4] != 1)
    goto read_err;

  error_message_charset_info= system_charset_info;
  length= uint4korr(head+6);
  no_of_errmsgs= uint4korr(head+10);
>>>>>>> b7fc4388

  if (no_of_errmsgs < error_messages)
  {
    sql_print_error("Error message file '%s' had only %d error messages,\n\
                    but it should contain at least %d error messages.\n\
                    Check that the above file is the right version for \
                    this program!",
		    name,no_of_errmsgs,error_messages);
    (void) mysql_file_close(file, MYF(MY_WME));
    DBUG_RETURN(true);
  }

  // Free old language and allocate for the new one
  my_free(errmsgs);
  if (!(errmsgs= (const char**)
	my_malloc((size_t) (length+no_of_errmsgs*sizeof(char*)), MYF(0))))
  {
    sql_print_error("Not enough memory for messagefile '%s'", name);
    (void) mysql_file_close(file, MYF(MY_WME));
    DBUG_RETURN(true);
  }

<<<<<<< HEAD
  if (mysql_file_read(file, buff, (size_t) count*4, MYF(MY_NABP)))
    goto err;
  for (i=0, pos= buff ; i< count ; i++)
  {
    (*point)[i]= (char*) buff+uint4korr(pos);
    pos+=4;
  }
  if (mysql_file_read(file, buff, length, MYF(MY_NABP)))
    goto err;
=======
  // Get pointer to Section2.
  start_of_errmsgs= (uchar*) (errmsgs + no_of_errmsgs);

  /*
    Temporarily read message offsets into Section2.
    We cannot read these 4 byte offsets directly into Section1,
    as pointer size vary between processor architecture.
  */
  if (mysql_file_read(file, start_of_errmsgs, (size_t) no_of_errmsgs*4,
                      MYF(MY_NABP)))
    goto read_err;
>>>>>>> b7fc4388

  // Copy the message offsets to Section1.
  for (i= 0, pos= start_of_errmsgs; i< no_of_errmsgs; i++)
  {
    errmsgs[i]= (char*) start_of_errmsgs+uint4korr(pos);
    pos+= 4;
  }

  // Copy all the error text messages into Section2.
  if (mysql_file_read(file, start_of_errmsgs, length, MYF(MY_NABP)))
    goto read_err;

  (void) mysql_file_close(file, MYF(0));
  DBUG_RETURN(false);

read_err:
  sql_print_error("Can't read from messagefile '%s'", name);
  (void) mysql_file_close(file, MYF(MY_WME));
  DBUG_RETURN(true);
} /* read_texts */


/**
  Initiates error-messages used by my_func-library.
*/

static void init_myfunc_errs()
{
  init_glob_errs();			/* Initiate english errors */
  if (!(specialflag & SPECIAL_ENGLISH))
  {
    EE(EE_FILENOTFOUND)   = ER(ER_FILE_NOT_FOUND);
    EE(EE_CANTCREATEFILE) = ER(ER_CANT_CREATE_FILE);
    EE(EE_READ)           = ER(ER_ERROR_ON_READ);
    EE(EE_WRITE)          = ER(ER_ERROR_ON_WRITE);
    EE(EE_BADCLOSE)       = ER(ER_ERROR_ON_CLOSE);
    EE(EE_OUTOFMEMORY)    = ER(ER_OUTOFMEMORY);
    EE(EE_DELETE)         = ER(ER_CANT_DELETE_FILE);
    EE(EE_LINK)           = ER(ER_ERROR_ON_RENAME);
    EE(EE_EOFERR)         = ER(ER_UNEXPECTED_EOF);
    EE(EE_CANTLOCK)       = ER(ER_CANT_LOCK);
    EE(EE_DIR)            = ER(ER_CANT_READ_DIR);
    EE(EE_STAT)           = ER(ER_CANT_GET_STAT);
    EE(EE_GETWD)          = ER(ER_CANT_GET_WD);
    EE(EE_SETWD)          = ER(ER_CANT_SET_WD);
    EE(EE_DISK_FULL)      = ER(ER_DISK_FULL);
  }
}<|MERGE_RESOLUTION|>--- conflicted
+++ resolved
@@ -156,21 +156,12 @@
   if (mysql_file_read(file, (uchar*) head, 32, MYF(MY_NABP)))
     goto read_err;
   if (head[0] != (uchar) 254 || head[1] != (uchar) 254 ||
-<<<<<<< HEAD
-      head[2] != 3 || head[3] != 1)
-    goto err; /* purecov: inspected */
-  textcount=head[4];
-
-  error_message_charset_info= system_charset_info;
-  length=uint4korr(head+6); count=uint4korr(head+10);
-=======
       head[2] != 3 || head[3] != 1 || head[4] != 1)
     goto read_err;
 
   error_message_charset_info= system_charset_info;
   length= uint4korr(head+6);
   no_of_errmsgs= uint4korr(head+10);
->>>>>>> b7fc4388
 
   if (no_of_errmsgs < error_messages)
   {
@@ -193,17 +184,6 @@
     DBUG_RETURN(true);
   }
 
-<<<<<<< HEAD
-  if (mysql_file_read(file, buff, (size_t) count*4, MYF(MY_NABP)))
-    goto err;
-  for (i=0, pos= buff ; i< count ; i++)
-  {
-    (*point)[i]= (char*) buff+uint4korr(pos);
-    pos+=4;
-  }
-  if (mysql_file_read(file, buff, length, MYF(MY_NABP)))
-    goto err;
-=======
   // Get pointer to Section2.
   start_of_errmsgs= (uchar*) (errmsgs + no_of_errmsgs);
 
@@ -215,7 +195,6 @@
   if (mysql_file_read(file, start_of_errmsgs, (size_t) no_of_errmsgs*4,
                       MYF(MY_NABP)))
     goto read_err;
->>>>>>> b7fc4388
 
   // Copy the message offsets to Section1.
   for (i= 0, pos= start_of_errmsgs; i< no_of_errmsgs; i++)
