--- conflicted
+++ resolved
@@ -1280,14 +1280,16 @@
   return FALSE;
 }
 
-void Protocol_binary::prepare_for_resend()
-{
-  MYSQL_DATA *data= thd->cur_data;
+
+void Protocol_binary::start_row()
+{
+  MYSQL_DATA *data= m_thd->cur_data;
   next_mysql_field= data->embedded_info->fields_list;
   packet->length(bit_fields + 1);
   memset(const_cast<char*>(packet->ptr()), 0, 1 + bit_fields);
   field_pos= 0;
 }
+
 
 void Protocol_text::start_row()
 {
@@ -1328,22 +1330,19 @@
   return false;
 }
 
-<<<<<<< HEAD
-
-bool Protocol_classic::net_store_data(const uchar *from, size_t length)
-=======
+
 bool Protocol_binary::net_store_data(const uchar *from, size_t length)
 {
-  if (!thd->mysql)            // bootstrap file handling
+  if (!m_thd->mysql)            // bootstrap file handling
     return 0;
 
-  ulong packet_length= packet->length();
+  size_t packet_length= packet->length();
   /*
      The +9 comes from that strings of length longer than 16M require
      9 bytes to be stored (see net_store_length).
   */
   if (packet_length + 9 + length > packet->alloced_length() &&
-      packet->realloc(packet_length + 9 + length))
+      packet->mem_realloc(packet_length + 9 + length))
     return 1;
   uchar *to= net_store_length((uchar*)packet->ptr() + packet_length, length);
   memcpy(to, from, length);
@@ -1360,9 +1359,9 @@
 {
   uint dummy_errors;
   /* Calculate maxumum possible result length */
-  uint conv_length= to_cs->mbmaxlen * length / from_cs->mbminlen;
-
-  if (!thd->mysql)            // bootstrap file handling
+  size_t conv_length= to_cs->mbmaxlen * length / from_cs->mbminlen;
+
+  if (!m_thd->mysql)            // bootstrap file handling
     return 0;
 
   if (conv_length > 250)
@@ -1382,11 +1381,10 @@
                           to_cs, &dummy_errors) ||
             net_store_data((const uchar*)convert->ptr(), convert->length()));
   }
-
-  ulong packet_length= packet->length();
-  ulong new_length= packet_length + conv_length + 1;
-
-  if (new_length > packet->alloced_length() && packet->realloc(new_length))
+  size_t packet_length= packet->length();
+  size_t new_length= packet_length + conv_length + 1;
+
+  if (new_length > packet->alloced_length() && packet->mem_realloc(new_length))
     return 1;
 
   char *length_pos= (char*) packet->ptr() + packet_length;
@@ -1404,8 +1402,8 @@
   return 0;
 }
 
-bool Protocol::net_store_data(const uchar *from, size_t length)
->>>>>>> 5eb6d463
+
+bool Protocol_classic::net_store_data(const uchar *from, size_t length)
 {
   char *field_buf;
   if (!m_thd->mysql)            // bootstrap file handling
