/******************************************************
The database server main program

NOTE: SQL Server 7 uses something which the documentation
calls user mode scheduled threads (UMS threads). One such
thread is usually allocated per processor. Win32
documentation does not know any UMS threads, which suggests
that the concept is internal to SQL Server 7. It may mean that
SQL Server 7 does all the scheduling of threads itself, even
in i/o waits. We should maybe modify InnoDB to use the same
technique, because thread switches within NT may be too slow.

SQL Server 7 also mentions fibers, which are cooperatively
scheduled threads. They can boost performance by 5 %,
according to the Delaney and Soukup's book.

Windows 2000 will have something called thread pooling
(see msdn website), which we could possibly use.

Another possibility could be to use some very fast user space
thread library. This might confuse NT though.

(c) 1995 Innobase Oy

Created 10/8/1995 Heikki Tuuri
*******************************************************/
/* Dummy comment */
#include "srv0srv.h"

#include "ut0mem.h"
#include "os0proc.h"
#include "mem0mem.h"
#include "mem0pool.h"
#include "sync0sync.h"
#include "sync0ipm.h"
#include "thr0loc.h"
#include "com0com.h"
#include "com0shm.h"
#include "que0que.h"
#include "srv0que.h"
#include "log0recv.h"
#include "odbc0odbc.h"
#include "pars0pars.h"
#include "usr0sess.h"
#include "lock0lock.h"
#include "trx0purge.h"
#include "ibuf0ibuf.h"
#include "buf0flu.h"
#include "btr0sea.h"
#include "dict0load.h"
#include "srv0start.h"
#include "row0mysql.h"

/* This is set to TRUE if the MySQL user has set it in MySQL; currently
affects only FOREIGN KEY definition parsing */
ibool	srv_lower_case_table_names	= FALSE;

/* Buffer which can be used in printing fatal error messages */
char	srv_fatal_errbuf[5000];

/* The following counter is incremented whenever there is some user activity
in the server */
ulint	srv_activity_count	= 0;

ibool	srv_lock_timeout_and_monitor_active = FALSE;
ibool	srv_error_monitor_active = FALSE;

char*	srv_main_thread_op_info = (char*) "";

/* Server parameters which are read from the initfile */

/* The following three are dir paths which are catenated before file
names, where the file name itself may also contain a path */

char*	srv_data_home 	= NULL;
char*	srv_arch_dir 	= NULL;

ibool	srv_file_per_table = FALSE;	/* store to its own file each table
					created by an user; data dictionary
					tables are in the system tablespace
					0 */
ulint	srv_n_data_files = 0;
char**	srv_data_file_names = NULL;
ulint*	srv_data_file_sizes = NULL;	/* size in database pages */ 

ibool	srv_auto_extend_last_data_file	= FALSE; /* if TRUE, then we
						 auto-extend the last data
						 file */
ulint	srv_last_file_size_max	= 0;		 /* if != 0, this tells
						 the max size auto-extending
						 may increase the last data
						 file size */
ulint*  srv_data_file_is_raw_partition = NULL;

/* If the following is TRUE we do not allow inserts etc. This protects
the user from forgetting the 'newraw' keyword to my.cnf */

ibool	srv_created_new_raw	= FALSE;

char**	srv_log_group_home_dirs = NULL; 

ulint	srv_n_log_groups	= ULINT_MAX;
ulint	srv_n_log_files		= ULINT_MAX;
ulint	srv_log_file_size	= ULINT_MAX;	/* size in database pages */ 
ibool	srv_log_archive_on	= FALSE;
ulint	srv_log_buffer_size	= ULINT_MAX;	/* size in database pages */ 
ulint	srv_flush_log_at_trx_commit = 1;

byte	srv_latin1_ordering[256]	/* The sort order table of the latin1
					character set. The following table is
					the MySQL order as of Feb 10th, 2002 */
= {
  0x00, 0x01, 0x02, 0x03, 0x04, 0x05, 0x06, 0x07
, 0x08, 0x09, 0x0A, 0x0B, 0x0C, 0x0D, 0x0E, 0x0F
, 0x10, 0x11, 0x12, 0x13, 0x14, 0x15, 0x16, 0x17
, 0x18, 0x19, 0x1A, 0x1B, 0x1C, 0x1D, 0x1E, 0x1F
, 0x20, 0x21, 0x22, 0x23, 0x24, 0x25, 0x26, 0x27
, 0x28, 0x29, 0x2A, 0x2B, 0x2C, 0x2D, 0x2E, 0x2F
, 0x30, 0x31, 0x32, 0x33, 0x34, 0x35, 0x36, 0x37
, 0x38, 0x39, 0x3A, 0x3B, 0x3C, 0x3D, 0x3E, 0x3F
, 0x40, 0x41, 0x42, 0x43, 0x44, 0x45, 0x46, 0x47
, 0x48, 0x49, 0x4A, 0x4B, 0x4C, 0x4D, 0x4E, 0x4F
, 0x50, 0x51, 0x52, 0x53, 0x54, 0x55, 0x56, 0x57
, 0x58, 0x59, 0x5A, 0x5B, 0x5C, 0x5D, 0x5E, 0x5F
, 0x60, 0x41, 0x42, 0x43, 0x44, 0x45, 0x46, 0x47
, 0x48, 0x49, 0x4A, 0x4B, 0x4C, 0x4D, 0x4E, 0x4F
, 0x50, 0x51, 0x52, 0x53, 0x54, 0x55, 0x56, 0x57
, 0x58, 0x59, 0x5A, 0x7B, 0x7C, 0x7D, 0x7E, 0x7F
, 0x80, 0x81, 0x82, 0x83, 0x84, 0x85, 0x86, 0x87
, 0x88, 0x89, 0x8A, 0x8B, 0x8C, 0x8D, 0x8E, 0x8F
, 0x90, 0x91, 0x92, 0x93, 0x94, 0x95, 0x96, 0x97
, 0x98, 0x99, 0x9A, 0x9B, 0x9C, 0x9D, 0x9E, 0x9F
, 0xA0, 0xA1, 0xA2, 0xA3, 0xA4, 0xA5, 0xA6, 0xA7
, 0xA8, 0xA9, 0xAA, 0xAB, 0xAC, 0xAD, 0xAE, 0xAF
, 0xB0, 0xB1, 0xB2, 0xB3, 0xB4, 0xB5, 0xB6, 0xB7
, 0xB8, 0xB9, 0xBA, 0xBB, 0xBC, 0xBD, 0xBE, 0xBF
, 0x41, 0x41, 0x41, 0x41, 0x5C, 0x5B, 0x5C, 0x43
, 0x45, 0x45, 0x45, 0x45, 0x49, 0x49, 0x49, 0x49
, 0x44, 0x4E, 0x4F, 0x4F, 0x4F, 0x4F, 0x5D, 0xD7
, 0xD8, 0x55, 0x55, 0x55, 0x59, 0x59, 0xDE, 0xDF
, 0x41, 0x41, 0x41, 0x41, 0x5C, 0x5B, 0x5C, 0x43
, 0x45, 0x45, 0x45, 0x45, 0x49, 0x49, 0x49, 0x49
, 0x44, 0x4E, 0x4F, 0x4F, 0x4F, 0x4F, 0x5D, 0xF7
, 0xD8, 0x55, 0x55, 0x55, 0x59, 0x59, 0xDE, 0xFF
};
		
ulint	srv_pool_size		= ULINT_MAX;	/* size in pages; MySQL inits
						this to size in kilobytes but
						we normalize this to pages in
						srv_boot() */
ulint	srv_awe_window_size 	= 0;		/* size in pages; MySQL inits
						this to bytes, but we
						normalize it to pages in
						srv_boot() */
ulint	srv_mem_pool_size	= ULINT_MAX;	/* size in bytes */ 
ulint	srv_lock_table_size	= ULINT_MAX;

ulint	srv_n_file_io_threads	= ULINT_MAX;

ibool	srv_archive_recovery	= 0;
dulint	srv_archive_recovery_limit_lsn;

ulint	srv_lock_wait_timeout	= 1024 * 1024 * 1024;

char*   srv_file_flush_method_str = NULL;
ulint   srv_unix_file_flush_method = SRV_UNIX_FDATASYNC;
ulint   srv_win_file_flush_method = SRV_WIN_IO_UNBUFFERED;

ulint	srv_max_n_open_files	  = 300;

/* The InnoDB main thread tries to keep the ratio of modified pages
in the buffer pool to all database pages in the buffer pool smaller than
the following number. But it is not guaranteed that the value stays below
that during a time of heavy update/insert activity. */

ulint	srv_max_buf_pool_modified_pct	= 90;

/* If the following is != 0 we do not allow inserts etc. This protects
the user from forgetting the innodb_force_recovery keyword to my.cnf */

ulint	srv_force_recovery	= 0;
/*-----------------------*/
/* We are prepared for a situation that we have this many threads waiting for
a semaphore inside InnoDB. innobase_start_or_create_for_mysql() sets the
value. */

ulint   srv_max_n_threads       = 0;

/* The following controls how many threads we let inside InnoDB concurrently:
threads waiting for locks are not counted into the number because otherwise
we could get a deadlock. MySQL creates a thread for each user session, and
semaphore contention and convoy problems can occur withput this restriction.
Value 10 should be good if there are less than 4 processors + 4 disks in the
computer. Bigger computers need bigger values. */

ulint	srv_thread_concurrency	= 8;

os_fast_mutex_t	srv_conc_mutex;		/* this mutex protects srv_conc data
					structures */
lint	srv_conc_n_threads	= 0;	/* number of OS threads currently
					inside InnoDB; it is not an error
					if this drops temporarily below zero
					because we do not demand that every
					thread increments this, but a thread
					waiting for a lock decrements this
					temporarily */
ulint	srv_conc_n_waiting_threads = 0;	/* number of OS threads waiting in the
					FIFO for a permission to enter InnoDB
					*/

typedef struct srv_conc_slot_struct	srv_conc_slot_t;
struct srv_conc_slot_struct{
	os_event_t			event;		/* event to wait */
	ibool				reserved;	/* TRUE if slot
							reserved */
	ibool				wait_ended;	/* TRUE when another
							thread has already set
							the event and the
							thread in this slot is
							free to proceed; but
							reserved may still be
							TRUE at that point */
	UT_LIST_NODE_T(srv_conc_slot_t)	srv_conc_queue;	/* queue node */
};

UT_LIST_BASE_NODE_T(srv_conc_slot_t)	srv_conc_queue;	/* queue of threads
							waiting to get in */
srv_conc_slot_t* srv_conc_slots;			/* array of wait
							slots */

/* Number of times a thread is allowed to enter InnoDB within the same
SQL query after it has once got the ticket at srv_conc_enter_innodb */
#define SRV_FREE_TICKETS_TO_ENTER	500

/*-----------------------*/
/* If the following is set TRUE then we do not run purge and insert buffer
merge to completion before shutdown */

ibool	srv_fast_shutdown	= FALSE;

ibool	srv_use_doublewrite_buf	= TRUE;

ibool   srv_set_thread_priorities = TRUE;
int     srv_query_thread_priority = 0;

/* TRUE if the Address Windowing Extensions of Windows are used; then we must
disable adaptive hash indexes */
ibool	srv_use_awe			= FALSE;
ibool	srv_use_adaptive_hash_indexes 	= TRUE;


/*-------------------------------------------*/
ulint	srv_n_spin_wait_rounds	= 20;
ulint	srv_spin_wait_delay	= 5;
ibool	srv_priority_boost	= TRUE;
char	srv_endpoint_name[COM_MAX_ADDR_LEN];
ulint	srv_n_com_threads	= ULINT_MAX;
ulint	srv_n_worker_threads	= ULINT_MAX;

ibool	srv_print_thread_releases	= FALSE;
ibool	srv_print_lock_waits		= FALSE;
ibool	srv_print_buf_io		= FALSE;
ibool	srv_print_log_io		= FALSE;
ibool	srv_print_latch_waits		= FALSE;

ulint	srv_n_rows_inserted		= 0;
ulint	srv_n_rows_updated		= 0;
ulint	srv_n_rows_deleted		= 0;
ulint	srv_n_rows_read			= 0;
ulint	srv_n_rows_inserted_old		= 0;
ulint	srv_n_rows_updated_old		= 0;
ulint	srv_n_rows_deleted_old		= 0;
ulint	srv_n_rows_read_old		= 0;

/*
  Set the following to 0 if you want InnoDB to write messages on
  stderr on startup/shutdown
*/
ibool	srv_print_verbose_log		= TRUE;
ibool	srv_print_innodb_monitor	= FALSE;
ibool   srv_print_innodb_lock_monitor   = FALSE;
ibool   srv_print_innodb_tablespace_monitor = FALSE;
ibool   srv_print_innodb_table_monitor = FALSE;

/* The parameters below are obsolete: */

ibool	srv_print_parsed_sql		= FALSE;

ulint	srv_sim_disk_wait_pct		= ULINT_MAX;
ulint	srv_sim_disk_wait_len		= ULINT_MAX;
ibool	srv_sim_disk_wait_by_yield	= FALSE;
ibool	srv_sim_disk_wait_by_wait	= FALSE;

ibool	srv_measure_contention	= FALSE;
ibool	srv_measure_by_spin	= FALSE;
	
ibool	srv_test_extra_mutexes	= FALSE;
ibool	srv_test_nocache	= FALSE;
ibool	srv_test_cache_evict	= FALSE;

ibool	srv_test_sync		= FALSE;
ulint	srv_test_n_threads	= ULINT_MAX;
ulint	srv_test_n_loops	= ULINT_MAX;
ulint	srv_test_n_free_rnds	= ULINT_MAX;
ulint	srv_test_n_reserved_rnds = ULINT_MAX;
ulint	srv_test_array_size	= ULINT_MAX;
ulint	srv_test_n_mutexes	= ULINT_MAX;

/* Array of English strings describing the current state of an
i/o handler thread */

char* srv_io_thread_op_info[SRV_MAX_N_IO_THREADS];
char* srv_io_thread_function[SRV_MAX_N_IO_THREADS];

time_t	srv_last_monitor_time;

mutex_t srv_innodb_monitor_mutex;

ulint	srv_main_thread_process_no	= 0;
ulint	srv_main_thread_id		= 0;

/*
	IMPLEMENTATION OF THE SERVER MAIN PROGRAM
	=========================================

There is the following analogue between this database
server and an operating system kernel:

DB concept			equivalent OS concept
----------			---------------------
transaction		--	process;

query thread		--	thread;

lock			--	semaphore;

transaction set to
the rollback state	--	kill signal delivered to a process;

kernel			--	kernel;

query thread execution:
(a) without kernel mutex
reserved	 	-- 	process executing in user mode;
(b) with kernel mutex reserved
			--	process executing in kernel mode;

The server is controlled by a master thread which runs at
a priority higher than normal, that is, higher than user threads.
It sleeps most of the time, and wakes up, say, every 300 milliseconds,
to check whether there is anything happening in the server which
requires intervention of the master thread. Such situations may be,
for example, when flushing of dirty blocks is needed in the buffer
pool or old version of database rows have to be cleaned away.

The threads which we call user threads serve the queries of
the clients and input from the console of the server.
They run at normal priority. The server may have several
communications endpoints. A dedicated set of user threads waits
at each of these endpoints ready to receive a client request.
Each request is taken by a single user thread, which then starts
processing and, when the result is ready, sends it to the client
and returns to wait at the same endpoint the thread started from.

So, we do not have dedicated communication threads listening at
the endpoints and dealing the jobs to dedicated worker threads.
Our architecture saves one thread swithch per request, compared
to the solution with dedicated communication threads
which amounts to 15 microseconds on 100 MHz Pentium
running NT. If the client
is communicating over a network, this saving is negligible, but
if the client resides in the same machine, maybe in an SMP machine
on a different processor from the server thread, the saving
can be important as the threads can communicate over shared
memory with an overhead of a few microseconds.

We may later implement a dedicated communication thread solution
for those endpoints which communicate over a network.

Our solution with user threads has two problems: for each endpoint
there has to be a number of listening threads. If there are many
communication endpoints, it may be difficult to set the right number
of concurrent threads in the system, as many of the threads
may always be waiting at less busy endpoints. Another problem
is queuing of the messages, as the server internally does not
offer any queue for jobs.

Another group of user threads is intended for splitting the
queries and processing them in parallel. Let us call these
parallel communication threads. These threads are waiting for
parallelized tasks, suspended on event semaphores.

A single user thread waits for input from the console,
like a command to shut the database.

Utility threads are a different group of threads which takes
care of the buffer pool flushing and other, mainly background
operations, in the server.
Some of these utility threads always run at a lower than normal
priority, so that they are always in background. Some of them
may dynamically boost their priority by the pri_adjust function,
even to higher than normal priority, if their task becomes urgent.
The running of utilities is controlled by high- and low-water marks
of urgency. The urgency may be measured by the number of dirty blocks
in the buffer pool, in the case of the flush thread, for example.
When the high-water mark is exceeded, an utility starts running, until
the urgency drops under the low-water mark. Then the utility thread
suspend itself to wait for an event. The master thread is
responsible of signaling this event when the utility thread is
again needed.

For each individual type of utility, some threads always remain
at lower than normal priority. This is because pri_adjust is implemented
so that the threads at normal or higher priority control their
share of running time by calling sleep. Thus, if the load of the
system sudenly drops, these threads cannot necessarily utilize
the system fully. The background priority threads make up for this,
starting to run when the load drops.

When there is no activity in the system, also the master thread
suspends itself to wait for an event making
the server totally silent. The responsibility to signal this
event is on the user thread which again receives a message
from a client.

There is still one complication in our server design. If a
background utility thread obtains a resource (e.g., mutex) needed by a user
thread, and there is also some other user activity in the system,
the user thread may have to wait indefinitely long for the
resource, as the OS does not schedule a background thread if
there is some other runnable user thread. This problem is called
priority inversion in real-time programming.

One solution to the priority inversion problem would be to
keep record of which thread owns which resource and
in the above case boost the priority of the background thread
so that it will be scheduled and it can release the resource.
This solution is called priority inheritance in real-time programming.
A drawback of this solution is that the overhead of acquiring a mutex 
increases slightly, maybe 0.2 microseconds on a 100 MHz Pentium, because
the thread has to call os_thread_get_curr_id.
This may be compared to 0.5 microsecond overhead for a mutex lock-unlock
pair. Note that the thread
cannot store the information in the resource, say mutex, itself,
because competing threads could wipe out the information if it is
stored before acquiring the mutex, and if it stored afterwards,
the information is outdated for the time of one machine instruction,
at least. (To be precise, the information could be stored to
lock_word in mutex if the machine supports atomic swap.)

The above solution with priority inheritance may become actual in the
future, but at the moment we plan to implement a more coarse solution,
which could be called a global priority inheritance. If a thread
has to wait for a long time, say 300 milliseconds, for a resource,
we just guess that it may be waiting for a resource owned by a background
thread, and boost the the priority of all runnable background threads
to the normal level. The background threads then themselves adjust
their fixed priority back to background after releasing all resources
they had (or, at some fixed points in their program code).

What is the performance of the global priority inheritance solution?
We may weigh the length of the wait time 300 milliseconds, during
which the system processes some other thread
to the cost of boosting the priority of each runnable background
thread, rescheduling it, and lowering the priority again.
On 100 MHz Pentium + NT this overhead may be of the order 100
microseconds per thread. So, if the number of runnable background
threads is not very big, say < 100, the cost is tolerable.
Utility threads probably will access resources used by
user threads not very often, so collisions of user threads
to preempted utility threads should not happen very often.

The thread table contains
information of the current status of each thread existing in the system,
and also the event semaphores used in suspending the master thread
and utility and parallel communication threads when they have nothing to do.
The thread table can be seen as an analogue to the process table
in a traditional Unix implementation.

The thread table is also used in the global priority inheritance
scheme. This brings in one additional complication: threads accessing
the thread table must have at least normal fixed priority,
because the priority inheritance solution does not work if a background
thread is preempted while possessing the mutex protecting the thread table.
So, if a thread accesses the thread table, its priority has to be
boosted at least to normal. This priority requirement can be seen similar to
the privileged mode used when processing the kernel calls in traditional
Unix.*/

/* Thread slot in the thread table */
struct srv_slot_struct{
	os_thread_id_t	id;		/* thread id */
	os_thread_t	handle;		/* thread handle */
	ulint		type;		/* thread type: user, utility etc. */
	ibool		in_use;		/* TRUE if this slot is in use */
	ibool		suspended;	/* TRUE if the thread is waiting
					for the event of this slot */
	ib_time_t	suspend_time;	/* time when the thread was
					suspended */
	os_event_t	event;		/* event used in suspending the
					thread when it has nothing to do */
	que_thr_t*	thr;		/* suspended query thread (only
					used for MySQL threads) */
};

/* Table for MySQL threads where they will be suspended to wait for locks */
srv_slot_t*	srv_mysql_table = NULL;

os_event_t	srv_lock_timeout_thread_event;

srv_sys_t*	srv_sys	= NULL;

byte		srv_pad1[64];	/* padding to prevent other memory update
				hotspots from residing on the same memory
				cache line */
mutex_t*	kernel_mutex_temp;/* mutex protecting the server, trx structs,
				query threads, and lock table */
byte		srv_pad2[64];	/* padding to prevent other memory update
				hotspots from residing on the same memory
				cache line */

/* The following three values measure the urgency of the jobs of
buffer, version, and insert threads. They may vary from 0 - 1000.
The server mutex protects all these variables. The low-water values
tell that the server can acquiesce the utility when the value
drops below this low-water mark. */

ulint	srv_meter[SRV_MASTER + 1];
ulint	srv_meter_low_water[SRV_MASTER + 1];
ulint	srv_meter_high_water[SRV_MASTER + 1];
ulint	srv_meter_high_water2[SRV_MASTER + 1];
ulint	srv_meter_foreground[SRV_MASTER + 1];

/* The following values give info about the activity going on in
the database. They are protected by the server mutex. The arrays
are indexed by the type of the thread. */

ulint	srv_n_threads_active[SRV_MASTER + 1];
ulint	srv_n_threads[SRV_MASTER + 1];


/*************************************************************************
Accessor function to get pointer to n'th slot in the server thread
table. */
static
srv_slot_t*
srv_table_get_nth_slot(
/*===================*/
				/* out: pointer to the slot */
	ulint	index)		/* in: index of the slot */
{
	ut_a(index < OS_THREAD_MAX_N);

	return(srv_sys->threads + index);
}

/*************************************************************************
Gets the number of threads in the system. */

ulint
srv_get_n_threads(void)
/*===================*/
{
	ulint	i;
	ulint	n_threads	= 0;

	mutex_enter(&kernel_mutex);

	for (i = SRV_COM; i < SRV_MASTER + 1; i++) {
	
		n_threads += srv_n_threads[i];
	}

	mutex_exit(&kernel_mutex);

	return(n_threads);
}

/*************************************************************************
Reserves a slot in the thread table for the current thread. Also creates the
thread local storage struct for the current thread. NOTE! The server mutex
has to be reserved by the caller! */
static
ulint
srv_table_reserve_slot(
/*===================*/
			/* out: reserved slot index */
	ulint	type)	/* in: type of the thread: one of SRV_COM, ... */
{
	srv_slot_t*	slot;
	ulint		i;
	
	ut_a(type > 0);
	ut_a(type <= SRV_MASTER);

	i = 0;
	slot = srv_table_get_nth_slot(i);

	while (slot->in_use) {
		i++;
		slot = srv_table_get_nth_slot(i);
	}

	ut_a(slot->in_use == FALSE);
	
	slot->in_use = TRUE;
	slot->suspended = FALSE;
	slot->id = os_thread_get_curr_id();
	slot->handle = os_thread_get_curr();
	slot->type = type;

	thr_local_create();

	thr_local_set_slot_no(os_thread_get_curr_id(), i);

	return(i);
}

/*************************************************************************
Suspends the calling thread to wait for the event in its thread slot.
NOTE! The server mutex has to be reserved by the caller! */
static
os_event_t
srv_suspend_thread(void)
/*====================*/
			/* out: event for the calling thread to wait */
{
	srv_slot_t*	slot;
	os_event_t	event;
	ulint		slot_no;
	ulint		type;

	ut_ad(mutex_own(&kernel_mutex));
	
	slot_no = thr_local_get_slot_no(os_thread_get_curr_id());

	if (srv_print_thread_releases) {
	
		printf("Suspending thread %lu to slot %lu meter %lu\n",
		(ulong) os_thread_get_curr_id(), (ulong) slot_no,
		(ulong) srv_meter[SRV_RECOVERY]);
	}

	slot = srv_table_get_nth_slot(slot_no);

	type = slot->type;

	ut_ad(type >= SRV_WORKER);
	ut_ad(type <= SRV_MASTER);

	event = slot->event;
	
	slot->suspended = TRUE;

	ut_ad(srv_n_threads_active[type] > 0);

	srv_n_threads_active[type]--;

	os_event_reset(event);

	return(event);
}

/*************************************************************************
Releases threads of the type given from suspension in the thread table.
NOTE! The server mutex has to be reserved by the caller! */

ulint
srv_release_threads(
/*================*/
			/* out: number of threads released: this may be
			< n if not enough threads were suspended at the
			moment */
	ulint	type,	/* in: thread type */
	ulint	n)	/* in: number of threads to release */
{
	srv_slot_t*	slot;
	ulint		i;
	ulint		count	= 0;

	ut_ad(type >= SRV_WORKER);
	ut_ad(type <= SRV_MASTER);
	ut_ad(n > 0);
	ut_ad(mutex_own(&kernel_mutex));
	
	for (i = 0; i < OS_THREAD_MAX_N; i++) {
	
		slot = srv_table_get_nth_slot(i);

		if (slot->in_use && slot->type == type && slot->suspended) {
			
			slot->suspended = FALSE;

			srv_n_threads_active[type]++;

			os_event_set(slot->event);

			if (srv_print_thread_releases) {
				printf(
		"Releasing thread %lu type %lu from slot %lu meter %lu\n",
				(ulong) slot->id, (ulong) type, (ulong) i,
		                (ulong) srv_meter[SRV_RECOVERY]);
			}

			count++;

			if (count == n) {
				break;
			}
		}
	}

	return(count);
}

/*************************************************************************
Returns the calling thread type. */

ulint
srv_get_thread_type(void)
/*=====================*/
			/* out: SRV_COM, ... */
{
	ulint		slot_no;
	srv_slot_t*	slot;
	ulint		type;

	mutex_enter(&kernel_mutex);
	
	slot_no = thr_local_get_slot_no(os_thread_get_curr_id());

	slot = srv_table_get_nth_slot(slot_no);

	type = slot->type;

	ut_ad(type >= SRV_WORKER);
	ut_ad(type <= SRV_MASTER);

	mutex_exit(&kernel_mutex);

	return(type);
}

<<<<<<< HEAD
/***********************************************************************
Increments by 1 the count of active threads of the type given
and releases master thread if necessary. */
static
void
srv_inc_thread_count(
/*=================*/
	ulint	type)	/* in: type of the thread */
{
	mutex_enter(&kernel_mutex);

	srv_activity_count++;
	
	srv_n_threads_active[type]++;
		
	if (srv_n_threads_active[SRV_MASTER] == 0) {

		srv_release_threads(SRV_MASTER, 1);
	}

	mutex_exit(&kernel_mutex);
}

/***********************************************************************
Decrements by 1 the count of active threads of the type given. */
static
void
srv_dec_thread_count(
/*=================*/
	ulint	type)	/* in: type of the thread */

{
	mutex_enter(&kernel_mutex);

	/* FIXME: the following assertion sometimes fails: */

	if (srv_n_threads_active[type] == 0) {
		printf("Error: thread type %lu\n", (ulong) type);

		ut_ad(0);
	}	

	srv_n_threads_active[type]--;

	mutex_exit(&kernel_mutex);
}

/***********************************************************************
Calculates the number of allowed utility threads for a thread to decide if
it has to suspend itself in the thread table. */
static
ulint
srv_max_n_utilities(
/*================*/
			/* out: maximum number of allowed utilities
			of the type given */
	ulint	type)	/* in: utility type */
{
	ulint	ret;

	if (srv_n_threads_active[SRV_COM] == 0) {
		if (srv_meter[type] > srv_meter_low_water[type]) {
			return(srv_n_threads[type] / 2);
		} else {
			return(0);
		}
	} else {

		if (srv_meter[type] < srv_meter_foreground[type]) {
			return(0);
		}
		ret = 1 + ((srv_n_threads[type]
		     * (ulint)(srv_meter[type] - srv_meter_foreground[type]))
		     / (ulint)(1000 - srv_meter_foreground[type]));
		if (ret > srv_n_threads[type]) {
			return(srv_n_threads[type]);
		} else {
			return(ret);
		}
	}
}

/***********************************************************************
Increments the utility meter by the value given and releases utility
threads if necessary. */

void
srv_increment_meter(
/*================*/
	ulint	type,	/* in: utility type */
	ulint	n)	/* in: value to add to meter */
{
	ulint	m;

	mutex_enter(&kernel_mutex);

	srv_meter[type] += n;

	m = srv_max_n_utilities(type);

	if (m > srv_n_threads_active[type]) {
		
		srv_release_threads(type, m - srv_n_threads_active[type]);
	}

	mutex_exit(&kernel_mutex);
}

/***********************************************************************
Releases max number of utility threads if no queries are active and
the high-water mark for the utility is exceeded. */

void
srv_release_max_if_no_queries(void)
/*===============================*/
{
	ulint	m;
	ulint	type;

	mutex_enter(&kernel_mutex);

	if (srv_n_threads_active[SRV_COM] > 0) {
		mutex_exit(&kernel_mutex);

		return;
	}

	type = SRV_RECOVERY;
	
	m = srv_n_threads[type] / 2;

	if ((srv_meter[type] > srv_meter_high_water[type])
				&& (srv_n_threads_active[type] < m)) {

		srv_release_threads(type, m - srv_n_threads_active[type]);

		printf("Releasing max background\n");
	}

	mutex_exit(&kernel_mutex);
}


/*************************************************************************
Creates the first communication endpoint for the server. This
first call also initializes the com0com.* module. */

void
srv_communication_init(
/*===================*/
	char*	endpoint)	/* in: server address */
{
	ulint	ret;
	ulint	len;

	srv_sys->endpoint = com_endpoint_create(COM_SHM);

	ut_a(srv_sys->endpoint);

	len = ODBC_DATAGRAM_SIZE;
	
	ret = com_endpoint_set_option(srv_sys->endpoint,
					COM_OPT_MAX_DGRAM_SIZE,
					(byte*)&len, sizeof(ulint));
	ut_a(ret == 0);

	ret = com_bind(srv_sys->endpoint, endpoint, ut_strlen(endpoint));
	
	ut_a(ret == 0);
}

/*************************************************************************
Creates the utility threads. */

void
srv_create_utility_threads(void)
/*============================*/
{
/*      os_thread_t	thread;
 	os_thread_id_t	thr_id; */
	ulint		i;

	mutex_enter(&kernel_mutex);

	srv_n_threads[SRV_RECOVERY] = 1;
	srv_n_threads_active[SRV_RECOVERY] = 1;

	mutex_exit(&kernel_mutex);

	for (i = 0; i < 1; i++) {
	  /* thread = os_thread_create(srv_recovery_thread, NULL, &thr_id); */

	  /* ut_a(thread); */
	}

/*	thread = os_thread_create(srv_purge_thread, NULL, &thr_id);

	ut_a(thread); */
}

/*************************************************************************
Creates the communication threads. */

void
srv_create_com_threads(void)
/*========================*/
{
  /*	os_thread_t	thread;
	os_thread_id_t	thr_id; */
	ulint		i;

	srv_n_threads[SRV_COM] = srv_n_com_threads;

	for (i = 0; i < srv_n_com_threads; i++) {
	  /* thread = os_thread_create(srv_com_thread, NULL, &thr_id); */
	  /* ut_a(thread); */
	}
}

/*************************************************************************
Creates the worker threads. */

void
srv_create_worker_threads(void)
/*===========================*/
{
/*	os_thread_t	thread;
	os_thread_id_t	thr_id; */
	ulint		i;

	srv_n_threads[SRV_WORKER] = srv_n_worker_threads;
	srv_n_threads_active[SRV_WORKER] = srv_n_worker_threads;

	for (i = 0; i < srv_n_worker_threads; i++) {
	  /* thread = os_thread_create(srv_worker_thread, NULL, &thr_id); */
	  /* ut_a(thread); */
	}
}


=======
>>>>>>> e74182fe
/*************************************************************************
Initializes the server. */
static
void
srv_init(void)
/*==========*/
{
	srv_conc_slot_t* 	conc_slot;
	srv_slot_t*		slot;
	ulint			i;

	srv_sys = mem_alloc(sizeof(srv_sys_t));

	kernel_mutex_temp = mem_alloc(sizeof(mutex_t));
	mutex_create(&kernel_mutex);
	mutex_set_level(&kernel_mutex, SYNC_KERNEL);

	mutex_create(&srv_innodb_monitor_mutex);
	mutex_set_level(&srv_innodb_monitor_mutex, SYNC_NO_ORDER_CHECK);
	
	srv_sys->threads = mem_alloc(OS_THREAD_MAX_N * sizeof(srv_slot_t));

	for (i = 0; i < OS_THREAD_MAX_N; i++) {
		slot = srv_table_get_nth_slot(i);
		slot->in_use = FALSE;
                slot->type=0;	/* Avoid purify errors */
		slot->event = os_event_create(NULL);
		ut_a(slot->event);
	}

	srv_mysql_table = mem_alloc(OS_THREAD_MAX_N * sizeof(srv_slot_t));

	for (i = 0; i < OS_THREAD_MAX_N; i++) {
		slot = srv_mysql_table + i;
		slot->in_use = FALSE;
		slot->type = 0;
		slot->event = os_event_create(NULL);
		ut_a(slot->event);
	}

	srv_lock_timeout_thread_event = os_event_create(NULL);
	
	for (i = 0; i < SRV_MASTER + 1; i++) {
		srv_n_threads_active[i] = 0;
		srv_n_threads[i] = 0;
		srv_meter[i] = 30;
		srv_meter_low_water[i] = 50;
		srv_meter_high_water[i] = 100;
		srv_meter_high_water2[i] = 200;
		srv_meter_foreground[i] = 250;
	}
	
	srv_sys->operational = os_event_create(NULL);

	ut_a(srv_sys->operational);

	UT_LIST_INIT(srv_sys->tasks);

	/* Init the server concurrency restriction data structures */

	os_fast_mutex_init(&srv_conc_mutex);
	
	UT_LIST_INIT(srv_conc_queue);

	srv_conc_slots = mem_alloc(OS_THREAD_MAX_N * sizeof(srv_conc_slot_t));

	for (i = 0; i < OS_THREAD_MAX_N; i++) {
		conc_slot = srv_conc_slots + i;
		conc_slot->reserved = FALSE;
		conc_slot->event = os_event_create(NULL);
		ut_a(conc_slot->event);
	}
}	

/*************************************************************************
Frees the OS fast mutex created in srv_init(). */

void
srv_free(void)
/*==========*/
{
	os_fast_mutex_free(&srv_conc_mutex);
}

/*************************************************************************
Initializes the synchronization primitives, memory system, and the thread
local storage. */

void
srv_general_init(void)
/*==================*/
{
	os_sync_init();
	sync_init();
	mem_init(srv_mem_pool_size);
	thr_local_init();
}

/*======================= InnoDB Server FIFO queue =======================*/


/*************************************************************************
Puts an OS thread to wait if there are too many concurrent threads
(>= srv_thread_concurrency) inside InnoDB. The threads wait in a FIFO queue. */

void
srv_conc_enter_innodb(
/*==================*/
	trx_t*	trx)	/* in: transaction object associated with the
			thread */
{
	ibool			has_slept = FALSE;
	srv_conc_slot_t*	slot	  = NULL;
	ulint			i;
	char                    err_buf[1000];

	if (srv_thread_concurrency >= 500) {
		/* Disable the concurrency check */
	
		return;
	}

	/* If trx has 'free tickets' to enter the engine left, then use one
	such ticket */

	if (trx->n_tickets_to_enter_innodb > 0) {
		trx->n_tickets_to_enter_innodb--;

		return;
	}

	os_fast_mutex_lock(&srv_conc_mutex);
retry:
	if (trx->declared_to_be_inside_innodb) {
	        ut_print_timestamp(stderr);

	        trx_print(err_buf, trx);

	        fprintf(stderr,
"  InnoDB: Error: trying to declare trx to enter InnoDB, but\n"
"InnoDB: it already is declared.\n%s\n", err_buf);
		os_fast_mutex_unlock(&srv_conc_mutex);

		return;
	}

	if (srv_conc_n_threads < (lint)srv_thread_concurrency) {

		srv_conc_n_threads++;
		trx->declared_to_be_inside_innodb = TRUE;
		trx->n_tickets_to_enter_innodb = SRV_FREE_TICKETS_TO_ENTER;
		
		os_fast_mutex_unlock(&srv_conc_mutex);

		return;
	}

	/* If the transaction is not holding resources, let it sleep for 50
	milliseconds, and try again then */
 
	if (!has_slept && !trx->has_search_latch
	    && NULL == UT_LIST_GET_FIRST(trx->trx_locks)) {

	        has_slept = TRUE; /* We let is sleep only once to avoid
				  starvation */

		srv_conc_n_waiting_threads++;

		os_fast_mutex_unlock(&srv_conc_mutex);

		trx->op_info = (char*)"sleeping before joining InnoDB queue";

		os_thread_sleep(50000);

		trx->op_info = (char*)"";

		os_fast_mutex_lock(&srv_conc_mutex);

		srv_conc_n_waiting_threads--;

		goto retry;
	}   

	/* Too many threads inside: put the current thread to a queue */

	for (i = 0; i < OS_THREAD_MAX_N; i++) {
		slot = srv_conc_slots + i;

		if (!slot->reserved) {

			break;
		}
	}

	if (i == OS_THREAD_MAX_N) {
		/* Could not find a free wait slot, we must let the
		thread enter */

		srv_conc_n_threads++;
		trx->declared_to_be_inside_innodb = TRUE;
		trx->n_tickets_to_enter_innodb = 0;

		os_fast_mutex_unlock(&srv_conc_mutex);

		return;
	}

	/* Release possible search system latch this thread has */
	if (trx->has_search_latch) {
		trx_search_latch_release_if_reserved(trx);
	}

	/* Add to the queue */
	slot->reserved = TRUE;
	slot->wait_ended = FALSE;
	
	UT_LIST_ADD_LAST(srv_conc_queue, srv_conc_queue, slot);

	os_event_reset(slot->event);

	srv_conc_n_waiting_threads++;

	os_fast_mutex_unlock(&srv_conc_mutex);

	/* Go to wait for the event; when a thread leaves InnoDB it will
	release this thread */

	trx->op_info = (char*)"waiting in InnoDB queue";

	os_event_wait(slot->event);

	trx->op_info = (char*)"";

	os_fast_mutex_lock(&srv_conc_mutex);

	srv_conc_n_waiting_threads--;

	/* NOTE that the thread which released this thread already
	incremented the thread counter on behalf of this thread */

	slot->reserved = FALSE;

	UT_LIST_REMOVE(srv_conc_queue, srv_conc_queue, slot);

	trx->declared_to_be_inside_innodb = TRUE;
	trx->n_tickets_to_enter_innodb = SRV_FREE_TICKETS_TO_ENTER;

	os_fast_mutex_unlock(&srv_conc_mutex);
}

/*************************************************************************
This lets a thread enter InnoDB regardless of the number of threads inside
InnoDB. This must be called when a thread ends a lock wait. */

void
srv_conc_force_enter_innodb(
/*========================*/
	trx_t*	trx)	/* in: transaction object associated with the
			thread */
{
	if (srv_thread_concurrency >= 500) {
	
		return;
	}

	os_fast_mutex_lock(&srv_conc_mutex);

	srv_conc_n_threads++;
	trx->declared_to_be_inside_innodb = TRUE;
	trx->n_tickets_to_enter_innodb = 0;

	os_fast_mutex_unlock(&srv_conc_mutex);
}

/*************************************************************************
This must be called when a thread exits InnoDB in a lock wait or at the
end of an SQL statement. */

void
srv_conc_force_exit_innodb(
/*=======================*/
	trx_t*	trx)	/* in: transaction object associated with the
			thread */
{
	srv_conc_slot_t*	slot	= NULL;

	if (srv_thread_concurrency >= 500) {
	
		return;
	}

	if (trx->declared_to_be_inside_innodb == FALSE) {
		
		return;
	}

	os_fast_mutex_lock(&srv_conc_mutex);

	srv_conc_n_threads--;
	trx->declared_to_be_inside_innodb = FALSE;
	trx->n_tickets_to_enter_innodb = 0;

	if (srv_conc_n_threads < (lint)srv_thread_concurrency) {
		/* Look for a slot where a thread is waiting and no other
		thread has yet released the thread */
	
		slot = UT_LIST_GET_FIRST(srv_conc_queue);

		while (slot && slot->wait_ended == TRUE) {
			slot = UT_LIST_GET_NEXT(srv_conc_queue, slot);
		}

		if (slot != NULL) {
			slot->wait_ended = TRUE;

			/* We increment the count on behalf of the released
			thread */

			srv_conc_n_threads++;
		}
	}

	os_fast_mutex_unlock(&srv_conc_mutex);

	if (slot != NULL) {
		os_event_set(slot->event);
	}
}

/*************************************************************************
This must be called when a thread exits InnoDB. */

void
srv_conc_exit_innodb(
/*=================*/
	trx_t*	trx)	/* in: transaction object associated with the
			thread */
{
	if (srv_thread_concurrency >= 500) {
	
		return;
	}

	if (trx->n_tickets_to_enter_innodb > 0) {
		/* We will pretend the thread is still inside InnoDB though it
		now leaves the InnoDB engine. In this way we save
		a lot of semaphore operations. srv_conc_force_exit_innodb is
		used to declare the thread definitely outside InnoDB. It
		should be called when there is a lock wait or an SQL statement
		ends. */

		return;
	}

	srv_conc_force_exit_innodb(trx);
}

/*========================================================================*/

/*************************************************************************
Normalizes init parameter values to use units we use inside InnoDB. */
static
ulint
srv_normalize_init_values(void)
/*===========================*/
				/* out: DB_SUCCESS or error code */
{
	ulint	n;
	ulint	i;

	n = srv_n_data_files;
	
	for (i = 0; i < n; i++) {
		srv_data_file_sizes[i] = srv_data_file_sizes[i]
					* ((1024 * 1024) / UNIV_PAGE_SIZE);
	}		

	srv_last_file_size_max = srv_last_file_size_max
					* ((1024 * 1024) / UNIV_PAGE_SIZE);
		
	srv_log_file_size = srv_log_file_size / UNIV_PAGE_SIZE;

	srv_log_buffer_size = srv_log_buffer_size / UNIV_PAGE_SIZE;

	srv_pool_size = srv_pool_size / (UNIV_PAGE_SIZE / 1024);

	srv_awe_window_size = srv_awe_window_size / UNIV_PAGE_SIZE;
	
	if (srv_use_awe) {
	        /* If we are using AWE we must save memory in the 32-bit
		address space of the process, and cannot bind the lock
		table size to the real buffer pool size. */

	        srv_lock_table_size = 20 * srv_awe_window_size;
	} else {
	        srv_lock_table_size = 5 * srv_pool_size;
	}

	return(DB_SUCCESS);
}

/*************************************************************************
Boots the InnoDB server. */

ulint
srv_boot(void)
/*==========*/
			/* out: DB_SUCCESS or error code */
{
	ulint	err;

	/* Transform the init parameter values given by MySQL to
	use units we use inside InnoDB: */
	
	err = srv_normalize_init_values();

	if (err != DB_SUCCESS) {
		return(err);
	}
	
	/* Initialize synchronization primitives, memory management, and thread
	local storage */
	
	srv_general_init();

	/* Initialize this module */

	srv_init();

	return(DB_SUCCESS);
}

/*************************************************************************
Reserves a slot in the thread table for the current MySQL OS thread.
NOTE! The kernel mutex has to be reserved by the caller! */
static
srv_slot_t*
srv_table_reserve_slot_for_mysql(void)
/*==================================*/
			/* out: reserved slot */
{
	srv_slot_t*	slot;
	ulint		i;

	ut_ad(mutex_own(&kernel_mutex));

	i = 0;
	slot = srv_mysql_table + i;

	while (slot->in_use) {
		i++;

		if (i >= OS_THREAD_MAX_N) {

		        ut_print_timestamp(stderr);

		        fprintf(stderr,
"  InnoDB: There appear to be %lu MySQL threads currently waiting\n"
"InnoDB: inside InnoDB, which is the upper limit. Cannot continue operation.\n"
"InnoDB: We intentionally generate a seg fault to print a stack trace\n"
"InnoDB: on Linux. But first we print a list of waiting threads.\n", (ulong) i);

			for (i = 0; i < OS_THREAD_MAX_N; i++) {

			        slot = srv_mysql_table + i;

			        fprintf(stderr,
"Slot %lu: thread id %lu, type %lu, in use %lu, susp %lu, time %lu\n",
				  (ulong) i, (ulong) os_thread_pf(slot->id),
				  (ulong) slot->type, (ulong) slot->in_use,
				  (ulong) slot->suspended,
			  (ulong) difftime(ut_time(), slot->suspend_time));
			}

		        ut_a(0);
		}
		
		slot = srv_mysql_table + i;
	}

	ut_a(slot->in_use == FALSE);
	
	slot->in_use = TRUE;
	slot->id = os_thread_get_curr_id();
	slot->handle = os_thread_get_curr();

	return(slot);
}

/*******************************************************************
Puts a MySQL OS thread to wait for a lock to be released. If an error
occurs during the wait trx->error_state associated with thr is
!= DB_SUCCESS when we return. DB_LOCK_WAIT_TIMEOUT and DB_DEADLOCK
are possible errors. DB_DEADLOCK is returned if selective deadlock
resolution chose this transaction as a victim. */

void
srv_suspend_mysql_thread(
/*=====================*/
	que_thr_t*	thr)	/* in: query thread associated with the MySQL
				OS thread */
{
	srv_slot_t*	slot;
	os_event_t	event;
	double		wait_time;
	trx_t*		trx;
	ibool		had_dict_lock			= FALSE;
	ibool		was_declared_inside_innodb	= FALSE;
	
	ut_ad(!mutex_own(&kernel_mutex));

	trx = thr_get_trx(thr);
	
	os_event_set(srv_lock_timeout_thread_event);

	mutex_enter(&kernel_mutex);

	trx->error_state = DB_SUCCESS;

	if (thr->state == QUE_THR_RUNNING) {

		ut_ad(thr->is_active == TRUE);
	
		/* The lock has already been released or this transaction
		was chosen as a deadlock victim: no need to suspend */

		if (trx->was_chosen_as_deadlock_victim) {

			trx->error_state = DB_DEADLOCK;
			trx->was_chosen_as_deadlock_victim = FALSE;
		}

		mutex_exit(&kernel_mutex);

		return;
	}
	
	ut_ad(thr->is_active == FALSE);

	slot = srv_table_reserve_slot_for_mysql();

	event = slot->event;
	
	slot->thr = thr;

	os_event_reset(event);	

	slot->suspend_time = ut_time();

	/* Wake the lock timeout monitor thread, if it is suspended */

	os_event_set(srv_lock_timeout_thread_event);
	
	mutex_exit(&kernel_mutex);

	if (trx->declared_to_be_inside_innodb) {

		was_declared_inside_innodb = TRUE;
	
		/* We must declare this OS thread to exit InnoDB, since a
		possible other thread holding a lock which this thread waits
		for must be allowed to enter, sooner or later */
	
		srv_conc_force_exit_innodb(trx);
	}

	/* Release possible foreign key check latch */
	if (trx->dict_operation_lock_mode == RW_S_LATCH) {

		had_dict_lock = TRUE;

		row_mysql_unfreeze_data_dictionary(trx);
	}

	ut_a(trx->dict_operation_lock_mode == 0);

	/* Wait for the release */
	
	os_event_wait(event);

	if (had_dict_lock) {

		row_mysql_freeze_data_dictionary(trx);
	}

	if (was_declared_inside_innodb) {

		/* Return back inside InnoDB */
	
		srv_conc_force_enter_innodb(trx);
	}

	mutex_enter(&kernel_mutex);

	/* Release the slot for others to use */
	
	slot->in_use = FALSE;

	wait_time = ut_difftime(ut_time(), slot->suspend_time);
	
	if (trx->was_chosen_as_deadlock_victim) {

		trx->error_state = DB_DEADLOCK;
		trx->was_chosen_as_deadlock_victim = FALSE;
	}

	mutex_exit(&kernel_mutex);

	if (srv_lock_wait_timeout < 100000000 && 
	    			wait_time > (double)srv_lock_wait_timeout) {

	    	trx->error_state = DB_LOCK_WAIT_TIMEOUT;
	}
}

/************************************************************************
Releases a MySQL OS thread waiting for a lock to be released, if the
thread is already suspended. */

void
srv_release_mysql_thread_if_suspended(
/*==================================*/
	que_thr_t*	thr)	/* in: query thread associated with the
				MySQL OS thread  */
{
	srv_slot_t*	slot;
	ulint		i;
	
	ut_ad(mutex_own(&kernel_mutex));

	for (i = 0; i < OS_THREAD_MAX_N; i++) {

		slot = srv_mysql_table + i;

		if (slot->in_use && slot->thr == thr) {
			/* Found */

			os_event_set(slot->event);

			return;
		}
	}

	/* not found */
}

/**********************************************************************
Refreshes the values used to calculate per-second averages. */
static
void
srv_refresh_innodb_monitor_stats(void)
/*==================================*/
{
	mutex_enter(&srv_innodb_monitor_mutex);

	srv_last_monitor_time = time(NULL);

	os_aio_refresh_stats();

	btr_cur_n_sea_old = btr_cur_n_sea;
	btr_cur_n_non_sea_old = btr_cur_n_non_sea;

	log_refresh_stats();
	
	buf_refresh_io_stats();

	srv_n_rows_inserted_old = srv_n_rows_inserted;
	srv_n_rows_updated_old = srv_n_rows_updated;
	srv_n_rows_deleted_old = srv_n_rows_deleted;
	srv_n_rows_read_old = srv_n_rows_read;

	mutex_exit(&srv_innodb_monitor_mutex);
}

/**********************************************************************
Sprintfs to a buffer the output of the InnoDB Monitor. */

void
srv_sprintf_innodb_monitor(
/*=======================*/
	char*	buf,	/* in/out: buffer which must be at least 4 kB */
	ulint	len)	/* in: length of the buffer */
{
	char*	buf_end	= buf + len - 2000;
	double	time_elapsed;
	time_t	current_time;
	ulint   n_reserved;

	mutex_enter(&srv_innodb_monitor_mutex);

	current_time = time(NULL);

	/* We add 0.001 seconds to time_elapsed to prevent division
	by zero if two users happen to call SHOW INNODB STATUS at the same
	time */
	
	time_elapsed = difftime(current_time, srv_last_monitor_time)
			+ 0.001;

	srv_last_monitor_time = time(NULL);

	ut_a(len >= 4096);	

	buf += sprintf(buf, "\n=====================================\n");

	ut_sprintf_timestamp(buf);
	buf = buf + strlen(buf);
	ut_a(buf < buf_end + 1500);
	
	buf += sprintf(buf, " INNODB MONITOR OUTPUT\n"
	       	       "=====================================\n");

	buf += sprintf(buf,
"Per second averages calculated from the last %lu seconds\n",
					(ulong) time_elapsed);
	       	       
	buf += sprintf(buf, "----------\n"
		       "SEMAPHORES\n"
		       "----------\n");
	sync_print(buf, buf_end);

	buf = buf + strlen(buf);
	ut_a(buf < buf_end + 1500);

	if (*dict_foreign_err_buf != '\0') {
		buf += sprintf(buf,
			"------------------------\n"
		       	"LATEST FOREIGN KEY ERROR\n"
		       	"------------------------\n");

		if (buf_end - buf > 6000) {
			buf+= sprintf(buf, "%.4000s", dict_foreign_err_buf);
		}
	}	

	ut_a(buf < buf_end + 1500);

	if (*dict_unique_err_buf != '\0') {
		buf += sprintf(buf,
"---------------------------------------------------------------\n"
"LATEST UNIQUE KEY ERROR (is masked in REPLACE or INSERT IGNORE)\n"
"---------------------------------------------------------------\n");

		if (buf_end - buf > 6000) {
			buf+= sprintf(buf, "%.4000s", dict_unique_err_buf);
		}
	}	

	ut_a(buf < buf_end + 1500);

	lock_print_info(buf, buf_end);
	buf = buf + strlen(buf);
	
	buf += sprintf(buf, "--------\n"
		       "FILE I/O\n"
		       "--------\n");
	os_aio_print(buf, buf_end);
	buf = buf + strlen(buf);
	ut_a(buf < buf_end + 1500);

	buf += sprintf(buf, "-------------------------------------\n"
		       "INSERT BUFFER AND ADAPTIVE HASH INDEX\n"
		       "-------------------------------------\n");
	ibuf_print(buf, buf_end);
	buf = buf + strlen(buf);
	ut_a(buf < buf_end + 1500);

	ha_print_info(buf, buf_end, btr_search_sys->hash_index);
	buf = buf + strlen(buf);
	ut_a(buf < buf_end + 1500);

	buf += sprintf(buf,
		"%.2f hash searches/s, %.2f non-hash searches/s\n",
			(btr_cur_n_sea - btr_cur_n_sea_old)
						/ time_elapsed,
			(btr_cur_n_non_sea - btr_cur_n_non_sea_old)
						/ time_elapsed);
	btr_cur_n_sea_old = btr_cur_n_sea;
	btr_cur_n_non_sea_old = btr_cur_n_non_sea;

	buf += sprintf(buf,"---\n"
		       "LOG\n"
		       "---\n");
	log_print(buf, buf_end);
	buf = buf + strlen(buf);
	ut_a(buf < buf_end + 1500);
	
	buf += sprintf(buf, "----------------------\n"
		       "BUFFER POOL AND MEMORY\n"
		       "----------------------\n");
	buf += sprintf(buf,
	"Total memory allocated " ULINTPF
	"; in additional pool allocated " ULINTPF "\n",
				ut_total_allocated_memory,
				mem_pool_get_reserved(mem_comm_pool));

	if (mem_out_of_mem_err_msg_count > 0) {
	        buf += sprintf(buf,
	"Mem allocation has spilled out of additional mem pool" ULINTPF
						"times\n",
					mem_out_of_mem_err_msg_count);
	}

	if (srv_use_awe) {
		buf += sprintf(buf,
	"In addition to that %lu MB of AWE memory allocated\n",
		(ulong) (srv_pool_size / ((1024 * 1024) / UNIV_PAGE_SIZE)));
	}
	
	buf_print_io(buf, buf_end);
	buf = buf + strlen(buf);
	ut_a(buf < buf_end + 1500);

	buf += sprintf(buf, "--------------\n"
		       "ROW OPERATIONS\n"
		       "--------------\n");
	buf += sprintf(buf,
        "%ld queries inside InnoDB, %lu queries in queue\n",
		       (long) srv_conc_n_threads,
		       (ulong) srv_conc_n_waiting_threads);

        n_reserved = fil_space_get_n_reserved_extents(0);
        if (n_reserved > 0) {
                buf += sprintf(buf,
        "%lu tablespace extents now reserved for B-tree split operations\n",
                                                    (ulong) n_reserved);
        }

#ifdef UNIV_LINUX
	buf += sprintf(buf,
<<<<<<< HEAD
	"Main thread process no. %lu, id %lu, state: %s\n",
		       (ulong) srv_main_thread_process_no,
		       (ulong) srv_main_thread_id,
		       srv_main_thread_op_info);
#else
	buf += sprintf(buf,
	"Main thread id %lu, state: %s\n",
			(ulong) srv_main_thread_id,
=======
	"Main thread process no. %lu, id %lu, state: %.29s\n",
			srv_main_thread_process_no,
			srv_main_thread_id,
			srv_main_thread_op_info);
#else
	buf += sprintf(buf,
	"Main thread id %lu, state: %.29s\n",
			srv_main_thread_id,
>>>>>>> e74182fe
			srv_main_thread_op_info);
#endif
	buf += sprintf(buf,
	"Number of rows inserted " ULINTPF
	", updated " ULINTPF ", deleted " ULINTPF ", read " ULINTPF "\n",
			srv_n_rows_inserted, 
			srv_n_rows_updated, 
			srv_n_rows_deleted, 
			srv_n_rows_read);
	buf += sprintf(buf,
	"%.2f inserts/s, %.2f updates/s, %.2f deletes/s, %.2f reads/s\n",
			(srv_n_rows_inserted - srv_n_rows_inserted_old)
						/ time_elapsed,
			(srv_n_rows_updated - srv_n_rows_updated_old)
						/ time_elapsed,
			(srv_n_rows_deleted - srv_n_rows_deleted_old)
						/ time_elapsed,
			(srv_n_rows_read - srv_n_rows_read_old)
						/ time_elapsed);

	srv_n_rows_inserted_old = srv_n_rows_inserted;
	srv_n_rows_updated_old = srv_n_rows_updated;
	srv_n_rows_deleted_old = srv_n_rows_deleted;
	srv_n_rows_read_old = srv_n_rows_read;

	buf += sprintf(buf, "----------------------------\n"
		       "END OF INNODB MONITOR OUTPUT\n"
		       "============================\n");
	ut_a(buf < buf_end + 1900);

	mutex_exit(&srv_innodb_monitor_mutex);
}

/*************************************************************************
A thread which wakes up threads whose lock wait may have lasted too long.
This also prints the info output by various InnoDB monitors. */

#ifndef __WIN__
void*
#else
ulint
#endif
srv_lock_timeout_and_monitor_thread(
/*================================*/
			/* out: a dummy parameter */
	void*	arg)	/* in: a dummy parameter required by
			os_thread_create */
{
	srv_slot_t*	slot;
	double		time_elapsed;
	time_t          current_time;
	time_t		last_table_monitor_time;
	time_t		last_monitor_time;
	ibool		some_waits;
	double		wait_time;
	char*		buf;
	ulint		i;

#ifdef UNIV_DEBUG_THREAD_CREATION
	printf("Lock timeout thread starts, id %lu\n",
			     os_thread_pf(os_thread_get_curr_id()));
#endif
	UT_NOT_USED(arg);
	srv_last_monitor_time = time(NULL);
	last_table_monitor_time = time(NULL);
	last_monitor_time = time(NULL);
loop:
	srv_lock_timeout_and_monitor_active = TRUE;

	/* When someone is waiting for a lock, we wake up every second
	and check if a timeout has passed for a lock wait */

	os_thread_sleep(1000000);

	/* In case mutex_exit is not a memory barrier, it is
	theoretically possible some threads are left waiting though
	the semaphore is already released. Wake up those threads: */
	
	sync_arr_wake_threads_if_sema_free();

	current_time = time(NULL);

	time_elapsed = difftime(current_time, last_monitor_time);
	
	if (time_elapsed > 15) {
	    last_monitor_time = time(NULL);

	    if (srv_print_innodb_monitor) {

	        buf = mem_alloc(100000);

	        srv_sprintf_innodb_monitor(buf, 90000);

		ut_a(strlen(buf) < 99000);

	    	printf("%s", buf);

	    	mem_free(buf);
            }

            if (srv_print_innodb_tablespace_monitor
                && difftime(current_time, last_table_monitor_time) > 60) {

		last_table_monitor_time = time(NULL);	

		printf("================================================\n");

		ut_print_timestamp(stdout);

		printf(" INNODB TABLESPACE MONITOR OUTPUT\n"
		       "================================================\n");
	       
		fsp_print(0);
		fprintf(stderr, "Validating tablespace\n");
		fsp_validate(0);
		fprintf(stderr, "Validation ok\n");
		printf("---------------------------------------\n"
	       		"END OF INNODB TABLESPACE MONITOR OUTPUT\n"
	       		"=======================================\n");
	    }

	    if (srv_print_innodb_table_monitor
                && difftime(current_time, last_table_monitor_time) > 60) {

		last_table_monitor_time = time(NULL);	

		printf("===========================================\n");

		ut_print_timestamp(stdout);

		printf(" INNODB TABLE MONITOR OUTPUT\n"
		       "===========================================\n");
	    	dict_print();

		printf("-----------------------------------\n"
	       		"END OF INNODB TABLE MONITOR OUTPUT\n"
	       		"==================================\n");
	    }
	}

	mutex_enter(&kernel_mutex);

	some_waits = FALSE;

	/* Check of all slots if a thread is waiting there, and if it
	has exceeded the time limit */
	
	for (i = 0; i < OS_THREAD_MAX_N; i++) {

		slot = srv_mysql_table + i;

		if (slot->in_use) {
			some_waits = TRUE;

			wait_time = ut_difftime(ut_time(), slot->suspend_time);
			
			if (srv_lock_wait_timeout < 100000000 && 
	    			(wait_time > (double) srv_lock_wait_timeout
						|| wait_time < 0)) {

				/* Timeout exceeded or a wrap-around in system
				time counter: cancel the lock request queued
				by the transaction and release possible
				other transactions waiting behind; it is
				possible that the lock has already been
				granted: in that case do nothing */

			        if (thr_get_trx(slot->thr)->wait_lock) {
				        lock_cancel_waiting_and_release(
				          thr_get_trx(slot->thr)->wait_lock);
			        }
			}
		}
	}

	os_event_reset(srv_lock_timeout_thread_event);

	mutex_exit(&kernel_mutex);

	if (srv_shutdown_state >= SRV_SHUTDOWN_CLEANUP) {
		goto exit_func;
	}

	if (some_waits || srv_print_innodb_monitor
			|| srv_print_innodb_lock_monitor
			|| srv_print_innodb_tablespace_monitor
			|| srv_print_innodb_table_monitor) {
		goto loop;
	}

	/* No one was waiting for a lock and no monitor was active:
	suspend this thread */

	srv_lock_timeout_and_monitor_active = FALSE;

	os_event_wait(srv_lock_timeout_thread_event);

	goto loop;

exit_func:
	srv_lock_timeout_and_monitor_active = FALSE;

	/* We count the number of threads in os_thread_exit(). A created
	thread should always use that to exit and not use return() to exit. */

	os_thread_exit(NULL);
#ifndef __WIN__
        return(NULL);
#else
	return(0);
#endif
}

/*************************************************************************
A thread which prints warnings about semaphore waits which have lasted
too long. These can be used to track bugs which cause hangs. */

#ifndef __WIN__
void*
#else
ulint
#endif
srv_error_monitor_thread(
/*=====================*/
			/* out: a dummy parameter */
	void*	arg)	/* in: a dummy parameter required by
			os_thread_create */
{
	ulint	cnt	= 0;
	dulint	old_lsn;
	dulint	new_lsn;

	UT_NOT_USED(arg);

	old_lsn = srv_start_lsn;

#ifdef UNIV_DEBUG_THREAD_CREATION
	printf("Error monitor thread starts, id %lu\n",
			      os_thread_pf(os_thread_get_curr_id()));
#endif
loop:
	srv_error_monitor_active = TRUE;

	cnt++;

	/* Try to track a strange bug reported by Harald Fuchs and others,
	where the lsn seems to decrease at times */

	new_lsn = log_get_lsn();

	if (ut_dulint_cmp(new_lsn, old_lsn) < 0) {
		ut_print_timestamp(stderr);
		fprintf(stderr,
"  InnoDB: Error: old log sequence number %lu %lu was greater\n"
"InnoDB: than the new log sequence number %lu %lu!\n"
"InnoDB: Please send a bug report to mysql@lists.mysql.com\n",
		(ulong) ut_dulint_get_high(old_lsn),
		(ulong) ut_dulint_get_low(old_lsn),
		(ulong) ut_dulint_get_high(new_lsn),
		(ulong) ut_dulint_get_low(new_lsn));
	}

	old_lsn = new_lsn;

	if (difftime(time(NULL), srv_last_monitor_time) > 60) {
		/* We referesh InnoDB Monitor values so that averages are
		printed from at most 60 last seconds */

		srv_refresh_innodb_monitor_stats();
	}

	sync_array_print_long_waits();

	/* Flush stdout and stderr so that a database user gets their output
	to possible MySQL error file */

	fflush(stderr);
	fflush(stdout);

	os_thread_sleep(2000000);

	if (srv_shutdown_state < SRV_SHUTDOWN_LAST_PHASE) {

		goto loop;
	}

	srv_error_monitor_active = FALSE;

	/* We count the number of threads in os_thread_exit(). A created
	thread should always use that to exit and not use return() to exit. */

	os_thread_exit(NULL);

#ifndef __WIN__
        return(NULL);
#else
	return(0);
#endif
}

/***********************************************************************
Tells the InnoDB server that there has been activity in the database
and wakes up the master thread if it is suspended (not sleeping). Used
in the MySQL interface. Note that there is a small chance that the master
thread stays suspended (we do not protect our operation with the kernel
mutex, for performace reasons). */

void
srv_active_wake_master_thread(void)
/*===============================*/
{
	srv_activity_count++;
			
	if (srv_n_threads_active[SRV_MASTER] == 0) {

		mutex_enter(&kernel_mutex);

		srv_release_threads(SRV_MASTER, 1);

		mutex_exit(&kernel_mutex);
	}
}

/***********************************************************************
Wakes up the master thread if it is suspended or being suspended. */

void
srv_wake_master_thread(void)
/*========================*/
{
	srv_activity_count++;
			
	mutex_enter(&kernel_mutex);

	srv_release_threads(SRV_MASTER, 1);

	mutex_exit(&kernel_mutex);
}

/*************************************************************************
The master thread controlling the server. */

#ifndef __WIN__
void*
#else
ulint
#endif
srv_master_thread(
/*==============*/
			/* out: a dummy parameter */
	void*	arg)	/* in: a dummy parameter required by
			os_thread_create */
{
	os_event_t	event;
	time_t          last_flush_time;
	time_t          current_time;
	ulint		old_activity_count;
	ulint		n_pages_purged;
	ulint		n_bytes_merged;
	ulint		n_pages_flushed;
	ulint		n_bytes_archived;
	ulint		n_tables_to_drop;
	ulint		n_ios;
	ulint		n_ios_old;
	ulint		n_ios_very_old;
	ulint		n_pend_ios;
	ibool		skip_sleep	= FALSE;
	ulint		i;
	
	UT_NOT_USED(arg);

#ifdef UNIV_DEBUG_THREAD_CREATION
	printf("Master thread starts, id %lu\n",
			      os_thread_pf(os_thread_get_curr_id()));
#endif
	srv_main_thread_process_no = os_proc_get_number();
	srv_main_thread_id = os_thread_pf(os_thread_get_curr_id());
	
	srv_table_reserve_slot(SRV_MASTER);	

	mutex_enter(&kernel_mutex);

	srv_n_threads_active[SRV_MASTER]++;

	mutex_exit(&kernel_mutex);

	os_event_set(srv_sys->operational);
loop:
	/*****************************************************************/
	/* ---- When there is database activity by users, we cycle in this
	loop */

	srv_main_thread_op_info = (char*) "reserving kernel mutex";

	n_ios_very_old = log_sys->n_log_ios + buf_pool->n_pages_read
						+ buf_pool->n_pages_written;
	mutex_enter(&kernel_mutex);

	/* Store the user activity counter at the start of this loop */
	old_activity_count = srv_activity_count;

	mutex_exit(&kernel_mutex);

	if (srv_force_recovery >= SRV_FORCE_NO_BACKGROUND) {

		goto suspend_thread;
	}

	/* ---- We run the following loop approximately once per second
	when there is database activity */

	skip_sleep = FALSE;

	for (i = 0; i < 10; i++) {
		n_ios_old = log_sys->n_log_ios + buf_pool->n_pages_read
						+ buf_pool->n_pages_written;
		srv_main_thread_op_info = (char*)"sleeping";
		
		if (!skip_sleep) {

		        os_thread_sleep(1000000);
		}

		skip_sleep = FALSE;

		/* ALTER TABLE in MySQL requires on Unix that the table handler
		can drop tables lazily after there no longer are SELECT
		queries to them. */

		srv_main_thread_op_info =
					(char*)"doing background drop tables";

		row_drop_tables_for_mysql_in_background();

		srv_main_thread_op_info = (char*)"";

		if (srv_fast_shutdown && srv_shutdown_state > 0) {

			goto background_loop;
		}

		/* We flush the log once in a second even if no commit
		is issued or the we have specified in my.cnf no flush
		at transaction commit */

		srv_main_thread_op_info = (char*)"flushing log";
		log_buffer_flush_to_disk();

		srv_main_thread_op_info = (char*)"making checkpoint";
		log_free_check();

		/* If there were less than 5 i/os during the
		one second sleep, we assume that there is free
		disk i/o capacity available, and it makes sense to
		do an insert buffer merge. */

		n_pend_ios = buf_get_n_pending_ios()
						+ log_sys->n_pending_writes;
		n_ios = log_sys->n_log_ios + buf_pool->n_pages_read
						+ buf_pool->n_pages_written;
		if (n_pend_ios < 3 && (n_ios - n_ios_old < 5)) {
			srv_main_thread_op_info =
					(char*)"doing insert buffer merge";
			ibuf_contract_for_n_pages(TRUE, 5);

			srv_main_thread_op_info = (char*)"flushing log";

			log_buffer_flush_to_disk();
		}

		if (buf_get_modified_ratio_pct() >
				             srv_max_buf_pool_modified_pct) {

			/* Try to keep the number of modified pages in the
			buffer pool under the limit wished by the user */
			
			n_pages_flushed = buf_flush_batch(BUF_FLUSH_LIST, 100,
							  ut_dulint_max);

		        /* If we had to do the flush, it may have taken
			even more than 1 second, and also, there may be more
			to flush. Do not sleep 1 second during the next
			iteration of this loop. */
			     
			skip_sleep = TRUE;
		}

		if (srv_activity_count == old_activity_count) {

			/* There is no user activity at the moment, go to
			the background loop */

			goto background_loop;
		}
	}

	/* ---- We perform the following code approximately once per
	10 seconds when there is database activity */

#ifdef MEM_PERIODIC_CHECK
	/* Check magic numbers of every allocated mem block once in 10
	seconds */
	mem_validate_all_blocks();
#endif	
	/* If there were less than 200 i/os during the 10 second period,
	we assume that there is free disk i/o capacity available, and it
	makes sense to flush 100 pages. */

	n_pend_ios = buf_get_n_pending_ios() + log_sys->n_pending_writes;
	n_ios = log_sys->n_log_ios + buf_pool->n_pages_read
						+ buf_pool->n_pages_written;
	if (n_pend_ios < 3 && (n_ios - n_ios_very_old < 200)) {

		srv_main_thread_op_info = (char*) "flushing buffer pool pages";
		buf_flush_batch(BUF_FLUSH_LIST, 100, ut_dulint_max);

		srv_main_thread_op_info = (char*) "flushing log";
		log_buffer_flush_to_disk();
	}

	/* We run a batch of insert buffer merge every 10 seconds,
	even if the server were active */

	srv_main_thread_op_info = (char*)"doing insert buffer merge";
	ibuf_contract_for_n_pages(TRUE, 5);

	srv_main_thread_op_info = (char*)"flushing log";
	log_buffer_flush_to_disk();

	/* We run a full purge every 10 seconds, even if the server
	were active */
	
	n_pages_purged = 1;

	last_flush_time = time(NULL);

	while (n_pages_purged) {

		if (srv_fast_shutdown && srv_shutdown_state > 0) {

			goto background_loop;
		}

		srv_main_thread_op_info = (char*)"purging";
		n_pages_purged = trx_purge();

		current_time = time(NULL);

		if (difftime(current_time, last_flush_time) > 1) {
			srv_main_thread_op_info = (char*) "flushing log";

		        log_buffer_flush_to_disk();
			last_flush_time = current_time;
		}
	}
	
	srv_main_thread_op_info = (char*)"flushing buffer pool pages";

	/* Flush a few oldest pages to make a new checkpoint younger */

	if (buf_get_modified_ratio_pct() > 70) {

		/* If there are lots of modified pages in the buffer pool
		(> 70 %), we assume we can afford reserving the disk(s) for
		the time it requires to flush 100 pages */

	        n_pages_flushed = buf_flush_batch(BUF_FLUSH_LIST, 100,
							ut_dulint_max);
	} else {
	        /* Otherwise, we only flush a small number of pages so that
		we do not unnecessarily use much disk i/o capacity from
		other work */

	        n_pages_flushed = buf_flush_batch(BUF_FLUSH_LIST, 10,
							ut_dulint_max);
	}

	srv_main_thread_op_info = (char*)"making checkpoint";

	/* Make a new checkpoint about once in 10 seconds */

	log_checkpoint(TRUE, FALSE);

	srv_main_thread_op_info = (char*)"reserving kernel mutex";

	mutex_enter(&kernel_mutex);
	
	/* ---- When there is database activity, we jump from here back to
	the start of loop */

	if (srv_activity_count != old_activity_count) {
		mutex_exit(&kernel_mutex);
		goto loop;
	}
	
	mutex_exit(&kernel_mutex);

	/* If the database is quiet, we enter the background loop */

	/*****************************************************************/
background_loop:
	/* ---- In this loop we run background operations when the server
	is quiet from user activity */

	/* The server has been quiet for a while: start running background
	operations */
		
	srv_main_thread_op_info = (char*)"doing background drop tables";

	n_tables_to_drop = row_drop_tables_for_mysql_in_background();

	if (n_tables_to_drop > 0) {
	        /* Do not monopolize the CPU even if there are tables waiting
		in the background drop queue. (It is essentially a bug if
		MySQL tries to drop a table while there are still open handles
		to it and we had to put it to the background drop queue.) */

		os_thread_sleep(100000);
	}
 
	srv_main_thread_op_info = (char*)"purging";

	/* Run a full purge */
	
	n_pages_purged = 1;

	last_flush_time = time(NULL);

	while (n_pages_purged) {
		if (srv_fast_shutdown && srv_shutdown_state > 0) {

			break;
		}

		srv_main_thread_op_info = (char*)"purging";
		n_pages_purged = trx_purge();

		current_time = time(NULL);

		if (difftime(current_time, last_flush_time) > 1) {
			srv_main_thread_op_info = (char*) "flushing log";

		        log_buffer_flush_to_disk();
			last_flush_time = current_time;
		}
	}

	srv_main_thread_op_info = (char*)"reserving kernel mutex";

	mutex_enter(&kernel_mutex);
	if (srv_activity_count != old_activity_count) {
		mutex_exit(&kernel_mutex);
		goto loop;
	}
	mutex_exit(&kernel_mutex);

	srv_main_thread_op_info = (char*)"doing insert buffer merge";

	if (srv_fast_shutdown && srv_shutdown_state > 0) {
	        n_bytes_merged = 0;
	} else {
	        n_bytes_merged = ibuf_contract_for_n_pages(TRUE, 20);
	}

	srv_main_thread_op_info = (char*)"reserving kernel mutex";

	mutex_enter(&kernel_mutex);
	if (srv_activity_count != old_activity_count) {
		mutex_exit(&kernel_mutex);
		goto loop;
	}
	mutex_exit(&kernel_mutex);
	
flush_loop:
	srv_main_thread_op_info = (char*)"flushing buffer pool pages";
	n_pages_flushed = buf_flush_batch(BUF_FLUSH_LIST, 100, ut_dulint_max);

	srv_main_thread_op_info = (char*)"reserving kernel mutex";

	mutex_enter(&kernel_mutex);
	if (srv_activity_count != old_activity_count) {
		mutex_exit(&kernel_mutex);
		goto loop;
	}
	mutex_exit(&kernel_mutex);
	
	srv_main_thread_op_info =
			(char*) "waiting for buffer pool flush to end";
	buf_flush_wait_batch_end(BUF_FLUSH_LIST);

	srv_main_thread_op_info = (char*) "flushing log";

	log_buffer_flush_to_disk();

	srv_main_thread_op_info = (char*)"making checkpoint";

	log_checkpoint(TRUE, FALSE);

	if (buf_get_modified_ratio_pct() > srv_max_buf_pool_modified_pct) {

		/* Try to keep the number of modified pages in the
		buffer pool under the limit wished by the user */
			
		goto flush_loop;
	}

	srv_main_thread_op_info = (char*)"reserving kernel mutex";

	mutex_enter(&kernel_mutex);
	if (srv_activity_count != old_activity_count) {
		mutex_exit(&kernel_mutex);
		goto loop;
	}
	mutex_exit(&kernel_mutex);
/*
	srv_main_thread_op_info =
				(char*)"archiving log (if log archive is on)";
	
	log_archive_do(FALSE, &n_bytes_archived);
*/
	n_bytes_archived = 0;

	/* Keep looping in the background loop if still work to do */

	if (srv_fast_shutdown && srv_shutdown_state > 0) {
		if (n_tables_to_drop + n_pages_flushed
				+ n_bytes_archived != 0) {

			/* If we are doing a fast shutdown (= the default)
			we do not do purge or insert buffer merge. But we
			flush the buffer pool completely to disk. */

			goto background_loop;
		}
	} else if (n_tables_to_drop +
		   n_pages_purged + n_bytes_merged + n_pages_flushed
						+ n_bytes_archived != 0) {
		/* In a 'slow' shutdown we run purge and the insert buffer
		merge to completion */

		goto background_loop;
	}
		
	/* There is no work for background operations either: suspend
	master thread to wait for more server activity */
	
suspend_thread:
	srv_main_thread_op_info = (char*)"suspending";

	mutex_enter(&kernel_mutex);

	if (row_get_background_drop_list_len_low() > 0) {
		mutex_exit(&kernel_mutex);

		goto loop;
	}

	event = srv_suspend_thread();

	mutex_exit(&kernel_mutex);

	srv_main_thread_op_info = (char*)"waiting for server activity";

	os_event_wait(event);

	if (srv_shutdown_state == SRV_SHUTDOWN_EXIT_THREADS) {
	        /* This is only extra safety, the thread should exit
		already when the event wait ends */

	        os_thread_exit(NULL);
	}

	/* When there is user activity, InnoDB will set the event and the main
	thread goes back to loop: */

	goto loop;

	/* We count the number of threads in os_thread_exit(). A created
	thread should always use that to exit and not use return() to exit.
	The thread actually never comes here because it is exited in an
	os_event_wait(). */
	
	os_thread_exit(NULL);

#ifndef __WIN__
        return(NULL);				/* Not reached */
#else
	return(0);
#endif
}<|MERGE_RESOLUTION|>--- conflicted
+++ resolved
@@ -741,249 +741,6 @@
 	return(type);
 }
 
-<<<<<<< HEAD
-/***********************************************************************
-Increments by 1 the count of active threads of the type given
-and releases master thread if necessary. */
-static
-void
-srv_inc_thread_count(
-/*=================*/
-	ulint	type)	/* in: type of the thread */
-{
-	mutex_enter(&kernel_mutex);
-
-	srv_activity_count++;
-	
-	srv_n_threads_active[type]++;
-		
-	if (srv_n_threads_active[SRV_MASTER] == 0) {
-
-		srv_release_threads(SRV_MASTER, 1);
-	}
-
-	mutex_exit(&kernel_mutex);
-}
-
-/***********************************************************************
-Decrements by 1 the count of active threads of the type given. */
-static
-void
-srv_dec_thread_count(
-/*=================*/
-	ulint	type)	/* in: type of the thread */
-
-{
-	mutex_enter(&kernel_mutex);
-
-	/* FIXME: the following assertion sometimes fails: */
-
-	if (srv_n_threads_active[type] == 0) {
-		printf("Error: thread type %lu\n", (ulong) type);
-
-		ut_ad(0);
-	}	
-
-	srv_n_threads_active[type]--;
-
-	mutex_exit(&kernel_mutex);
-}
-
-/***********************************************************************
-Calculates the number of allowed utility threads for a thread to decide if
-it has to suspend itself in the thread table. */
-static
-ulint
-srv_max_n_utilities(
-/*================*/
-			/* out: maximum number of allowed utilities
-			of the type given */
-	ulint	type)	/* in: utility type */
-{
-	ulint	ret;
-
-	if (srv_n_threads_active[SRV_COM] == 0) {
-		if (srv_meter[type] > srv_meter_low_water[type]) {
-			return(srv_n_threads[type] / 2);
-		} else {
-			return(0);
-		}
-	} else {
-
-		if (srv_meter[type] < srv_meter_foreground[type]) {
-			return(0);
-		}
-		ret = 1 + ((srv_n_threads[type]
-		     * (ulint)(srv_meter[type] - srv_meter_foreground[type]))
-		     / (ulint)(1000 - srv_meter_foreground[type]));
-		if (ret > srv_n_threads[type]) {
-			return(srv_n_threads[type]);
-		} else {
-			return(ret);
-		}
-	}
-}
-
-/***********************************************************************
-Increments the utility meter by the value given and releases utility
-threads if necessary. */
-
-void
-srv_increment_meter(
-/*================*/
-	ulint	type,	/* in: utility type */
-	ulint	n)	/* in: value to add to meter */
-{
-	ulint	m;
-
-	mutex_enter(&kernel_mutex);
-
-	srv_meter[type] += n;
-
-	m = srv_max_n_utilities(type);
-
-	if (m > srv_n_threads_active[type]) {
-		
-		srv_release_threads(type, m - srv_n_threads_active[type]);
-	}
-
-	mutex_exit(&kernel_mutex);
-}
-
-/***********************************************************************
-Releases max number of utility threads if no queries are active and
-the high-water mark for the utility is exceeded. */
-
-void
-srv_release_max_if_no_queries(void)
-/*===============================*/
-{
-	ulint	m;
-	ulint	type;
-
-	mutex_enter(&kernel_mutex);
-
-	if (srv_n_threads_active[SRV_COM] > 0) {
-		mutex_exit(&kernel_mutex);
-
-		return;
-	}
-
-	type = SRV_RECOVERY;
-	
-	m = srv_n_threads[type] / 2;
-
-	if ((srv_meter[type] > srv_meter_high_water[type])
-				&& (srv_n_threads_active[type] < m)) {
-
-		srv_release_threads(type, m - srv_n_threads_active[type]);
-
-		printf("Releasing max background\n");
-	}
-
-	mutex_exit(&kernel_mutex);
-}
-
-
-/*************************************************************************
-Creates the first communication endpoint for the server. This
-first call also initializes the com0com.* module. */
-
-void
-srv_communication_init(
-/*===================*/
-	char*	endpoint)	/* in: server address */
-{
-	ulint	ret;
-	ulint	len;
-
-	srv_sys->endpoint = com_endpoint_create(COM_SHM);
-
-	ut_a(srv_sys->endpoint);
-
-	len = ODBC_DATAGRAM_SIZE;
-	
-	ret = com_endpoint_set_option(srv_sys->endpoint,
-					COM_OPT_MAX_DGRAM_SIZE,
-					(byte*)&len, sizeof(ulint));
-	ut_a(ret == 0);
-
-	ret = com_bind(srv_sys->endpoint, endpoint, ut_strlen(endpoint));
-	
-	ut_a(ret == 0);
-}
-
-/*************************************************************************
-Creates the utility threads. */
-
-void
-srv_create_utility_threads(void)
-/*============================*/
-{
-/*      os_thread_t	thread;
- 	os_thread_id_t	thr_id; */
-	ulint		i;
-
-	mutex_enter(&kernel_mutex);
-
-	srv_n_threads[SRV_RECOVERY] = 1;
-	srv_n_threads_active[SRV_RECOVERY] = 1;
-
-	mutex_exit(&kernel_mutex);
-
-	for (i = 0; i < 1; i++) {
-	  /* thread = os_thread_create(srv_recovery_thread, NULL, &thr_id); */
-
-	  /* ut_a(thread); */
-	}
-
-/*	thread = os_thread_create(srv_purge_thread, NULL, &thr_id);
-
-	ut_a(thread); */
-}
-
-/*************************************************************************
-Creates the communication threads. */
-
-void
-srv_create_com_threads(void)
-/*========================*/
-{
-  /*	os_thread_t	thread;
-	os_thread_id_t	thr_id; */
-	ulint		i;
-
-	srv_n_threads[SRV_COM] = srv_n_com_threads;
-
-	for (i = 0; i < srv_n_com_threads; i++) {
-	  /* thread = os_thread_create(srv_com_thread, NULL, &thr_id); */
-	  /* ut_a(thread); */
-	}
-}
-
-/*************************************************************************
-Creates the worker threads. */
-
-void
-srv_create_worker_threads(void)
-/*===========================*/
-{
-/*	os_thread_t	thread;
-	os_thread_id_t	thr_id; */
-	ulint		i;
-
-	srv_n_threads[SRV_WORKER] = srv_n_worker_threads;
-	srv_n_threads_active[SRV_WORKER] = srv_n_worker_threads;
-
-	for (i = 0; i < srv_n_worker_threads; i++) {
-	  /* thread = os_thread_create(srv_worker_thread, NULL, &thr_id); */
-	  /* ut_a(thread); */
-	}
-}
-
-
-=======
->>>>>>> e74182fe
 /*************************************************************************
 Initializes the server. */
 static
@@ -1814,25 +1571,14 @@
 
 #ifdef UNIV_LINUX
 	buf += sprintf(buf,
-<<<<<<< HEAD
-	"Main thread process no. %lu, id %lu, state: %s\n",
+	"Main thread process no. %lu, id %lu, state: %.29s\n",
 		       (ulong) srv_main_thread_process_no,
 		       (ulong) srv_main_thread_id,
 		       srv_main_thread_op_info);
 #else
 	buf += sprintf(buf,
-	"Main thread id %lu, state: %s\n",
+	"Main thread id %lu, state: %.29s\n",
 			(ulong) srv_main_thread_id,
-=======
-	"Main thread process no. %lu, id %lu, state: %.29s\n",
-			srv_main_thread_process_no,
-			srv_main_thread_id,
-			srv_main_thread_op_info);
-#else
-	buf += sprintf(buf,
-	"Main thread id %lu, state: %.29s\n",
-			srv_main_thread_id,
->>>>>>> e74182fe
 			srv_main_thread_op_info);
 #endif
 	buf += sprintf(buf,
