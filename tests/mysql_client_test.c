--- conflicted
+++ resolved
@@ -16600,11 +16600,8 @@
   DBUG_VOID_RETURN;
 }
 
-<<<<<<< HEAD
-=======
 #if 0
 
->>>>>>> 1cfe02c7
 static void test_bug29948()
 {
   MYSQL *dbc=NULL;
@@ -16678,6 +16675,7 @@
   mysql_close(dbc);
 }
 
+#endif
 
 /*
   Bug#29687 mysql_stmt_store_result memory leak in libmysqld
@@ -16740,8 +16738,6 @@
   myquery(mysql_query(conn, "drop table t1"));
   mysql_close(conn);
 }
-
-#endif
 
 /**
   Bug#29306 Truncated data in MS Access with decimal (3,1) columns in a VIEW
@@ -17719,13 +17715,9 @@
   { "test_bug28505", test_bug28505 },
   { "test_bug28934", test_bug28934 },
   { "test_bug27592", test_bug27592 },
-<<<<<<< HEAD
-  { "test_bug29948", test_bug29948 },
+  /* { "test_bug29948", test_bug29948 }, */
   { "test_bug29687", test_bug29687 },
   { "test_bug29692", test_bug29692 },
-=======
-  /* { "test_bug29948", test_bug29948 }, Bug#35103 */
->>>>>>> 1cfe02c7
   { "test_bug29306", test_bug29306 },
   { "test_change_user", test_change_user },
   { "test_bug30472", test_bug30472 },
