<<<<<<< HEAD
=======
Copyright (c) 2000, 2023, Oracle and/or its affiliates.

This is a release of MySQL, an SQL database server.

License information can be found in the LICENSE file.

In test packages where this file is renamed README-test, the license
file is renamed LICENSE-test.

This distribution may include materials developed by third parties.
For license and attribution notices for these materials,
please refer to the LICENSE file.

For further information on MySQL or additional documentation, visit
  http://dev.mysql.com/doc/

For additional downloads and the source of MySQL, visit
  http://dev.mysql.com/downloads/

MySQL is brought to you by the MySQL team at Oracle.
>>>>>>> 1bfe02bd
<|MERGE_RESOLUTION|>--- conflicted
+++ resolved
@@ -1,6 +1,5 @@
-<<<<<<< HEAD
-=======
 Copyright (c) 2000, 2023, Oracle and/or its affiliates.
+Copyright (c) 2023, 2023, Hopsworks and/or its affiliates.
 
 This is a release of MySQL, an SQL database server.
 
@@ -19,5 +18,4 @@
 For additional downloads and the source of MySQL, visit
   http://dev.mysql.com/downloads/
 
-MySQL is brought to you by the MySQL team at Oracle.
->>>>>>> 1bfe02bd
+MySQL is brought to you by the MySQL team at Oracle.