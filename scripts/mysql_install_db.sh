--- conflicted
+++ resolved
@@ -270,13 +270,8 @@
   echo
   echo "The latest information about MySQL is available on the web at"
   echo "http://www.mysql.com"
-<<<<<<< HEAD
-  echo "Support MySQL by buying support/licenses at https://order.mysql.com"
-  fi
-=======
   echo "Support MySQL by buying support/licenses at http://shop.mysql.com"
-  echo 
->>>>>>> e1d6c319
+  fi
   exit 0
 else
   echo "Installation of system tables failed!"
